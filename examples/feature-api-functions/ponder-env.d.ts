/// <reference types="ponder/virtual" />

<<<<<<< HEAD
declare module "ponda" {
=======
declare module "ponder:register" {
>>>>>>> ec1aefa8
  const config: typeof import("./ponder.config.ts");
  const schema: typeof import("./ponder.schema.ts");
}

declare module "ponder:schema" {
  export * from "./ponder.schema.ts";
}

// This file enables type checking and editor autocomplete for this Ponder project.
// After upgrading, you may find that changes have been made to this file.
// If this happens, please commit the changes. Do not manually edit this file.
// See https://ponder.sh/docs/getting-started/installation#typescript for more information.<|MERGE_RESOLUTION|>--- conflicted
+++ resolved
@@ -1,10 +1,6 @@
 /// <reference types="ponder/virtual" />
 
-<<<<<<< HEAD
-declare module "ponda" {
-=======
 declare module "ponder:register" {
->>>>>>> ec1aefa8
   const config: typeof import("./ponder.config.ts");
   const schema: typeof import("./ponder.schema.ts");
 }
