--- conflicted
+++ resolved
@@ -9,21 +9,13 @@
       abi: context.contracts.UniswapV3Pool.abi,
       functionName: "token0",
       address: poolAddress,
-<<<<<<< HEAD
-      blockTag: "ignore",
-=======
       cache: "immutable",
->>>>>>> 7ea2b164
     }),
     context.client.readContract({
       abi: context.contracts.UniswapV3Pool.abi,
       functionName: "token1",
       address: poolAddress,
-<<<<<<< HEAD
-      blockTag: "ignore",
-=======
       cache: "immutable",
->>>>>>> 7ea2b164
     }),
   ]);
 
