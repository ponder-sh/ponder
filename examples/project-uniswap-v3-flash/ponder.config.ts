--- conflicted
+++ resolved
@@ -1,8 +1,4 @@
-<<<<<<< HEAD
-import { createConfig } from "ponder";
-=======
-import { createConfig, factory } from "@ponder/core";
->>>>>>> cf808e3a
+import { createConfig, factory } from "ponder";
 import { http, getAbiItem } from "viem";
 
 import { UniswapV3FactoryAbi } from "./abis/UniswapV3FactoryAbi";
