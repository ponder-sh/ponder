--- conflicted
+++ resolved
@@ -1,10 +1,5 @@
-<<<<<<< HEAD
-import { createConfig } from "@ponder/core";
+import { createConfig } from "ponder";
 import { createPublicClient, webSocket } from "viem";
-=======
-import { createConfig } from "ponder";
-import { http, createPublicClient } from "viem";
->>>>>>> dfae9e87
 
 import { weth9Abi } from "./abis/weth9Abi";
 
