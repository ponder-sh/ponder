--- conflicted
+++ resolved
@@ -9,38 +9,22 @@
     mainnet: {
       chainId: 1,
       transport: http(process.env.PONDER_RPC_URL_1),
-<<<<<<< HEAD
       pollingInterval: 1_000,
-=======
-      // pollingInterval: 15_000,
->>>>>>> 626e5244
     },
     base: {
       chainId: 8453,
       transport: http(process.env.PONDER_RPC_URL_8453),
-<<<<<<< HEAD
       pollingInterval: 1_000,
-=======
-      // pollingInterval: 15_000,
->>>>>>> 626e5244
     },
     optimism: {
       chainId: 10,
       transport: http(process.env.PONDER_RPC_URL_10),
-<<<<<<< HEAD
       pollingInterval: 1_000,
-=======
-      // pollingInterval: 15_000,
->>>>>>> 626e5244
     },
     polygon: {
       chainId: 137,
       transport: http(process.env.PONDER_RPC_URL_137),
-<<<<<<< HEAD
       pollingInterval: 1_000,
-=======
-      // pollingInterval: 15_000,
->>>>>>> 626e5244
     },
   },
   contracts: {
