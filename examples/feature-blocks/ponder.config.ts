--- conflicted
+++ resolved
@@ -12,12 +12,7 @@
     ChainlinkPriceOracle: {
       network: "mainnet",
       startBlock: 19_750_000,
-<<<<<<< HEAD
       interval: 5, // every minute
-      network: "mainnet",
-=======
-      frequency: 5, // every minute
->>>>>>> 1cd85938
     },
   },
 });