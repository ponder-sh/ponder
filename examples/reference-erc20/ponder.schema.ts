<<<<<<< HEAD
import { index, onchainTable, primaryKey } from "ponder";
=======
import { index, onchainTable, primaryKey, relations } from "@ponder/core";
>>>>>>> 34297547

export const account = onchainTable("account", (t) => ({
  address: t.hex().primaryKey(),
  balance: t.bigint().notNull(),
  isOwner: t.boolean().notNull(),
}));

export const allowance = onchainTable(
  "allowance",
  (t) => ({
    owner: t.hex(),
    spender: t.hex(),
    amount: t.bigint().notNull(),
  }),
  (table) => ({
    pk: primaryKey({ columns: [table.owner, table.spender] }),
  }),
);

export const transferEvent = onchainTable(
  "transfer_event",
  (t) => ({
    id: t.text().primaryKey(),
    amount: t.bigint().notNull(),
    timestamp: t.integer().notNull(),
    from: t.hex().notNull(),
    to: t.hex().notNull(),
  }),
  (table) => ({
    fromIdx: index("from_index").on(table.from),
  }),
);

export const transferEventRelations = relations(transferEvent, ({ one }) => ({
  fromAccount: one(account, {
    fields: [transferEvent.from],
    references: [account.address],
  }),
}));

export const approvalEvent = onchainTable("approval_event", (t) => ({
  id: t.text().primaryKey(),
  amount: t.bigint().notNull(),
  timestamp: t.integer().notNull(),
  owner: t.hex().notNull(),
  spender: t.hex().notNull(),
}));<|MERGE_RESOLUTION|>--- conflicted
+++ resolved
@@ -1,8 +1,4 @@
-<<<<<<< HEAD
-import { index, onchainTable, primaryKey } from "ponder";
-=======
-import { index, onchainTable, primaryKey, relations } from "@ponder/core";
->>>>>>> 34297547
+import { index, onchainTable, primaryKey, relations } from "ponder";
 
 export const account = onchainTable("account", (t) => ({
   address: t.hex().primaryKey(),
