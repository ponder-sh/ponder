---
title: "Contracts & networks"
description: "Learn how to add contracts and networks in ponder.config.ts"
---

import { Callout } from "nextra/components";

# Contracts & networks

To add a new contract to your app, use the `contracts` field in `ponder.config.ts`. For each contract you add, the sync engine will fetch raw blockchain data and pass that data to the indexing functions you write.

This guide explains how each contract configuration field works, and suggests patterns for common use cases. See also the `ponder.config.ts` [API reference](/docs/api-reference/config) page.

## Contract name

Every contract must have a unique name, provided as a key to the `contracts` object.

```ts filename="ponder.config.ts" {11}
import { createConfig } from "ponder";
import { http } from "viem";

import { BlitmapAbi } from "./abis/Blitmap";

export default createConfig({
  networks: {
    mainnet: { chainId: 1, transport: http(process.env.PONDER_RPC_URL_1) },
  },
  contracts: {
    Blitmap: {
      abi: BlitmapAbi,
      network: "mainnet",
      address: "0x8d04a8c79cEB0889Bdd12acdF3Fa9D207eD3Ff63",
      startBlock: 12439123,
    },
  },
});
```

## ABI

Each contract must have an ABI.

The config uses ABIType to offer autocomplete and type checking. All ABIs should be saved in `.ts` files and include an `as const{:ts}` assertion. For more information, please reference the [ABIType documentation](https://abitype.dev/guide/getting-started#usage).

<div className="code-columns">

```ts filename="abis/Blitmap.ts" {11}
export const BlitmapAbi = [
  { inputs: [], stateMutability: "nonpayable", type: "constructor" },
  {
    inputs: [{ internalType: "address", name: "owner", type: "address" }],
    name: "balanceOf",
    outputs: [{ internalType: "uint256", name: "", type: "uint256" }],
    stateMutability: "view",
    type: "function",
  },
  // ...
] as const;
```

```ts filename="ponder.config.ts" {3, 9}
import { createConfig } from "ponder";

import { BlitmapAbi } from "./abis/Blitmap";

export default createConfig({
  // ...
  contracts: {
    Blitmap: {
      abi: BlitmapAbi,
      network: "mainnet",
      address: "0x8d04a8c79cEB0889Bdd12acdF3Fa9D207eD3Ff63",
      startBlock: 12439123,
    },
  },
});
```

</div>

### Multiple ABIs

It's occasionally useful to provide multiple ABIs for one contract, like when defining a proxy/upgradable contract that has gone through multiple implementation contracts. The [`mergeAbis`](/docs/utilities/abi) utility function safely removes duplicate ABI items and maintains strict types.

```ts filename="ponder.config.ts" {1,14}
import { createConfig, mergeAbis } from "ponder";
import { http } from "viem";

import { ERC1967ProxyAbi } from "./abis/ERC1967Proxy";
import { NameRegistryAbi } from "./abis/NameRegistry";
import { NameRegistry2Abi } from "./abis/NameRegistry2";

export default createConfig({
  networks: {
    goerli: { chainId: 5, transport: http(process.env.PONDER_RPC_URL_5) },
  },
  contracts: {
    FarcasterNameRegistry: {
      abi: mergeAbis([ERC1967ProxyAbi, NameRegistryAbi, NameRegistry2Abi]),
      network: "goerli",
      address: "0xe3Be01D99bAa8dB9905b33a3cA391238234B79D1",
      startBlock: 7648795,
    },
  },
});
```

## Network

### Single network

If the contract is only deployed to one network, just pass the network name as a string to the `network` field.

```ts filename="ponder.config.ts" {8,16}
import { createConfig } from "ponder";
import { http } from "viem";

import { BlitmapAbi } from "./abis/Blitmap";

export default createConfig({
  networks: {
    mainnet: {
      chainId: 1,
      transport: http(process.env.PONDER_RPC_URL_1),
    },
  },
  contracts: {
    Blitmap: {
      abi: BlitmapAbi,
      network: "mainnet",
      address: "0x8d04...D3Ff63",
      startBlock: 12439123,
    },
  },
});
```

### Multiple networks

If you'd like to index the same contract (having the same ABI) across multiple networks, pass an object to the `network` field containing network-specific options.

```ts filename="ponder.config.ts" {14-23}
import { createConfig } from "ponder";
import { http } from "viem";

import { UniswapV3FactoryAbi } from "./abis/UniswapV3Factory";

export default createConfig({
  networks: {
    mainnet: { chainId: 1, transport: http(process.env.PONDER_RPC_URL_1) },
    base: { chainId: 8453, transport: http(process.env.PONDER_RPC_URL_8453) },
  },
  contracts: {
    UniswapV3Factory: {
      abi: UniswapV3FactoryAbi,
      network: {
        mainnet: {
          address: "0x1F98431c8aD98523631AE4a59f267346ea31F984",
          startBlock: 12369621,
        },
        base: {
          address: "0x33128a8fC17869897dcE68Ed026d694621f6FDfD",
          startBlock: 1371680,
        },
      },
    },
  },
});
```

Now, the indexing functions you write for `UniswapV3Factory` will process events from both mainnet and Base.

The `event` and `context` objects are still strictly typed according to the configuration you provide. The `context.network` object contains information about which network the current event is from.

```ts filename="src/index.ts"
import { ponder } from "@/generated";

ponder.on("UniswapV3Factory:Ownership", async ({ event, context }) => {
  context.network;
  //      ^? { name: "mainnet", chainId 1 } | { name: "base", chainId 8453 }

  event.log.address;
  //        ^? "0x1F98431c8aD98523631AE4a59f267346ea31F984" | "0x33128a8fC17869897dcE68Ed026d694621f6FDfD"

  if (context.network.name === "mainnet") {
    // Do mainnet-specific stuff!
  }
});
```

#### Network override logic

Network-specific configuration uses an override pattern. Any options defined at the top level are the default, and the network-specific objects override those defaults. All fields other than `abi` can be specified on a per-network basis, including `address`, `factory`, `filter`, `startBlock`, and `endBlock`.

For example, the Uniswap V3 factory contract is deployed to the same address on most chains, but has a different address on Base.

```ts filename="ponder.config.ts"
import { createConfig } from "ponder";
import { http } from "viem";

import { UniswapV3FactoryAbi } from "./abis/EntryPoint";

export default createConfig({
  networks: {
    mainnet: { chainId: 1, transport: http(process.env.PONDER_RPC_URL_1) },
    optimism: { chainId: 10, transport: http(process.env.PONDER_RPC_URL_10) },
    base: { chainId: 8453, transport: http(process.env.PONDER_RPC_URL_8453) },
  },
  contracts: {
    UniswapV3Factory: {
      abi: UniswapV3FactoryAbi,
      address: "0x1F98431c8aD98523631AE4a59f267346ea31F984",
      network: {
        // No network-specific address provided for mainnet and Optimism.
        // The default address will be used ("0x1F98431c8aD98523631AE4a59f267346ea31F984").
        mainnet: { startBlock: 12369621 },
        optimism: { startBlock: 0 },
        // The network-specific address will be used ("0x33128a8fC17869897dcE68Ed026d694621f6FDfD").
        base: {
          address: "0x33128a8fC17869897dcE68Ed026d694621f6FDfD",
          startBlock: 1371680,
        },
      },
    },
  },
});
```

On the other hand, the ERC-4337 Entry Point contract is deployed to the same address on all networks, so you could define the `address` field at the top level.

```ts filename="ponder.config.ts"
import { createConfig } from "ponder";
import { http } from "viem";

import { EntryPointAbi } from "./abis/EntryPoint";

export default createConfig({
  networks: {
    mainnet: { chainId: 1, transport: http(process.env.PONDER_RPC_URL_1) },
    optimism: { chainId: 10, transport: http(process.env.PONDER_RPC_URL_10) },
  },
  contracts: {
    EntryPoint: {
      abi: EntryPointAbi,
      address: "0x1F98431c8aD98523631AE4a59f267346ea31F984",
      network: {
        mainnet: { startBlock: 12369621 },
        optimism: { startBlock: 88234528 },
      },
    },
  },
});
```

## Address

### Single address

The simplest (and most common) option is to pass a single static address.

```ts filename="ponder.config.ts" {14}
import { createConfig } from "ponder";
import { http } from "viem";

import { BlitmapAbi } from "./abis/Blitmap";

export default createConfig({
  networks: {
    mainnet: { chainId: 1, transport: http(process.env.PONDER_RPC_URL_1) },
  },
  contracts: {
    Blitmap: {
      abi: BlitmapAbi,
      network: "mainnet",
      address: "0x8d04a8c79cEB0889Bdd12acdF3Fa9D207eD3Ff63",
      startBlock: 12439123,
    },
  },
});
```

### Multiple addresses

The `address` field also accepts a list of contract addresses.

This option can be used to index multiple contracts with known addresses that have the same ABI (or share an interface, like ERC721) using the same indexing functions.

<Callout type="info">
  When using this option, `startBlock` is shared across all addresses. It's
  often best to use the earliest deployment block among them.
</Callout>

```ts filename="ponder.config.ts" {14-19}
import { createConfig } from "ponder";
import { http } from "viem";

import { ERC721Abi } from "./abis/ERC721";

export default createConfig({
  networks: {
    mainnet: { chainId: 1, transport: http(process.env.PONDER_RPC_URL_1) },
  },
  contracts: {
    NiceJpegs: {
      abi: ERC721Abi,
      network: "mainnet",
      address: [
        "0x4E1f41613c9084FdB9E34E11fAE9412427480e56", // Terraforms
        "0xBC4CA0EdA7647A8aB7C2061c2E118A18a936f13D", // BAYC
        "0x8a90CAb2b38dba80c64b7734e58Ee1dB38B8992e", // Doodles
        "0x0000000000664ceffed39244a8312bD895470803", // !fundrop
      ],
      startBlock: 12439123,
    },
  },
});
```

### Factory contracts

The `factory()` function is used to specify a set of contracts that are created by a factory.

```ts filename="ponder.config.ts" {12-19}
<<<<<<< HEAD
import { createConfig } from "ponder";
=======
import { createConfig, factory } from "@ponder/core";
>>>>>>> cf808e3a
import { parseAbiItem } from "viem";

export default createConfig({
  networks: {
    mainnet: { chainId: 1, transport: http(process.env.PONDER_RPC_URL_1) },
  },
  contracts: {
    SudoswapPool: {
      abi: SudoswapPoolAbi,
      network: "mainnet",
      address: factory({
        // The address of the factory contract that creates instances of this child contract.
        address: "0xb16c1342E617A5B6E4b631EB114483FDB289c0A4",
        // The event emitted by the factory that announces a new instance of this child contract.
        event: parseAbiItem("event NewPair(address poolAddress)"),
        // The name of the parameter that contains the address of the new child contract.
        parameter: "poolAddress",
      }),
      startBlock: 14645816,
    },
  },
});
```

Now, the indexing functions you write for `SudoswapPool` will process events emitted by all child contracts that are created by the specified factory. The `event.log.address` field contains the address of the child contract that emitted the current event.

```ts filename="src/index.ts"
import { ponder } from "@/generated";

ponder.on("SudoswapPool:Transfer", async ({ event }) => {
  // This is the address of the child contract that emitted the event.
  event.log.address;
  //        ^? string
});
```

To run an indexing function whenever a child contract is created (but before any of its events are indexed), add a new contract to your config that uses the factory contract in the `address` field.

<div className="code-columns">

```ts filename="ponder.config.ts" {9-14}
<<<<<<< HEAD
import { createConfig } from "ponder";
=======
import { createConfig, factory } from "@ponder/core";
>>>>>>> cf808e3a
import { parseAbiItem } from "viem";

export default createConfig({
  networks: {
    mainnet: { chainId: 1, transport: http(process.env.PONDER_RPC_URL_1) },
  },
  contracts: {
    SudoswapFactory: {
      abi: SudoswapFactoryAbi,
      network: "mainnet",
      address: "0xb16c1342E617A5B6E4b631EB114483FDB289c0A4",
      startBlock: 14645816,
    },
    SudoswapPool: {
      abi: SudoswapPoolAbi,
      network: "mainnet",
      address: factory({
        address: "0xb16c1342E617A5B6E4b631EB114483FDB289c0A4",
        event: parseAbiItem("event NewPair(address poolAddress)"),
        parameter: "poolAddress",
      }),
      startBlock: 14645816,
    },
  },
});
```

```ts filename="src/index.ts" {3-8}
import { ponder } from "@/generated";

// This function will run whenever a new child contract is created.
ponder.on("SudoswapFactory:NewPair", async ({ event }) => {
  // Address of the child contract that was created.
  event.args.poolAddress;
  //        ^? string
});

ponder.on("SudoswapPool:Transfer", async ({ event }) => {
  // Address of the child contract that emitted the event.
  event.log.address;
  //        ^? string
});
```

</div>

**Multiple factory contracts create the same child contract**

The factory `address` field also accepts a list of factory contract addresses. Use this option if there are multiple factory contracts on the same network that have the same ABI, factory event signature, and create the same kind of child contract.

```ts filename="ponder.config.ts" {12-15}
import { createConfig } from "ponder";
import { parseAbiItem } from "viem";

export default createConfig({
  // ...
  contracts: {
    SudoswapPool: {
      abi: SudoswapPoolAbi,
      network: "mainnet",
      address: factory({
        // A list of factory contract addresses that all create SudoswapPool contracts.
        address: [
          "0xb16c1342E617A5B6E4b631EB114483FDB289c0A4",
          "0xb16c1342E617A5B6E4b631EB114483FDB289c0A4",
        ],
        event: parseAbiItem("event NewPair(address poolAddress)"),
        parameter: "poolAddress",
      }),
    },
  },
});
```

**Factory contract requirements & limitations**

1. **Event signature requirements**: The factory contract must emit an event log announcing the creation of each new child contract that contains the new child contract address as a named parameter (with type `"address"`). The parameter can be either indexed or non-indexed. Here are a few factory event signatures with their eligibility explained:

```solidity
// ✅ Eligible. The parameter "child" has type "address" and is non-indexed.
event ChildContractCreated(address child);

// ✅ Eligible. The parameter "pool" has type "address" and is indexed.
event PoolCreated(address indexed deployer, address indexed pool, uint256 fee);

// ❌ Ineligible. The parameter "contracts" is an array type, which is not supported.
// Always emit a separate event for each child contract, even if they are created in a batch.
event ContractsCreated(address[] contracts);

// ❌ Ineligible. The parameter "child" is a struct/tuple, which is not supported.
struct ChildContract {
  address addr;
}
event ChildCreated(ChildContract child);
```

2. **Nested factory patterns**: The sync engine doesn't support factory patterns that are nested beyond a single layer.

3. **Scaling**: As of `0.5.9`, the sync engine supports any number of child contracts. If a factory contract has more than 1,000 children, the sync engine omits the `address` argument when calling `eth_getLogs` or `trace_filter` and filters the result client-side. This can cause slow sync performance for very large factories.

### Proxy & upgradable contracts

To index a proxy/upgradable contract, use the proxy contract address in the `address` field. Then, be sure to include the ABIs of all implementation contracts that the proxy has ever had. The implementation ABIs are required to properly identify and decode all historical event logs. To add multiple ABIs safely, use the [`mergeAbis`](/docs/utilities/abi) utility function.

<Callout>
Tip: On Etherscan, there is a link to the current implementation contract on the **Contract → Read as Proxy** tab. You can copy all the implementation ABIs as text and paste them into `.ts` files.

![Etherscan contract proxy address](/etherscan-proxy-contract.png)

</Callout>

## Event filter

The `filter` option filters for events by signature and indexed argument values. This makes it possible to index events emitted by _any contract on the network_ that match the specified signature and arguments.

### By event name or signature

The `filter.event` option accepts an event name (or list of event names) present in the provided ABI.

```ts filename="ponder.config.ts" {14}
import { createConfig } from "ponder";
import { http } from "viem";

import { ERC20Abi } from "./abis/ERC20";

export default createConfig({
  networks: {
    mainnet: { chainId: 1, transport: http(process.env.PONDER_RPC_URL_1) },
  },
  contracts: {
    ERC20: {
      abi: ERC20Abi,
      network: "mainnet",
      filter: { event: "Transfer" },
      //        ^? "Transfer" | "Approval" | ("Transfer" | "Approval")[]
      startBlock: 18500000,
      endBlock: 18505000,
    },
  },
});
```

The indexing functions you write will run for all events matching the filter, regardless of which contract emitted them.

```ts filename="src/index.ts"
import { ponder } from "@/generated";

ponder.on("ERC20:Transfer", async ({ event }) => {
  // This is the address of the contract that emitted the event.
  // With this config, it could be any ERC20 contract on mainnet.
  event.log.address;
  //        ^? string
});
```

### By indexed argument value

You can use the `filter.event` and `filter.args` options together to filter for events that have specific indexed argument values. Each indexed argument field accepts a single value or a list of values to match.

This example filters for all ERC20 `Transfer` events where the `from` argument matches a specific address, and the `to` argument matches one of two addresses.

```ts filename="ponder.config.ts" {14-23}
import { createConfig } from "ponder";
import { http } from "viem";

import { ERC20Abi } from "./abis/ERC20";

export default createConfig({
  networks: {
    mainnet: { chainId: 1, transport: http(process.env.PONDER_RPC_URL_1) },
  },
  contracts: {
    ERC20: {
      abi: ERC20Abi,
      network: "mainnet",
      filter: {
        event: "Transfer",
        args: {
          from: "0xa0ee7a142d267c1f36714e4a8f75612f20a79720",
          to: [
            "0x06012c8cf97bead5deae237070f9587f8e7a266d",
            "0x7c40c393dc0f283f318791d746d894ddd3693572",
          ],
        },
      },
      startBlock: 18500000,
      endBlock: 18505000,
    },
  },
});
```

The indexing function will run for all events matching the filter.

```ts filename="src/index.ts"
import { ponder } from "@/generated";

ponder.on("ERC20:Transfer", async ({ event }) => {
  // This will always be "0xa0ee7a142d267c1f36714e4a8f75612f20a79720"
  event.args.from;
  // This will be one of the two addresses above
  event.args.to;
});
```

## Call traces

The `includeCallTraces{:ts}` option specifies whether to enable call trace indexing for a contract. By default, call traces are **disabled**.

After enabling this option, each function in the contract ABI will become available as an indexing function event name. [Read more](/docs/indexing/call-traces) about call traces.

<div className="code-columns">

```ts filename="ponder.config.ts" {11}
import { createConfig } from "ponder";
import { BlitmapAbi } from "./abis/Blitmap";

export default createConfig({
  contracts: {
    Blitmap: {
      abi: BlitmapAbi,
      network: "mainnet",
      address: "0x8d04a8c79cEB0889Bdd12acdF3Fa9D207eD3Ff63",
      startBlock: 12439123,
      includeCallTraces: true,
    },
  },
  // ...
});
```

```ts filename="src/index.ts" {15}
import { ponder } from "@/generated";

ponder.on("Blitmap.mintOriginal()", async ({ event }) => {
  event.args;
  //    ^? [tokenData: Hex, name: string]
  event.trace.gasUsed;
  //          ^? bigint
});
```

</div>

## Transaction receipts

The `includeTransactionReceipts{:ts}` option specifies whether to include the transaction receipt. By default, transaction receipts are **disabled**.

After enabling this option, the `event.transactionReceipt{:ts}` property will become available in all indexing functions for the contract. To see all fields available on the receipt object, [read the API reference](/docs/api-reference/indexing-functions#transaction-receipt).

<div className="code-columns">

```ts filename="ponder.config.ts" {11}
import { createConfig } from "ponder";
import { BlitmapAbi } from "./abis/Blitmap";

export default createConfig({
  contracts: {
    Blitmap: {
      abi: BlitmapAbi,
      network: "mainnet",
      address: "0x8d04a8c79cEB0889Bdd12acdF3Fa9D207eD3Ff63",
      startBlock: 12439123,
      includeTransactionReceipts: true,
    },
  },
  // ...
});
```

```ts filename="src/index.ts" {15}
import { ponder } from "@/generated";

ponder.on("Blitmap.mintOriginal()", async ({ event }) => {
  event.transactionReceipt.cumulativeGasUsed;
  //                       ^? bigint
  event.transactionReceipt.logs;
  //                       ^? Log[]
});
```

</div>

## Block range

The optional `startBlock` and `endBlock` options specify the block range to index.

| Option       | Default          |
| :----------- | :--------------- |
| `startBlock` | `0{:ts}`         |
| `endBlock`   | `undefined{:ts}` |

If `endBlock` is `undefined{:ts}`, the contract will be indexed in realtime. If `endBlock` is defined, no events will be indexed after that block. This option can be useful if you're only interested in a slice of historical data, or to enable faster feedback loops during development where it's not necessary to index the entire history.

```ts filename="ponder.config.ts" {15-16}
import { createConfig } from "ponder";
import { http } from "viem";

import { BlitmapAbi } from "./abis/Blitmap";

export default createConfig({
  networks: {
    mainnet: { chainId: 1, transport: http(process.env.PONDER_RPC_URL_1) },
  },
  contracts: {
    Blitmap: {
      abi: BlitmapAbi,
      network: "mainnet",
      address: "0x8d04a8c79cEB0889Bdd12acdF3Fa9D207eD3Ff63",
      startBlock: 12439123,
      endBlock: 16500000,
    },
  },
});
```<|MERGE_RESOLUTION|>--- conflicted
+++ resolved
@@ -321,11 +321,7 @@
 The `factory()` function is used to specify a set of contracts that are created by a factory.
 
 ```ts filename="ponder.config.ts" {12-19}
-<<<<<<< HEAD
-import { createConfig } from "ponder";
-=======
-import { createConfig, factory } from "@ponder/core";
->>>>>>> cf808e3a
+import { createConfig, factory } from "ponder";
 import { parseAbiItem } from "viem";
 
 export default createConfig({
@@ -367,11 +363,7 @@
 <div className="code-columns">
 
 ```ts filename="ponder.config.ts" {9-14}
-<<<<<<< HEAD
-import { createConfig } from "ponder";
-=======
-import { createConfig, factory } from "@ponder/core";
->>>>>>> cf808e3a
+import { createConfig, factory } from "ponder";
 import { parseAbiItem } from "viem";
 
 export default createConfig({
