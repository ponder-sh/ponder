--- conflicted
+++ resolved
@@ -1,17 +1,11 @@
 {
   "private": true,
   "scripts": {
-<<<<<<< HEAD
     "bench:ponder": "pnpm --filter \"./benchmarks\" bench:ponder",
     "bench:ponder:ci": "pnpm --filter \"./benchmarks\" bench:ponder:ci",
     "bench:subgraph": "pnpm --filter \"./benchmarks\" bench:subgraph",
     "bench:subgraph:ci": "pnpm --filter \"./benchmarks\" bench:subgraph:ci",
-    "build": "pnpm --filter \"@ponder/core\" build && pnpm --filter \"./packages/*\" --filter \"!@ponder/core\" --parallel build",
-=======
-    "bench": "pnpm --filter \"./benchmarks\" bench",
-    "bench:ci": "pnpm --filter \"./benchmarks\" bench:ci",
     "build": "pnpm --filter \"./packages/**\" --parallel build",
->>>>>>> 40bdc8af
     "changeset:release": "pnpm build && changeset publish",
     "changeset:version": "changeset version && pnpm install --lockfile-only",
     "install:packages": "pnpm --filter \"./packages/**\" install",
