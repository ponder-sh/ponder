{
<<<<<<< HEAD
  "name": "ponder",
  "version": "0.7.12",
=======
  "name": "@ponder/core",
  "version": "0.7.14",
>>>>>>> c5328ec7
  "description": "An open-source framework for crypto application backends",
  "license": "MIT",
  "type": "module",
  "repository": {
    "type": "git",
    "url": "https://github.com/ponder-sh/ponder",
    "directory": "packages/core"
  },
  "files": [
    "dist",
    "src/**/*.ts",
    "!src/**/*.test.ts",
    "!src/**/*.test-d.ts",
    "!src/_test/**/*"
  ],
  "bin": {
    "ponder": "./dist/bin/ponder.js"
  },
  "module": "./dist/index.js",
  "types": "./dist/index.d.ts",
  "typings": "./dist/index.d.ts",
  "exports": {
    ".": {
      "types": "./dist/index.d.ts",
      "import": "./dist/index.js"
    },
    "./virtual": {
      "types": "./src/types.d.ts"
    }
  },
  "scripts": {
    "build": "tsup",
    "test": "vitest",
    "test:typecheck": "vitest --typecheck.only",
    "typecheck": "tsc --noEmit"
  },
  "peerDependencies": {
    "hono": ">=4.5",
    "typescript": ">=5.0.4",
    "viem": ">=2"
  },
  "peerDependenciesMeta": {
    "typescript": {
      "optional": true
    }
  },
  "dependencies": {
    "@babel/code-frame": "^7.23.4",
    "@commander-js/extra-typings": "^12.0.1",
    "@electric-sql/pglite": "^0.2.5",
    "@escape.tech/graphql-armor-max-aliases": "^2.3.0",
    "@escape.tech/graphql-armor-max-depth": "^2.2.0",
    "@escape.tech/graphql-armor-max-tokens": "^2.3.0",
    "@hono/node-server": "1.13.3",
    "@ponder/utils": "workspace:*",
    "abitype": "^0.10.2",
    "commander": "^12.0.0",
    "conf": "^12.0.0",
    "dataloader": "^2.2.2",
    "detect-package-manager": "^3.0.2",
    "dotenv": "^16.3.1",
    "drizzle-orm": "0.36.4",
    "glob": "^10.3.10",
    "graphql": "^16.8.1",
    "graphql-yoga": "^5.3.0",
    "http-terminator": "^3.2.0",
    "ink": "^4.4.1",
    "kysely": "^0.26.3",
    "kysely-pglite": "^0.6.0",
    "pg": "^8.11.3",
    "pg-connection-string": "^2.6.2",
    "picocolors": "^1.0.0",
    "pino": "^8.16.2",
    "prom-client": "^15.0.0",
    "react": "^18.2.0",
    "stacktrace-parser": "^0.1.10",
    "vite": "5.0.7",
    "vite-node": "1.0.2",
    "vite-tsconfig-paths": "4.3.1"
  },
  "devDependencies": {
    "@types/babel__code-frame": "^7.0.6",
    "@types/glob": "^8.1.0",
    "@types/node": "^20.10.0",
    "@types/pg": "^8.10.9",
    "@types/pg-copy-streams": "^1.2.5",
    "@types/react": "^18.2.38",
    "@viem/anvil": "^0.0.6",
    "@wagmi/cli": "^1.5.2",
    "execa": "^8.0.1",
    "rimraf": "^5.0.5",
    "tsup": "^8.0.1",
    "vitest": "^1.0.2"
  },
  "imports": {
    "@ponder/common": "../common/index.ts"
  },
  "engines": {
    "node": ">=18.14"
  }
}<|MERGE_RESOLUTION|>--- conflicted
+++ resolved
@@ -1,11 +1,6 @@
 {
-<<<<<<< HEAD
   "name": "ponder",
-  "version": "0.7.12",
-=======
-  "name": "@ponder/core",
   "version": "0.7.14",
->>>>>>> c5328ec7
   "description": "An open-source framework for crypto application backends",
   "license": "MIT",
   "type": "module",
