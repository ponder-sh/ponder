--- conflicted
+++ resolved
@@ -3,15 +3,9 @@
 import dotenv from "dotenv";
 import path from "node:path";
 
-<<<<<<< HEAD
-import { buildConfig } from "@/config/config.js";
+import { buildConfig } from "@/build/config.js";
 import { buildOptions } from "@/config/options.js";
 import { Ponder } from "@/Ponder.js";
-=======
-import { buildConfig } from "@/build/config";
-import { buildOptions } from "@/config/options";
-import { Ponder } from "@/Ponder";
->>>>>>> c47643fd
 
 // NOTE: This is a workaround for tsconfig `rootDir` nonsense.
 // eslint-disable-next-line @typescript-eslint/ban-ts-comment
