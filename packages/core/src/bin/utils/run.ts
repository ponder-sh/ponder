import { runCodegen } from "@/bin/utils/codegen.js";
import type { Database } from "@/database/index.js";
import { createIndexingCache } from "@/indexing-store/cache.js";
import { createHistoricalIndexingStore } from "@/indexing-store/historical.js";
import { createRealtimeIndexingStore } from "@/indexing-store/realtime.js";
import { createIndexing } from "@/indexing/index.js";
import type { Common } from "@/internal/common.js";
import { getAppProgress } from "@/internal/metrics.js";
import type { IndexingBuild, PreBuild, SchemaBuild } from "@/internal/types.js";
import { createSyncStore } from "@/sync-store/index.js";
import { type RealtimeEvent, createSync, splitEvents } from "@/sync/index.js";
import {
  ZERO_CHECKPOINT_STRING,
  decodeCheckpoint,
} from "@/utils/checkpoint.js";
import { chunk } from "@/utils/chunk.js";
import { formatEta, formatPercentage } from "@/utils/format.js";
import { createMutex } from "@/utils/mutex.js";
import { never } from "@/utils/never.js";
import { createRequestQueue } from "@/utils/requestQueue.js";

/** Starts the sync and indexing services for the specified build. */
export async function run({
  common,
  preBuild,
  schemaBuild,
  indexingBuild,
  database,
  onFatalError,
  onReloadableError,
}: {
  common: Common;
  preBuild: PreBuild;
  schemaBuild: SchemaBuild;
  indexingBuild: IndexingBuild;
  database: Database;
  onFatalError: (error: Error) => void;
  onReloadableError: (error: Error) => void;
}) {
  const initialCheckpoint = await database.recoverCheckpoint();
  await database.migrateSync();

  runCodegen({ common });

  const requestQueues = indexingBuild.networks.map((network) =>
    createRequestQueue({ network, common }),
  );

  const syncStore = createSyncStore({ common, database });

  const realtimeMutex = createMutex();

  const sync = await createSync({
    common,
    indexingBuild,
    requestQueues,
    syncStore,
    onRealtimeEvent: (realtimeEvent) => {
      if (realtimeEvent.type === "reorg") {
        realtimeMutex.clear();
      }

      return onRealtimeEvent(realtimeEvent);
    },
    onFatalError,
    initialCheckpoint,
    ordering: preBuild.ordering,
  });

  const indexing = createIndexing({
    common,
    indexingBuild,
    requestQueues,
    syncStore,
  });

  const indexingCache = createIndexingCache({
    common,
    database,
    schemaBuild,
    checkpoint: initialCheckpoint,
  });

  await database.setStatus(sync.getStatus());

  for (const network of indexingBuild.networks) {
    const label = { network: network.name };
    common.metrics.ponder_historical_total_indexing_seconds.set(
      label,
      Math.max(
        sync.seconds[network.name]!.end - sync.seconds[network.name]!.start,
        0,
      ),
    );
    common.metrics.ponder_historical_cached_indexing_seconds.set(
      label,
      Math.max(
        sync.seconds[network.name]!.cached - sync.seconds[network.name]!.start,
        0,
      ),
    );
    common.metrics.ponder_historical_completed_indexing_seconds.set(label, 0);
    common.metrics.ponder_indexing_timestamp.set(
      label,
      Math.max(
        sync.seconds[network.name]!.cached,
        sync.seconds[network.name]!.start,
      ),
    );
  }

  // Reset the start timestamp so the eta estimate doesn't include
  // the startup time.
  common.metrics.start_timestamp = Date.now();

  // If the initial checkpoint is zero, we need to run setup events.
  if (initialCheckpoint === ZERO_CHECKPOINT_STRING) {
<<<<<<< HEAD
    await database.transaction(async (client, tx) => {
      const historicalIndexingStore = createHistoricalIndexingStore({
        common,
        schemaBuild,
        database,
        indexingCache,
        db: tx,
        client,
      });
      const result = await indexing.processSetupEvents({
        db: historicalIndexingStore,
      });

      if (result.status === "error") {
        onReloadableError(result.error);
        return;
      }
=======
    const historicalIndexingStore = createHistoricalIndexingStore({
      common,
      schemaBuild,
      database,
      indexingCache,
      db: database.qb.drizzle,
    });
    const result = await indexing.processSetupEvents({
      db: historicalIndexingStore,
>>>>>>> 6afbd955
    });
  }

  // Run historical indexing until complete.
  for await (const events of sync.getEvents()) {
    if (events.length > 0) {
<<<<<<< HEAD
      await database
        .transaction(async (client, tx) => {
          const historicalIndexingStore = createHistoricalIndexingStore({
            common,
            schemaBuild,
            database,
            indexingCache,
            db: tx,
            client,
          });

          const eventChunks = chunk(events, 93);
          for (const eventChunk of eventChunks) {
            const result = await indexing.processEvents({
              events: eventChunk,
              db: historicalIndexingStore,
            });

            await historicalIndexingStore.queue.onIdle();

            if (result.status === "error") {
              onReloadableError(result.error);
              return;
            }

            const checkpoint = decodeCheckpoint(
              eventChunk[eventChunk.length - 1]!.checkpoint,
            );

            if (preBuild.ordering === "multichain") {
              const network = indexingBuild.networks.find(
                (network) => network.chainId === Number(checkpoint.chainId),
              )!;
              common.metrics.ponder_historical_completed_indexing_seconds.set(
                { network: network.name },
                Math.max(
                  checkpoint.blockTimestamp - sync.seconds[network.name]!.start,
                  0,
                ),
              );
              common.metrics.ponder_indexing_timestamp.set(
                { network: network.name },
                checkpoint.blockTimestamp,
              );
            } else {
              for (const network of indexingBuild.networks) {
                common.metrics.ponder_historical_completed_indexing_seconds.set(
                  { network: network.name },
                  Math.max(
                    checkpoint.blockTimestamp -
                      sync.seconds[network.name]!.start,
                    0,
                  ),
                );
                common.metrics.ponder_indexing_timestamp.set(
                  { network: network.name },
                  checkpoint.blockTimestamp,
                );
              }
            }

            // Note: allows for terminal and logs to be updated
            await new Promise(setImmediate);
          }

          // underlying metrics collection is actually synchronous
          // https://github.com/siimon/prom-client/blob/master/lib/histogram.js#L102-L125
          const { eta, progress } = await getAppProgress(common.metrics);
          if (eta === undefined || progress === undefined) {
            common.logger.info({
              service: "app",
              msg: `Indexed ${events.length} events`,
            });
          } else {
            common.logger.info({
              service: "app",
              msg: `Indexed ${events.length} events with ${formatPercentage(progress)} complete and ${formatEta(eta * 1_000)} remaining`,
            });
          }

          await indexingCache.flush({ client });

          await database.finalize({
            checkpoint: events[events.length - 1]!.checkpoint,
            db: tx,
          });
        })
        .catch((error) => {
          indexingCache.rollback();
          throw error;
        });
      indexingCache.commit();
=======
      await database.retry(async () => {
        try {
          await database.qb.drizzle.transaction(async (tx) => {
            const historicalIndexingStore = createHistoricalIndexingStore({
              common,
              schemaBuild,
              database,
              indexingCache,
              db: tx,
            });
            const eventChunks = chunk(events, 93);
            for (const eventChunk of eventChunks) {
              const result = await indexing.processEvents({
                events: eventChunk,
                db: historicalIndexingStore,
              });

              await historicalIndexingStore.queue.onIdle();

              if (result.status === "error") {
                onReloadableError(result.error);
                return;
              }

              const checkpoint = decodeCheckpoint(
                eventChunk[eventChunk.length - 1]!.checkpoint,
              );

              if (preBuild.ordering === "multichain") {
                const network = indexingBuild.networks.find(
                  (network) => network.chainId === Number(checkpoint.chainId),
                )!;
                common.metrics.ponder_historical_completed_indexing_seconds.set(
                  { network: network.name },
                  Math.max(
                    checkpoint.blockTimestamp -
                      sync.seconds[network.name]!.start,
                    0,
                  ),
                );
                common.metrics.ponder_indexing_timestamp.set(
                  { network: network.name },
                  checkpoint.blockTimestamp,
                );
              } else {
                for (const network of indexingBuild.networks) {
                  common.metrics.ponder_historical_completed_indexing_seconds.set(
                    { network: network.name },
                    Math.max(
                      checkpoint.blockTimestamp -
                        sync.seconds[network.name]!.start,
                      0,
                    ),
                  );
                  common.metrics.ponder_indexing_timestamp.set(
                    { network: network.name },
                    checkpoint.blockTimestamp,
                  );
                }
              }

              // Note: allows for terminal and logs to be updated
              await new Promise(setImmediate);
            }

            // underlying metrics collection is actually synchronous
            // https://github.com/siimon/prom-client/blob/master/lib/histogram.js#L102-L125
            const { eta, progress } = await getAppProgress(common.metrics);
            if (eta === undefined || progress === undefined) {
              common.logger.info({
                service: "app",
                msg: `Indexed ${events.length} events`,
              });
            } else {
              common.logger.info({
                service: "app",
                msg: `Indexed ${events.length} events with ${formatPercentage(progress)} complete and ${formatEta(eta * 1_000)} remaining`,
              });
            }

            await indexingCache.flush({ db: tx });
            await database.finalize({
              checkpoint: events[events.length - 1]!.checkpoint,
              db: tx,
            });
          });

          indexingCache.commit();
        } catch (error) {
          indexingCache.rollback();
          throw error;
        }
      });
>>>>>>> 6afbd955
    }

    await database.setStatus(sync.getStatus());
  }

  // Persist the indexing store to the db. The `finalized`
  // checkpoint is used as a mutex. Any rows in the reorg table that may
  // have been written because of raw sql access are deleted. Also must truncate
  // the reorg tables that may have been written because of raw sql access.

  common.logger.debug({
    service: "indexing",
    msg: "Completed all historical events, starting final flush",
  });

<<<<<<< HEAD
  await database.transaction(async (client, tx) => {
    await indexingCache.flush({ client });

    await database.finalize({
      checkpoint: sync.getFinalizedCheckpoint(),
      db: tx,
    });
  });

  indexingCache.clear();
=======
  await database.retry(async () => {
    await database.qb.drizzle.transaction(async (tx) => {
      await indexingCache.flush({ db: tx });
      indexingCache.clear();
      await database.finalize({
        checkpoint: sync.getFinalizedCheckpoint(),
        db: tx,
      });
    });
  });
>>>>>>> 6afbd955

  // Manually update metrics to fix a UI bug that occurs when the end
  // checkpoint is between the last processed event and the finalized
  // checkpoint.

  for (const network of indexingBuild.networks) {
    const label = { network: network.name };
    common.metrics.ponder_historical_completed_indexing_seconds.set(
      label,
      Math.max(
        sync.seconds[network.name]!.end - sync.seconds[network.name]!.start,
        0,
      ),
    );
    common.metrics.ponder_indexing_timestamp.set(
      { network: network.name },
      sync.seconds[network.name]!.end,
    );
  }

  // Become healthy
  common.logger.info({
    service: "indexing",
    msg: "Completed historical indexing",
  });

  const realtimeIndexingStore = createRealtimeIndexingStore({
    common,
    schemaBuild,
    database,
  });

  const onRealtimeEvent = realtimeMutex(async (event: RealtimeEvent) => {
    switch (event.type) {
      case "block": {
        if (event.events.length > 0) {
          // Events must be run block-by-block, so that `database.complete` can accurately
          // update the temporary `checkpoint` value set in the trigger.

          const perBlockEvents = splitEvents(event.events);

          common.logger.debug({
            service: "app",
            msg: `Partitioned events into ${perBlockEvents.length} blocks`,
          });

          for (const { checkpoint, events } of perBlockEvents) {
            // TODO(kyle) use transaction
            const network = indexingBuild.networks.find(
              (network) =>
                network.chainId ===
                Number(decodeCheckpoint(checkpoint).chainId),
            )!;

            common.logger.debug({
              service: "app",
              msg: `Decoded ${events.length} '${network.name}' events for block ${Number(decodeCheckpoint(checkpoint).blockNumber)}`,
            });

            const result = await indexing.processEvents({
              events,
              db: realtimeIndexingStore,
            });

            common.logger.info({
              service: "app",
              msg: `Indexed ${events.length} '${network.name}' events for block ${Number(decodeCheckpoint(checkpoint).blockNumber)}`,
            });

            if (result.status === "error") onReloadableError(result.error);

            // Set reorg table `checkpoint` column for newly inserted rows.
            await database.complete({ checkpoint, db: database.qb.drizzle });

            if (preBuild.ordering === "multichain") {
              const network = indexingBuild.networks.find(
                (network) =>
                  network.chainId ===
                  Number(decodeCheckpoint(checkpoint).chainId),
              )!;

              common.metrics.ponder_indexing_timestamp.set(
                { network: network.name },
                decodeCheckpoint(checkpoint).blockTimestamp,
              );
            } else {
              for (const network of indexingBuild.networks) {
                common.metrics.ponder_indexing_timestamp.set(
                  { network: network.name },
                  decodeCheckpoint(checkpoint).blockTimestamp,
                );
              }
            }
          }
        }

        await database.setStatus(event.status);

        break;
      }
      case "reorg":
        await database.removeTriggers();
        await database.retry(async () => {
          await database.qb.drizzle.transaction(async (tx) => {
<<<<<<< HEAD
            await database.revert({ checkpoint: event.checkpoint, db: tx });
=======
            await database.revert({ checkpoint: event.checkpoint, tx });
>>>>>>> 6afbd955
          });
        });
        await database.createTriggers();

        break;

      case "finalize":
        await database.finalize({
          checkpoint: event.checkpoint,
          db: database.qb.drizzle,
        });
        break;

      default:
        never(event);
    }
  });

  await database.createIndexes();
  await database.createTriggers();

  await sync.startRealtime();

  await database.setStatus(sync.getStatus());

  common.logger.info({
    service: "server",
    msg: "Started returning 200 responses from /ready endpoint",
  });
}<|MERGE_RESOLUTION|>--- conflicted
+++ resolved
@@ -115,145 +115,43 @@
 
   // If the initial checkpoint is zero, we need to run setup events.
   if (initialCheckpoint === ZERO_CHECKPOINT_STRING) {
-<<<<<<< HEAD
-    await database.transaction(async (client, tx) => {
-      const historicalIndexingStore = createHistoricalIndexingStore({
-        common,
-        schemaBuild,
-        database,
-        indexingCache,
-        db: tx,
-        client,
+    await database.retry(async () => {
+      await database.transaction(async (client, tx) => {
+        const historicalIndexingStore = createHistoricalIndexingStore({
+          common,
+          schemaBuild,
+          database,
+          indexingCache,
+          db: tx,
+          client,
+        });
+        const result = await indexing.processSetupEvents({
+          db: historicalIndexingStore,
+        });
+
+        if (result.status === "error") {
+          onReloadableError(result.error);
+          return;
+        }
       });
-      const result = await indexing.processSetupEvents({
-        db: historicalIndexingStore,
-      });
-
-      if (result.status === "error") {
-        onReloadableError(result.error);
-        return;
-      }
-=======
-    const historicalIndexingStore = createHistoricalIndexingStore({
-      common,
-      schemaBuild,
-      database,
-      indexingCache,
-      db: database.qb.drizzle,
-    });
-    const result = await indexing.processSetupEvents({
-      db: historicalIndexingStore,
->>>>>>> 6afbd955
     });
   }
 
   // Run historical indexing until complete.
   for await (const events of sync.getEvents()) {
     if (events.length > 0) {
-<<<<<<< HEAD
-      await database
-        .transaction(async (client, tx) => {
-          const historicalIndexingStore = createHistoricalIndexingStore({
-            common,
-            schemaBuild,
-            database,
-            indexingCache,
-            db: tx,
-            client,
-          });
-
-          const eventChunks = chunk(events, 93);
-          for (const eventChunk of eventChunks) {
-            const result = await indexing.processEvents({
-              events: eventChunk,
-              db: historicalIndexingStore,
-            });
-
-            await historicalIndexingStore.queue.onIdle();
-
-            if (result.status === "error") {
-              onReloadableError(result.error);
-              return;
-            }
-
-            const checkpoint = decodeCheckpoint(
-              eventChunk[eventChunk.length - 1]!.checkpoint,
-            );
-
-            if (preBuild.ordering === "multichain") {
-              const network = indexingBuild.networks.find(
-                (network) => network.chainId === Number(checkpoint.chainId),
-              )!;
-              common.metrics.ponder_historical_completed_indexing_seconds.set(
-                { network: network.name },
-                Math.max(
-                  checkpoint.blockTimestamp - sync.seconds[network.name]!.start,
-                  0,
-                ),
-              );
-              common.metrics.ponder_indexing_timestamp.set(
-                { network: network.name },
-                checkpoint.blockTimestamp,
-              );
-            } else {
-              for (const network of indexingBuild.networks) {
-                common.metrics.ponder_historical_completed_indexing_seconds.set(
-                  { network: network.name },
-                  Math.max(
-                    checkpoint.blockTimestamp -
-                      sync.seconds[network.name]!.start,
-                    0,
-                  ),
-                );
-                common.metrics.ponder_indexing_timestamp.set(
-                  { network: network.name },
-                  checkpoint.blockTimestamp,
-                );
-              }
-            }
-
-            // Note: allows for terminal and logs to be updated
-            await new Promise(setImmediate);
-          }
-
-          // underlying metrics collection is actually synchronous
-          // https://github.com/siimon/prom-client/blob/master/lib/histogram.js#L102-L125
-          const { eta, progress } = await getAppProgress(common.metrics);
-          if (eta === undefined || progress === undefined) {
-            common.logger.info({
-              service: "app",
-              msg: `Indexed ${events.length} events`,
-            });
-          } else {
-            common.logger.info({
-              service: "app",
-              msg: `Indexed ${events.length} events with ${formatPercentage(progress)} complete and ${formatEta(eta * 1_000)} remaining`,
-            });
-          }
-
-          await indexingCache.flush({ client });
-
-          await database.finalize({
-            checkpoint: events[events.length - 1]!.checkpoint,
-            db: tx,
-          });
-        })
-        .catch((error) => {
-          indexingCache.rollback();
-          throw error;
-        });
-      indexingCache.commit();
-=======
       await database.retry(async () => {
-        try {
-          await database.qb.drizzle.transaction(async (tx) => {
+        await database
+          .transaction(async (client, tx) => {
             const historicalIndexingStore = createHistoricalIndexingStore({
               common,
               schemaBuild,
               database,
               indexingCache,
               db: tx,
-            });
+              client,
+            });
+
             const eventChunks = chunk(events, 93);
             for (const eventChunk of eventChunks) {
               const result = await indexing.processEvents({
@@ -324,20 +222,19 @@
               });
             }
 
-            await indexingCache.flush({ db: tx });
+            await indexingCache.flush({ client });
+
             await database.finalize({
               checkpoint: events[events.length - 1]!.checkpoint,
               db: tx,
             });
+          })
+          .catch((error) => {
+            indexingCache.rollback();
+            throw error;
           });
-
-          indexingCache.commit();
-        } catch (error) {
-          indexingCache.rollback();
-          throw error;
-        }
       });
->>>>>>> 6afbd955
+      indexingCache.commit();
     }
 
     await database.setStatus(sync.getStatus());
@@ -353,7 +250,6 @@
     msg: "Completed all historical events, starting final flush",
   });
 
-<<<<<<< HEAD
   await database.transaction(async (client, tx) => {
     await indexingCache.flush({ client });
 
@@ -364,18 +260,6 @@
   });
 
   indexingCache.clear();
-=======
-  await database.retry(async () => {
-    await database.qb.drizzle.transaction(async (tx) => {
-      await indexingCache.flush({ db: tx });
-      indexingCache.clear();
-      await database.finalize({
-        checkpoint: sync.getFinalizedCheckpoint(),
-        db: tx,
-      });
-    });
-  });
->>>>>>> 6afbd955
 
   // Manually update metrics to fix a UI bug that occurs when the end
   // checkpoint is between the last processed event and the finalized
@@ -423,7 +307,6 @@
           });
 
           for (const { checkpoint, events } of perBlockEvents) {
-            // TODO(kyle) use transaction
             const network = indexingBuild.networks.find(
               (network) =>
                 network.chainId ===
@@ -480,11 +363,7 @@
         await database.removeTriggers();
         await database.retry(async () => {
           await database.qb.drizzle.transaction(async (tx) => {
-<<<<<<< HEAD
-            await database.revert({ checkpoint: event.checkpoint, db: tx });
-=======
             await database.revert({ checkpoint: event.checkpoint, tx });
->>>>>>> 6afbd955
           });
         });
         await database.createTriggers();
