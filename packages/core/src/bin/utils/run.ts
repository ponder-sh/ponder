import { runCodegen } from "@/bin/utils/codegen.js";
import type { Database } from "@/database/index.js";
import { createHistoricalIndexingStore } from "@/indexing-store/historical.js";
import { getMetadataStore } from "@/indexing-store/metadata.js";
import { createRealtimeIndexingStore } from "@/indexing-store/realtime.js";
import { createIndexingService } from "@/indexing/index.js";
import type { Common } from "@/internal/common.js";
import { getAppProgress } from "@/internal/metrics.js";
import type { IndexingBuild, PreBuild, SchemaBuild } from "@/internal/types.js";
import { createSyncStore } from "@/sync-store/index.js";
import { type RealtimeEvent, createSync, splitEvents } from "@/sync/index.js";
import {
  ZERO_CHECKPOINT_STRING,
  decodeCheckpoint,
} from "@/utils/checkpoint.js";
import { chunk } from "@/utils/chunk.js";
import { formatEta, formatPercentage } from "@/utils/format.js";
import { createMutex } from "@/utils/mutex.js";
import { never } from "@/utils/never.js";
<<<<<<< HEAD
import { createQueue } from "@/utils/queue.js";
=======
import { createRequestQueue } from "@/utils/requestQueue.js";
>>>>>>> 7994d8c5

/** Starts the sync and indexing services for the specified build. */
export async function run({
  common,
  preBuild,
  schemaBuild,
  indexingBuild,
  database,
  onFatalError,
  onReloadableError,
}: {
  common: Common;
  preBuild: PreBuild;
  schemaBuild: SchemaBuild;
  indexingBuild: IndexingBuild;
  database: Database;
  onFatalError: (error: Error) => void;
  onReloadableError: (error: Error) => void;
}) {
  const initialCheckpoint = await database.recoverCheckpoint();
  await database.migrateSync();

  const requestQueues = indexingBuild.networks.map((network) =>
    createRequestQueue({ network, common }),
  );

  const syncStore = createSyncStore({ common, database });
  const metadataStore = getMetadataStore({ database });

  const realtimeMutex = createMutex();

  const sync = await createSync({
    common,
    indexingBuild,
    requestQueues,
    syncStore,
    onRealtimeEvent: (realtimeEvent) => {
      if (realtimeEvent.type === "reorg") {
        realtimeMutex.clear();
      }

      return onRealtimeEvent(realtimeEvent);
    },
    onFatalError,
    initialCheckpoint,
    ordering: preBuild.ordering,
  });

  const indexingService = createIndexingService({
    common,
    indexingBuild,
    requestQueues,
    syncStore,
  });

  const historicalIndexingStore = createHistoricalIndexingStore({
    common,
    schemaBuild,
    database,
    isDatabaseEmpty: initialCheckpoint === ZERO_CHECKPOINT_STRING,
  });

  indexingService.setIndexingStore(historicalIndexingStore);

  runCodegen({ common });

  await metadataStore.setStatus(sync.getStatus());

  for (const network of indexingBuild.networks) {
    const label = { network: network.name };
    common.metrics.ponder_historical_total_indexing_seconds.set(
      label,
      Math.max(
        sync.seconds[network.name]!.end - sync.seconds[network.name]!.start,
        0,
      ),
    );
    common.metrics.ponder_historical_cached_indexing_seconds.set(
      label,
      Math.max(
        sync.seconds[network.name]!.cached - sync.seconds[network.name]!.start,
        0,
      ),
    );
    common.metrics.ponder_historical_completed_indexing_seconds.set(label, 0);
    common.metrics.ponder_indexing_timestamp.set(
      label,
      Math.max(
        sync.seconds[network.name]!.cached,
        sync.seconds[network.name]!.start,
      ),
    );
  }

  // Reset the start timestamp so the eta estimate doesn't include
  // the startup time.
  common.metrics.start_timestamp = Date.now();

  // If the initial checkpoint is zero, we need to run setup events.
  if (initialCheckpoint === ZERO_CHECKPOINT_STRING) {
    const result = await indexingService.processSetupEvents({
      sources: indexingBuild.sources,
      networks: indexingBuild.networks,
    });

    if (result.status === "error") {
      onReloadableError(result.error);
      return;
    }
  }

  let lastFlush = Date.now();

  // Run historical indexing until complete.
  for await (const events of sync.getEvents()) {
    if (events.length > 0) {
      const eventChunks = chunk(events, 93);

      for (const eventChunk of eventChunks) {
        const result = await indexingService.processEvents({
          events: eventChunk,
        });

        if (result.status === "error") {
          onReloadableError(result.error);
          return;
        }

        const checkpoint = decodeCheckpoint(
          eventChunk[eventChunk.length - 1]!.checkpoint,
        );

        if (preBuild.ordering === "multichain") {
          const network = indexingBuild.networks.find(
            (network) => network.chainId === Number(checkpoint.chainId),
          )!;
          common.metrics.ponder_historical_completed_indexing_seconds.set(
            { network: network.name },
            Math.max(
              checkpoint.blockTimestamp - sync.seconds[network.name]!.start,
              0,
            ),
          );
          common.metrics.ponder_indexing_timestamp.set(
            { network: network.name },
            checkpoint.blockTimestamp,
          );
        } else {
          for (const network of indexingBuild.networks) {
            common.metrics.ponder_historical_completed_indexing_seconds.set(
              { network: network.name },
              Math.max(
                checkpoint.blockTimestamp - sync.seconds[network.name]!.start,
                0,
              ),
            );
            common.metrics.ponder_indexing_timestamp.set(
              { network: network.name },
              checkpoint.blockTimestamp,
            );
          }
        }

        // Note: allows for terminal and logs to be updated
        await new Promise(setImmediate);
      }

      // underlying metrics collection is actually synchronous
      // https://github.com/siimon/prom-client/blob/master/lib/histogram.js#L102-L125
      const { eta, progress } = await getAppProgress(common.metrics);
      if (eta === undefined || progress === undefined) {
        common.logger.info({
          service: "app",
          msg: `Indexed ${events.length} events`,
        });
      } else {
        common.logger.info({
          service: "app",
          msg: `Indexed ${events.length} events with ${formatPercentage(progress)} complete and ${formatEta(eta * 1_000)} remaining`,
        });
      }

      // Persist the indexing store to the db if it is too full. The `finalized`
      // checkpoint is used as a mutex. Any rows in the reorg table that may
      // have been written because of raw sql access are deleted. Also must truncate
      // the reorg tables that may have been written because of raw sql access.
      if (
        (historicalIndexingStore.isCacheFull() && events.length > 0) ||
        (common.options.command === "dev" &&
          lastFlush + 5_000 < Date.now() &&
          events.length > 0)
      ) {
        if (historicalIndexingStore.isCacheFull()) {
          common.logger.debug({
            service: "indexing",
            msg: `Indexing cache has exceeded ${common.options.indexingCacheMaxBytes} MB limit, starting flush`,
          });
        } else {
          common.logger.debug({
            service: "indexing",
            msg: "Dev server periodic flush triggered, starting flush",
          });
        }

        await database.finalize({ checkpoint: ZERO_CHECKPOINT_STRING });
        await historicalIndexingStore.flush();
        await database.complete({ checkpoint: ZERO_CHECKPOINT_STRING });
        await database.finalize({
          checkpoint: events[events.length - 1]!.checkpoint,
        });
        lastFlush = Date.now();

        common.logger.debug({
          service: "indexing",
          msg: "Completed flush",
        });
      }
    }

    await metadataStore.setStatus(sync.getStatus());
  }

  // Persist the indexing store to the db. The `finalized`
  // checkpoint is used as a mutex. Any rows in the reorg table that may
  // have been written because of raw sql access are deleted. Also must truncate
  // the reorg tables that may have been written because of raw sql access.

  common.logger.debug({
    service: "indexing",
    msg: "Completed all historical events, starting final flush",
  });

  await database.finalize({ checkpoint: ZERO_CHECKPOINT_STRING });
  await historicalIndexingStore.flush();
  await database.complete({ checkpoint: ZERO_CHECKPOINT_STRING });
  await database.finalize({ checkpoint: sync.getFinalizedCheckpoint() });

  // Manually update metrics to fix a UI bug that occurs when the end
  // checkpoint is between the last processed event and the finalized
  // checkpoint.

  for (const network of indexingBuild.networks) {
    const label = { network: network.name };
    common.metrics.ponder_historical_completed_indexing_seconds.set(
      label,
      Math.max(
        sync.seconds[network.name]!.end - sync.seconds[network.name]!.start,
        0,
      ),
    );
    common.metrics.ponder_indexing_timestamp.set(
      { network: network.name },
      sync.seconds[network.name]!.end,
    );
  }

  // Become healthy
  common.logger.info({
    service: "indexing",
    msg: "Completed historical indexing",
  });

  const onRealtimeEvent = realtimeMutex(async (event: RealtimeEvent) => {
    switch (event.type) {
      case "block": {
        if (event.events.length > 0) {
          // Events must be run block-by-block, so that `database.complete` can accurately
          // update the temporary `checkpoint` value set in the trigger.

          const perBlockEvents = splitEvents(event.events);

          common.logger.debug({
            service: "app",
            msg: `Partitioned events into ${perBlockEvents.length} blocks`,
          });

          for (const { checkpoint, events } of perBlockEvents) {
            const network = indexingBuild.networks.find(
              (network) =>
                network.chainId ===
                Number(decodeCheckpoint(checkpoint).chainId),
            )!;

            common.logger.debug({
              service: "app",
              msg: `Decoded ${events.length} '${network.name}' events for block ${Number(decodeCheckpoint(checkpoint).blockNumber)}`,
            });

            const result = await indexingService.processEvents({
              events,
            });

            common.logger.info({
              service: "app",
              msg: `Indexed ${events.length} '${network.name}' events for block ${Number(decodeCheckpoint(checkpoint).blockNumber)}`,
            });

            if (result.status === "error") onReloadableError(result.error);

            // Set reorg table `checkpoint` column for newly inserted rows.
            await database.complete({ checkpoint });

            if (preBuild.ordering === "multichain") {
              const network = indexingBuild.networks.find(
                (network) =>
                  network.chainId ===
                  Number(decodeCheckpoint(checkpoint).chainId),
              )!;

              common.metrics.ponder_indexing_timestamp.set(
                { network: network.name },
                decodeCheckpoint(checkpoint).blockTimestamp,
              );
            } else {
              for (const network of indexingBuild.networks) {
                common.metrics.ponder_indexing_timestamp.set(
                  { network: network.name },
                  decodeCheckpoint(checkpoint).blockTimestamp,
                );
              }
            }
          }
        }

        await metadataStore.setStatus(event.status);

        break;
      }
      case "reorg":
        await database.removeTriggers();
        await database.revert({ checkpoint: event.checkpoint });
        await database.createTriggers();

        break;

      case "finalize":
        await database.finalize({ checkpoint: event.checkpoint });
        break;

      default:
        never(event);
    }
  });

  await database.createIndexes();
  await database.createTriggers();

  indexingService.setIndexingStore(
    createRealtimeIndexingStore({
      common,
      schemaBuild,
      database,
    }),
  );

  await sync.startRealtime();

  await metadataStore.setStatus(sync.getStatus());

  common.logger.info({
    service: "server",
    msg: "Started returning 200 responses from /ready endpoint",
  });
}<|MERGE_RESOLUTION|>--- conflicted
+++ resolved
@@ -17,11 +17,13 @@
 import { formatEta, formatPercentage } from "@/utils/format.js";
 import { createMutex } from "@/utils/mutex.js";
 import { never } from "@/utils/never.js";
-<<<<<<< HEAD
-import { createQueue } from "@/utils/queue.js";
-=======
-import { createRequestQueue } from "@/utils/requestQueue.js";
->>>>>>> 7994d8c5
+import { createQueuels/queue.jqueue.jqueue.js
+import
+{
+  createRequestQueuestQueuestQueue;
+}
+requestQueue.jsequestQueue.jsequestQueue.js;
+";
 
 /** Starts the sync and indexing services for the specified build. */
 export async function run({
