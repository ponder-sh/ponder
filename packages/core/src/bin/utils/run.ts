import type { Build } from "@/build/index.js";
import { runCodegen } from "@/common/codegen.js";
import type { Common } from "@/common/common.js";
import { PostgresDatabaseService } from "@/database/postgres/service.js";
import type { DatabaseService, NamespaceInfo } from "@/database/service.js";
import { SqliteDatabaseService } from "@/database/sqlite/service.js";
import { getHistoricalStore } from "@/indexing-store/historical.js";
import { getMetadataStore } from "@/indexing-store/metadata.js";
import { getReadonlyStore } from "@/indexing-store/readonly.js";
import { getRealtimeStore } from "@/indexing-store/realtime.js";
import type { IndexingStore, Status } from "@/indexing-store/store.js";
import { createIndexingService } from "@/indexing/index.js";
import { createServer } from "@/server/service.js";
import { PostgresSyncStore } from "@/sync-store/postgres/store.js";
import { SqliteSyncStore } from "@/sync-store/sqlite/store.js";
import type { SyncStore } from "@/sync-store/store.js";
import type { Event } from "@/sync/events.js";
import { decodeEvents } from "@/sync/events.js";
import { createSyncService } from "@/sync/index.js";
import {
  type Checkpoint,
  isCheckpointEqual,
  zeroCheckpoint,
} from "@/utils/checkpoint.js";
import { never } from "@/utils/never.js";
import { createQueue } from "@ponder/common";

export type RealtimeEvent =
  | {
      type: "newEvents";
      fromCheckpoint: Checkpoint;
      toCheckpoint: Checkpoint;
    }
  | {
      type: "reorg";
      safeCheckpoint: Checkpoint;
    }
  | {
      type: "finalize";
      checkpoint: Checkpoint;
    };

/**
 * Starts the server, sync, and indexing services for the specified build.
 */
export async function run({
  common,
  build,
  onFatalError,
  onReloadableError,
}: {
  common: Common;
  build: Build;
  onFatalError: (error: Error) => void;
  onReloadableError: (error: Error) => void;
}) {
  const {
    buildId,
    databaseConfig,
    optionsConfig,
    networks,
    sources,
    graphQLSchema,
    schema,
    indexingFunctions,
  } = build;

  common.options = { ...common.options, ...optionsConfig };

  let database: DatabaseService;
  let syncStore: SyncStore;
  let namespaceInfo: NamespaceInfo;
  let initialCheckpoint: Checkpoint;

  const status: Status = {};
  for (const network of networks) {
    status[network.name] = {
      ready: false,
      blockNumber: null,
      blockTimestamp: null,
    };
  }

  if (databaseConfig.kind === "sqlite") {
    const { directory } = databaseConfig;
    database = new SqliteDatabaseService({ common, directory });
    [namespaceInfo, initialCheckpoint] = await database
      .setup({ schema, buildId })
      .then(({ namespaceInfo, checkpoint }) => [namespaceInfo, checkpoint]);

    syncStore = new SqliteSyncStore({ db: database.syncDb, common });
  } else {
    const { poolConfig, schema: userNamespace, publishSchema } = databaseConfig;
    database = new PostgresDatabaseService({
      common,
      poolConfig,
      userNamespace,
      publishSchema,
    });
    [namespaceInfo, initialCheckpoint] = await database
      .setup({ schema, buildId })
      .then(({ namespaceInfo, checkpoint }) => [namespaceInfo, checkpoint]);

    syncStore = new PostgresSyncStore({ db: database.syncDb, common });
  }

<<<<<<< HEAD
  const server = await createServer({
    app: build.app,
    routes: build.routes,
=======
  const metadataStore = getMetadataStore({
    encoding: database.kind,
    namespaceInfo,
    db: database.indexingDb,
  });
  await metadataStore.setStatus(status);

  const readonlyStore = getReadonlyStore({
    encoding: database.kind,
    schema,
    namespaceInfo,
    db: database.readonlyDb,
>>>>>>> aaf9d2fd
    common,
    schema,
    database,
    dbNamespace: namespaceInfo.userNamespace,
  });

<<<<<<< HEAD
=======
  const server = await createServer({
    common,
    graphqlSchema,
    readonlyStore,
    metadataStore,
  });

>>>>>>> aaf9d2fd
  // This can be a long-running operation, so it's best to do it after
  // starting the server so the app can become responsive more quickly.
  await database.migrateSyncStore();

  runCodegen({ common, graphQLSchema });

  // Note: can throw
  const syncService = await createSyncService({
    common,
    syncStore,
    networks,
    sources,
    // Note: this is not great because it references the
    // `realtimeQueue` which isn't defined yet
    onRealtimeEvent: (realtimeEvent) => {
      realtimeQueue.add(realtimeEvent);
    },
    onFatalError,
    initialCheckpoint,
  });

  const handleEvents = async (events: Event[], toCheckpoint: Checkpoint) => {
    indexingService.updateTotalSeconds(toCheckpoint);

    if (events.length === 0) return { status: "success" } as const;

    return await indexingService.processEvents({ events });
  };

  const handleReorg = async (safeCheckpoint: Checkpoint) => {
    await database.revert({
      checkpoint: safeCheckpoint,
      namespaceInfo,
    });
  };

  const handleFinalize = async (checkpoint: Checkpoint) => {
    await database.updateFinalizedCheckpoint({ checkpoint });
  };

  const realtimeQueue = createQueue({
    initialStart: true,
    browser: false,
    concurrency: 1,
    worker: async (event: RealtimeEvent) => {
      switch (event.type) {
        case "newEvents": {
          for await (const rawEvents of syncStore.getEvents({
            sources,
            fromCheckpoint: event.fromCheckpoint,
            toCheckpoint: event.toCheckpoint,
          })) {
            const result = await handleEvents(
              decodeEvents(syncService, rawEvents),
              event.toCheckpoint,
            );
            if (result.status === "error") onReloadableError(result.error);

            // set status to most recently processed realtime block or end block
            // for each chain.
            const checkpointStatus = syncService.getRealtimeStatus();
            for (const network of networks) {
              status[network.name] = {
                ready: true,
                blockNumber:
                  checkpointStatus[network.name]?.blockNumber ??
                  status[network.name]?.blockNumber ??
                  null,
                blockTimestamp:
                  checkpointStatus[network.name]?.blockTimestamp ??
                  status[network.name]?.blockTimestamp ??
                  null,
              };
            }

            await metadataStore.setStatus(status);
          }

          break;
        }
        case "reorg":
          await handleReorg(event.safeCheckpoint);
          break;

        case "finalize":
          await handleFinalize(event.checkpoint);
          break;

        default:
          never(event);
      }
    },
  });

  const readonlyStore = getReadonlyStore({
    encoding: database.kind,
    schema,
    namespaceInfo,
    db: database.indexingDb,
    common,
  });

  const historicalStore = getHistoricalStore({
    encoding: database.kind,
    schema,
    readonlyStore,
    namespaceInfo,
    db: database.indexingDb,
    common,
    isCacheExhaustive: isCheckpointEqual(zeroCheckpoint, initialCheckpoint),
  });

  let indexingStore: IndexingStore = historicalStore;

  const indexingService = createIndexingService({
    indexingFunctions,
    common,
    indexingStore,
    sources,
    networks,
    syncService,
    schema,
  });

  const start = async () => {
    syncService.startHistorical();

    // If the initial checkpoint is zero, we need to run setup events.
    if (isCheckpointEqual(initialCheckpoint, zeroCheckpoint)) {
      const result = await indexingService.processSetupEvents({
        sources,
        networks,
      });
      if (result.status === "killed") {
        return;
      } else if (result.status === "error") {
        onReloadableError(result.error);
        return;
      }
    }

    // Run historical indexing until complete.
    for await (const {
      fromCheckpoint,
      toCheckpoint,
    } of syncService.getHistoricalCheckpoint()) {
      for await (const rawEvents of syncStore.getEvents({
        sources: sources,
        fromCheckpoint,
        toCheckpoint,
      })) {
        const result = await handleEvents(
          decodeEvents(syncService, rawEvents),
          toCheckpoint,
        );

        if (result.status === "killed") {
          return;
        } else if (result.status === "error") {
          onReloadableError(result.error);
          return;
        }
      }
    }

    await historicalStore.flush({ isFullFlush: true });

    // Manually update metrics to fix a UI bug that occurs when the end
    // checkpoint is between the last processed event and the finalized
    // checkpoint.
    common.metrics.ponder_indexing_completed_seconds.set(
      syncService.checkpoint.blockTimestamp -
        syncService.startCheckpoint.blockTimestamp,
    );
    common.metrics.ponder_indexing_completed_timestamp.set(
      syncService.checkpoint.blockTimestamp,
    );

    // Become healthy
    common.logger.info({
      service: "indexing",
      msg: "Completed historical indexing",
    });

    if (database.kind === "postgres") {
      await database.publish();
    }
    await handleFinalize(syncService.finalizedCheckpoint);

    await database.createIndexes({ schema });

    indexingStore = {
      ...readonlyStore,
      ...getRealtimeStore({
        encoding: database.kind,
        schema,
        namespaceInfo,
        db: database.indexingDb,
        common,
      }),
    };

    indexingService.updateIndexingStore({ indexingStore, schema });

    syncService.startRealtime();

    // set status to ready and set blocks to most recently processed
    // or end block
    const checkpointStatus = syncService.getRealtimeStatus();
    for (const network of networks) {
      status[network.name] = {
        ready: true,
        blockNumber: checkpointStatus[network.name]?.blockNumber ?? null,
        blockTimestamp: checkpointStatus[network.name]?.blockTimestamp ?? null,
      };
    }

    await metadataStore.setStatus(status);

    common.logger.info({
      service: "server",
      msg: "Started responding as healthy",
    });
  };

  const startPromise = start();

  return async () => {
    const serverPromise = server.kill();
    indexingService.kill();
    await syncService.kill();
    realtimeQueue.pause();
    realtimeQueue.clear();
    await realtimeQueue.onIdle();
    await startPromise;
    await serverPromise;
    await database.kill();
  };
}<|MERGE_RESOLUTION|>--- conflicted
+++ resolved
@@ -104,40 +104,21 @@
     syncStore = new PostgresSyncStore({ db: database.syncDb, common });
   }
 
-<<<<<<< HEAD
   const server = await createServer({
     app: build.app,
     routes: build.routes,
-=======
+    common,
+    schema,
+    database,
+    dbNamespace: namespaceInfo.userNamespace,
+  });
+
   const metadataStore = getMetadataStore({
     encoding: database.kind,
     namespaceInfo,
     db: database.indexingDb,
   });
-  await metadataStore.setStatus(status);
-
-  const readonlyStore = getReadonlyStore({
-    encoding: database.kind,
-    schema,
-    namespaceInfo,
-    db: database.readonlyDb,
->>>>>>> aaf9d2fd
-    common,
-    schema,
-    database,
-    dbNamespace: namespaceInfo.userNamespace,
-  });
-
-<<<<<<< HEAD
-=======
-  const server = await createServer({
-    common,
-    graphqlSchema,
-    readonlyStore,
-    metadataStore,
-  });
-
->>>>>>> aaf9d2fd
+
   // This can be a long-running operation, so it's best to do it after
   // starting the server so the app can become responsive more quickly.
   await database.migrateSyncStore();
