--- conflicted
+++ resolved
@@ -220,21 +220,16 @@
 
           await indexingCache.flush({ client });
 
-<<<<<<< HEAD
           await database.finalize({
             checkpoint: events[events.length - 1]!.checkpoint,
             db: tx,
           });
         })
         .catch((error) => {
-=======
-          indexingCache.commit();
-        } catch (error) {
->>>>>>> 4d26b843
           indexingCache.rollback();
           throw error;
         });
-      indexingCache.prepare();
+      indexingCache.commit();
     }
 
     await database.setStatus(sync.getStatus());
