--- conflicted
+++ resolved
@@ -33,36 +33,10 @@
   onFatalError: (error: Error) => void;
   onReloadableError: (error: Error) => void;
 }) {
-<<<<<<< HEAD
-  const {
-    buildId,
-    instanceId,
-    databaseConfig,
-    networks,
-    sources,
-    indexingFunctions,
-    schema,
-    statements,
-    namespace,
-  } = build;
+  const { instanceId, networks, sources, schema, indexingFunctions } = build;
 
   let isKilled = false;
 
-  const database = await createDatabase({
-    common,
-    databaseConfig,
-    buildId,
-    instanceId,
-    schema,
-    statements,
-    namespace,
-  });
-=======
-  const { instanceId, networks, sources, schema, indexingFunctions } = build;
-
-  let isKilled = false;
-
->>>>>>> 62d43e22
   const { checkpoint: initialCheckpoint } = await database.setup();
 
   const syncStore = createSyncStore({
