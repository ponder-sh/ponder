import { type Build } from "@/build/service.js";
import { runCodegen } from "@/common/codegen.js";
import type { Common } from "@/common/common.js";
import { PostgresDatabaseService } from "@/database/postgres/service.js";
import type { DatabaseService } from "@/database/service.js";
import { SqliteDatabaseService } from "@/database/sqlite/service.js";
import { RealtimeIndexingStore } from "@/indexing-store/realtimeStore.js";
import type { IndexingStore } from "@/indexing-store/store.js";
import { IndexingService } from "@/indexing/service.js";
import { createServer } from "@/server/service.js";
import { PostgresSyncStore } from "@/sync-store/postgres/store.js";
import { SqliteSyncStore } from "@/sync-store/sqlite/store.js";
import type { SyncStore } from "@/sync-store/store.js";
import { SyncService } from "@/sync/service.js";
import {
  type Checkpoint,
  isCheckpointGreaterThanOrEqualTo,
} from "@/utils/checkpoint.js";

/**
 * Starts the server, sync, and indexing services for the specified build.
 */
export async function run({
  common,
  build,
  onFatalError,
  onReloadableError,
}: {
  common: Common;
  build: Build;
  onFatalError: (error: Error) => void;
  onReloadableError: (error: Error) => void;
}) {
  const {
    databaseConfig,
    networks,
    sources,
    schema,
    graphqlSchema,
    indexingFunctions,
    tableAccess,
    appId,
  } = build;

  let database: DatabaseService;
  let cachedToCheckpoint: Checkpoint;
  let indexingStore: IndexingStore;
  let syncStore: SyncStore;

  if (databaseConfig.kind === "sqlite") {
    const { directory } = databaseConfig;
    database = new SqliteDatabaseService({ common, directory });
    const result = await database.setup({ schema, appId });
    cachedToCheckpoint = result.checkpoint;

    indexingStore = new RealtimeIndexingStore({
      kind: "sqlite",
      schema,
      namespaceInfo: result.namespaceInfo,
      db: database.indexingDb,
    });

    syncStore = new SqliteSyncStore({ common, db: database.syncDb });
    await syncStore.migrateUp();
  } else {
    const { poolConfig } = databaseConfig;
    database = new PostgresDatabaseService({ common, poolConfig });
    const result = await database.setup({ schema, appId });
    cachedToCheckpoint = result.checkpoint;

    indexingStore = new RealtimeIndexingStore({
      kind: "postgres",
      schema,
      namespaceInfo: result.namespaceInfo,
      db: database.indexingDb,
    });

    syncStore = new PostgresSyncStore({ common, db: database.syncDb });
    await syncStore.migrateUp();
  }

  const server = await createServer({ common, graphqlSchema, indexingStore });

  runCodegen({ common, graphqlSchema });

  const syncService = new SyncService({ common, syncStore, networks, sources });

  const indexingService = new IndexingService({
    common,
    indexingStore,
    sources,
    networks,
    syncService,
  });

  syncService.on("checkpoint", async () => {
    await indexingService.processEvents();
  });

  syncService.on("reorg", async (checkpoint) => {
    await indexingService.handleReorg(checkpoint);
    await indexingService.processEvents();
  });

  syncService.on("fatal", onFatalError);

  indexingService.on("error", onReloadableError);

  const finalizedCheckpoint = await syncService.start();

  let isHealthy = false;
  indexingService.onSerial("eventsProcessed", async ({ toCheckpoint }) => {
    if (isHealthy) return;

    if (isCheckpointGreaterThanOrEqualTo(toCheckpoint, finalizedCheckpoint)) {
      isHealthy = true;
<<<<<<< HEAD
      await database.publish();
      server.setHealthy();

=======
      serverService.setIsHealthy(true);
>>>>>>> 662568a2
      common.logger.info({ service: "server", msg: "Responding as healthy" });
    }
  });

  await indexingService.start({
    indexingFunctions,
    schema,
    tableAccess,
    cachedToCheckpoint,
  });

  indexingService.processEvents();

  return async () => {
    await server.kill();
    await syncService.kill();
    await indexingService.kill();
    await database.kill();
  };
}<|MERGE_RESOLUTION|>--- conflicted
+++ resolved
@@ -114,13 +114,7 @@
 
     if (isCheckpointGreaterThanOrEqualTo(toCheckpoint, finalizedCheckpoint)) {
       isHealthy = true;
-<<<<<<< HEAD
-      await database.publish();
       server.setHealthy();
-
-=======
-      serverService.setIsHealthy(true);
->>>>>>> 662568a2
       common.logger.info({ service: "server", msg: "Responding as healthy" });
     }
   });
