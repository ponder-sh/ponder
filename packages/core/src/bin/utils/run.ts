--- conflicted
+++ resolved
@@ -130,25 +130,6 @@
     },
   });
 
-<<<<<<< HEAD
-=======
-  const readonlyStore = getReadonlyStore({
-    schema,
-    db: database.qb.user,
-    common,
-  });
-
-  const historicalStore = getHistoricalStore({
-    schema,
-    readonlyStore,
-    db: database.qb.user,
-    common,
-    isCacheExhaustive: encodeCheckpoint(zeroCheckpoint) === initialCheckpoint,
-  });
-
-  let indexingStore: IndexingStore = historicalStore;
-
->>>>>>> 981d310e
   const indexingService = createIndexingService({
     indexingFunctions,
     common,
@@ -219,23 +200,8 @@
 
     await database.finalize({ checkpoint: sync.getFinalizedCheckpoint() });
 
-<<<<<<< HEAD
     // await database.createIndexes({ schema });
     await database.createTriggers();
-=======
-    await database.createIndexes({ schema });
-
-    indexingStore = {
-      ...readonlyStore,
-      ...getRealtimeStore({
-        schema,
-        db: database.qb.user,
-        common,
-      }),
-    };
-
-    indexingService.updateIndexingStore({ indexingStore, schema });
->>>>>>> 981d310e
 
     sync.startRealtime();
 
