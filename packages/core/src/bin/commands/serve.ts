--- conflicted
+++ resolved
@@ -7,11 +7,8 @@
 import { createShutdown } from "@/internal/shutdown.js";
 import { buildPayload, createTelemetry } from "@/internal/telemetry.js";
 import { createServer } from "@/server/index.js";
-<<<<<<< HEAD
-=======
 import { mergeResults } from "@/utils/result.js";
 import { eq } from "drizzle-orm";
->>>>>>> b7da51e2
 import type { CliOptions } from "../ponder.js";
 import { createExit } from "../utils/exit.js";
 
