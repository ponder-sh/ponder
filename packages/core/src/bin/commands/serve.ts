--- conflicted
+++ resolved
@@ -5,14 +5,9 @@
 import { buildOptions } from "@/common/options.js";
 import { TelemetryService } from "@/common/telemetry.js";
 import { PostgresDatabaseService } from "@/database/postgres/service.js";
-<<<<<<< HEAD
-import { PostgresIndexingStore } from "@/indexing-store/postgres/store.js";
-import { createServer } from "@/server/service.js";
-=======
 import type { NamespaceInfo } from "@/database/service.js";
 import { RealtimeIndexingStore } from "@/indexing-store/realtimeStore.js";
-import { ServerService } from "@/server/service.js";
->>>>>>> 662568a2
+import { createServer } from "@/server/service.js";
 import dotenv from "dotenv";
 import type { CliOptions } from "../ponder.js";
 import { setupShutdown } from "../utils/shutdown.js";
@@ -107,13 +102,8 @@
   server.setHealthy();
 
   cleanupReloadable = async () => {
-<<<<<<< HEAD
     await server.kill();
-    indexingStore.kill();
-=======
-    await serverService.kill();
     await database.kill();
->>>>>>> 662568a2
   };
 
   return cleanup;
