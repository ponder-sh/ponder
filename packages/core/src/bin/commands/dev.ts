--- conflicted
+++ resolved
@@ -243,8 +243,8 @@
           buildId: indexingBuildResult.result.buildId,
           chains: indexingBuildResult.result.chains,
           finalizedBlocks: indexingBuildResult.result.finalizedBlocks,
-        });
-        await database.migrateSync();
+          ordering: preBuild.ordering,
+        });
 
         const apiResult = await build.executeApi({
           indexingBuild,
@@ -304,7 +304,6 @@
           apiBuild: apiBuildResult.result,
         });
 
-<<<<<<< HEAD
         switch (preBuild.ordering) {
           case "omnichain": {
             runOmnichain({
@@ -357,64 +356,6 @@
             );
           }
         }
-=======
-        if (preBuild.ordering === "omnichain") {
-          runOmnichain({
-            common: { ...common, shutdown: indexingShutdown },
-            database,
-            preBuild,
-            namespaceBuild: { schema, viewsSchema: undefined },
-            schemaBuild,
-            indexingBuild: indexingBuildResult.result,
-            crashRecoveryCheckpoint,
-          });
-        } else {
-          runMultichain({
-            common: { ...common, shutdown: indexingShutdown },
-            database,
-            preBuild,
-            namespaceBuild: { schema, viewsSchema: undefined },
-            schemaBuild,
-            indexingBuild: indexingBuildResult.result,
-            crashRecoveryCheckpoint,
-          });
-        }
-      } else {
-        metrics.resetApiMetrics();
-
-        const apiResult = await build.executeApi({
-          indexingBuild: indexingBuild!,
-          database: database!,
-        });
-        if (apiResult.status === "error") {
-          buildQueue.add({
-            status: "error",
-            kind: "api",
-            error: apiResult.error,
-          });
-          return;
-        }
-
-        const buildResult = await build.compileApi({
-          apiResult: apiResult.result,
-        });
-        if (buildResult.status === "error") {
-          buildQueue.add({
-            status: "error",
-            kind: "api",
-            error: buildResult.error,
-          });
-          return;
-        }
-
-        const apiBuild = buildResult.result;
-
-        createServer({
-          common: { ...common, shutdown: apiShutdown },
-          database: database!,
-          apiBuild,
-        });
->>>>>>> 20615cf9
       }
     },
   });
