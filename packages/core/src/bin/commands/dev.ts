import fs from "node:fs";
import path from "node:path";
import { createBuild } from "@/build/index.js";
import { type Database, createDatabase } from "@/database/index.js";
import { nonRetryableUserErrorNames } from "@/internal/errors.js";
import { createLogger } from "@/internal/logger.js";
import { MetricsService } from "@/internal/metrics.js";
import { buildOptions } from "@/internal/options.js";
import { createShutdown } from "@/internal/shutdown.js";
import { buildPayload, createTelemetry } from "@/internal/telemetry.js";
import type {
  CrashRecoveryCheckpoint,
  IndexingBuild,
} from "@/internal/types.js";
import { runMultichain } from "@/runtime/multichain.js";
import { runOmnichain } from "@/runtime/omnichain.js";
import { createServer } from "@/server/index.js";
import { createUi } from "@/ui/index.js";
import { createQueue } from "@/utils/queue.js";
import type { Result } from "@/utils/result.js";
import type { CliOptions } from "../ponder.js";
import { devIsolated } from "../utils/devIsolated.js";
import { createExit } from "../utils/exit.js";

export async function dev({ cliOptions }: { cliOptions: CliOptions }) {
  const options = buildOptions({ cliOptions });

  const logger = createLogger({
    level: options.logLevel,
    mode: options.logFormat,
  });

  const [major, minor, _patch] = process.versions.node
    .split(".")
    .map(Number) as [number, number, number];
  if (major < 18 || (major === 18 && minor < 14)) {
    logger.fatal({
      service: "process",
      msg: `Invalid Node.js version. Expected >=18.14, detected ${major}.${minor}.`,
    });
    process.exit(1);
  }

  if (!fs.existsSync(path.join(options.rootDir, ".env.local"))) {
    logger.warn({
      service: "app",
      msg: "Local environment file (.env.local) not found",
    });
  }

  const configRelPath = path.relative(options.rootDir, options.configFile);
  logger.debug({
    service: "app",
    msg: `Started using config file: ${configRelPath}`,
  });

  const metrics = new MetricsService();
  let indexingShutdown = createShutdown();
  let apiShutdown = createShutdown();
  const shutdown = createShutdown();
  const telemetry = createTelemetry({ options, logger, shutdown });

  const common = {
    options,
    logger,
    metrics,
    telemetry,
    shutdown,
  };

  if (options.version) {
    common.metrics.ponder_version_info.set(
      {
        version: options.version.version,
        major: options.version.major,
        minor: options.version.minor,
        patch: options.version.patch,
      },
      1,
    );
  }

  const build = await createBuild({
    common,
    cliOptions,
  });

  shutdown.add(async () => {
    await indexingShutdown.kill();
    await apiShutdown.kill();
  });

  if (cliOptions.disableUi !== true) {
    createUi({ common });
  }

  const exit = createExit({ common, options });

  let isInitialBuild = true;

  const buildQueue = createQueue({
    initialStart: true,
    concurrency: 1,
    worker: async (result: Result<never> & { kind: "indexing" | "api" }) => {
      if (result.status === "error" && result.kind === "indexing") {
        await indexingShutdown.kill();
        indexingShutdown = createShutdown();

        await apiShutdown.kill();
        apiShutdown = createShutdown();

        common.metrics.ponder_indexing_has_error.set(1);
        return;
      }

      if (result.status === "error" && result.kind === "api") {
        await apiShutdown.kill();
        apiShutdown = createShutdown();

        common.metrics.ponder_indexing_has_error.set(1);
        return;
      }

      if (result.status === "success" && result.kind === "api") {
        common.metrics.resetApiMetrics();

        const apiResult = await build.executeApi({
          indexingBuild: indexingBuild!,
          database: database!,
        });
        if (apiResult.status === "error") {
          buildQueue.add({
            status: "error",
            kind: "api",
            error: apiResult.error,
          });
          return;
        }

        const buildResult = await build.compileApi({
          apiResult: apiResult.result,
        });
        if (buildResult.status === "error") {
          buildQueue.add({
            status: "error",
            kind: "api",
            error: buildResult.error,
          });
          return;
        }

        const apiBuild = buildResult.result;

        createServer({
          common: common,
          database: database!,
          apiBuild,
        });

        return;
      }

      if (result.status === "success" && result.kind === "indexing") {
        await indexingShutdown.kill();
        indexingShutdown = createShutdown();

        await apiShutdown.kill();
        apiShutdown = createShutdown();

        common.metrics.resetIndexingMetrics();

        const configResult = await build.executeConfig();
        if (configResult.status === "error") {
          buildQueue.add({
            status: "error",
            kind: "indexing",
            error: configResult.error,
          });
          return;
        }

        const schemaResult = await build.executeSchema();
        if (schemaResult.status === "error") {
          buildQueue.add({
            status: "error",
            kind: "indexing",
            error: schemaResult.error,
          });
          return;
        }

        const preBuildResult = await build.preCompile(configResult.result);
        if (preBuildResult.status === "error") {
          await exit({ reason: "Failed intial build", code: 1 });
          return;
        }

        const preBuild = preBuildResult.result;

        const schemaBuildResult = build.compileSchema({
          ...schemaResult.result,
          ordering: preBuild.ordering,
        });

        if (schemaBuildResult.status === "error") {
          await exit({ reason: "Failed intial build", code: 1 });
          return;
        }
        const schemaBuild = schemaBuildResult.result;

        const indexingResult = await build.executeIndexingFunctions();
        if (indexingResult.status === "error") {
          buildQueue.add({
            status: "error",
            kind: "indexing",
            error: indexingResult.error,
          });
          return;
        }

        const indexingBuildResult = await build.compileIndexing({
          configResult: configResult.result,
          schemaResult: schemaResult.result,
          indexingResult: indexingResult.result,
        });

        if (indexingBuildResult.status === "error") {
          buildQueue.add({
            status: "error",
            kind: "indexing",
            error: indexingBuildResult.error,
          });
          return;
        }
        indexingBuild = indexingBuildResult.result;

        database = createDatabase({
          common: { ...common, shutdown: indexingShutdown },
          namespace: { schema, viewsSchema: undefined },
          preBuild,
          schemaBuild,
        });
        crashRecoveryCheckpoint = await database.migrate({
          buildId: indexingBuildResult.result.buildId,
          chains: indexingBuildResult.result.chains,
          finalizedBlocks: indexingBuildResult.result.finalizedBlocks,
          ordering: preBuild.ordering,
        });

        await database.migrateSync();

        const apiResult = await build.executeApi({
          indexingBuild,
          database,
        });
        if (apiResult.status === "error") {
          buildQueue.add({
            status: "error",
            kind: "indexing",
            error: apiResult.error,
          });
          return;
        }

        const apiBuildResult = await build.compileApi({
          apiResult: apiResult.result,
        });

        if (apiBuildResult.status === "error") {
          buildQueue.add({
            status: "error",
            kind: "indexing",
            error: apiBuildResult.error,
          });
          return;
        }

        if (isInitialBuild) {
          isInitialBuild = false;

          telemetry.record({
            name: "lifecycle:session_start",
            properties: {
              cli_command: "dev",
              ...buildPayload({
                preBuild,
                schemaBuild,
                indexingBuild: indexingBuildResult.result,
              }),
            },
          });
        }

        common.metrics.resetApiMetrics();
        common.metrics.ponder_settings_info.set(
          {
            ordering: preBuild.ordering,
            database: preBuild.databaseConfig.kind,
            command: cliOptions.command,
          },
          1,
        );

        createServer({
          common: { ...common, shutdown: apiShutdown },
          database,
          apiBuild: apiBuildResult.result,
        });

        switch (preBuild.ordering) {
          case "omnichain": {
            runOmnichain({
              common: { ...common, shutdown: indexingShutdown },
              database,
              preBuild,
              namespaceBuild: { schema, viewsSchema: undefined },
              schemaBuild,
              indexingBuild: indexingBuildResult.result,
              crashRecoveryCheckpoint,
            });

            break;
          }
          case "multichain": {
            runMultichain({
              common: { ...common, shutdown: indexingShutdown },
              database,
              preBuild,
              namespaceBuild: { schema, viewsSchema: undefined },
              schemaBuild,
              indexingBuild: indexingBuildResult.result,
              crashRecoveryCheckpoint,
            });

            break;
          }
          case "isolated": {
            if (preBuild.databaseConfig.kind !== "postgres") {
              buildQueue.add({
                status: "error",
                kind: "indexing",
                error: Error(
                  "PGLite database is not supported in 'isolated' mode.",
                ),
              });
              return;
            }
            devIsolated(
              {
                common: { ...common, shutdown: indexingShutdown },
                database,
                preBuild,
                namespaceBuild: { schema, viewsSchema: undefined },
                schemaBuild,
                indexingBuild: indexingBuildResult.result,
                crashRecoveryCheckpoint,
              },
              cliOptions,
            );

            break;
          }
        }
      }
    },
  });

  let indexingBuild: IndexingBuild | undefined;
  let database: Database | undefined;
  let crashRecoveryCheckpoint: CrashRecoveryCheckpoint;

  const schema = cliOptions.schema ?? process.env.DATABASE_SCHEMA ?? "public";

  globalThis.PONDER_NAMESPACE_BUILD = { schema, viewsSchema: undefined };

  process.on("uncaughtException", (error: Error) => {
<<<<<<< HEAD
    if (error.name === "ShutdownError") return;
    if (nonRetryableUserErrorNames.includes(error.name)) {
=======
    if (error instanceof ShutdownError) return;
    if (error instanceof NonRetryableUserError) {
      common.logger.error({
        service: "process",
        msg: "Caught uncaughtException event",
        error,
      });

>>>>>>> fdeccc5f
      buildQueue.clear();
      buildQueue.add({ status: "error", kind: "indexing", error });
    } else {
      common.logger.error({
        service: "process",
        msg: "Caught uncaughtException event",
        error,
      });
      exit({ reason: "Received fatal error", code: 75 });
    }
  });
  process.on("unhandledRejection", (error: Error) => {
<<<<<<< HEAD
    if (error.name === "ShutdownError") return;
    if (nonRetryableUserErrorNames.includes(error.name)) {
=======
    if (error instanceof ShutdownError) return;
    if (error instanceof NonRetryableUserError) {
      common.logger.error({
        service: "process",
        msg: "Caught unhandledRejection event",
        error,
      });

>>>>>>> fdeccc5f
      buildQueue.clear();
      buildQueue.add({ status: "error", kind: "indexing", error });
    } else {
      common.logger.error({
        service: "process",
        msg: "Caught unhandledRejection event",
        error,
      });
      exit({ reason: "Received fatal error", code: 75 });
    }
  });

  build.startDev({
    onReload: (kind) => {
      buildQueue.clear();
      buildQueue.add({ status: "success", kind });
    },
  });

  buildQueue.add({ status: "success", kind: "indexing" });

  return shutdown.kill;
}<|MERGE_RESOLUTION|>--- conflicted
+++ resolved
@@ -374,19 +374,14 @@
   globalThis.PONDER_NAMESPACE_BUILD = { schema, viewsSchema: undefined };
 
   process.on("uncaughtException", (error: Error) => {
-<<<<<<< HEAD
     if (error.name === "ShutdownError") return;
     if (nonRetryableUserErrorNames.includes(error.name)) {
-=======
-    if (error instanceof ShutdownError) return;
-    if (error instanceof NonRetryableUserError) {
       common.logger.error({
         service: "process",
         msg: "Caught uncaughtException event",
         error,
       });
 
->>>>>>> fdeccc5f
       buildQueue.clear();
       buildQueue.add({ status: "error", kind: "indexing", error });
     } else {
@@ -399,19 +394,14 @@
     }
   });
   process.on("unhandledRejection", (error: Error) => {
-<<<<<<< HEAD
     if (error.name === "ShutdownError") return;
     if (nonRetryableUserErrorNames.includes(error.name)) {
-=======
-    if (error instanceof ShutdownError) return;
-    if (error instanceof NonRetryableUserError) {
       common.logger.error({
         service: "process",
         msg: "Caught unhandledRejection event",
         error,
       });
 
->>>>>>> fdeccc5f
       buildQueue.clear();
       buildQueue.add({ status: "error", kind: "indexing", error });
     } else {
