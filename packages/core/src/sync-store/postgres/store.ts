import type { Common } from "@/Ponder.js";
import type { FactoryCriteria, LogFilterCriteria } from "@/config/sources.js";
import type { Block, Log, Transaction } from "@/types/eth.js";
import type { NonNull } from "@/types/utils.js";
import type { Checkpoint } from "@/utils/checkpoint.js";
import {
  buildFactoryFragments,
  buildLogFilterFragments,
} from "@/utils/fragments.js";
import { intervalIntersectionMany, intervalUnion } from "@/utils/interval.js";
import { range } from "@/utils/range.js";
import { startClock } from "@/utils/timer.js";
import {
  type ExpressionBuilder,
  Kysely,
  Migrator,
  PostgresDialect,
  type Transaction as KyselyTransaction,
  sql,
} from "kysely";
import type { Pool } from "pg";
import {
  type Hex,
  type RpcBlock,
  type RpcLog,
  type RpcTransaction,
  checksumAddress,
} from "viem";
import type { SyncStore } from "../store.js";
import {
  type SyncStoreTables,
  rpcToPostgresBlock,
  rpcToPostgresLog,
  rpcToPostgresTransaction,
} from "./format.js";
import { migrationProvider } from "./migrations.js";

export class PostgresSyncStore implements SyncStore {
  common: Common;
  kind = "postgres" as const;
  db: Kysely<SyncStoreTables>;
  migrator: Migrator;

  constructor({ common, pool }: { common: Common; pool: Pool }) {
    this.common = common;
    this.db = new Kysely<SyncStoreTables>({
      dialect: new PostgresDialect({ pool }),
      log(event) {
        if (event.level === "query") {
          common.metrics.ponder_postgres_query_count?.inc({ kind: "sync" });
        }
      },
    });

    this.migrator = new Migrator({
      db: this.db,
      provider: migrationProvider,
      migrationTableSchema: "public",
    });
  }

  async kill() {
    try {
      await this.db.destroy();
    } catch (e) {
      const error = e as Error;
      if (error.message !== "Called end on pool more than once") {
        throw error;
      }
    }
  }

  migrateUp = async () => {
    const stopClock = startClock();
    const { error } = await this.migrator.migrateToLatest();
    if (error) throw error;

<<<<<<< HEAD
    this.record("migrateUp", stopClock());
=======
    this.record("migrateUp", performance.now() - start);
>>>>>>> 51aa6f7a
  };

  insertLogFilterInterval = async ({
    chainId,
    logFilter,
    block: rpcBlock,
    transactions: rpcTransactions,
    logs: rpcLogs,
    interval,
  }: {
    chainId: number;
    logFilter: LogFilterCriteria;
    block: RpcBlock;
    transactions: RpcTransaction[];
    logs: RpcLog[];
    interval: { startBlock: bigint; endBlock: bigint };
  }) => {
    const stopClock = startClock();
    await this.transaction(async (tx) => {
      await tx
        .insertInto("blocks")
        .values({ ...rpcToPostgresBlock(rpcBlock), chainId })
        .onConflict((oc) => oc.column("hash").doNothing())
        .execute();

      if (rpcTransactions.length > 0) {
        await tx
          .insertInto("transactions")
          .values(
            rpcTransactions.map((transaction) => ({
              ...rpcToPostgresTransaction(transaction),
              chainId,
            })),
          )
          .onConflict((oc) => oc.column("hash").doNothing())
          .execute();
      }

      if (rpcLogs.length > 0) {
        await tx
          .insertInto("logs")
          .values(
            rpcLogs.map((log) => ({
              ...rpcToPostgresLog(log),
              chainId,
            })),
          )
          .onConflict((oc) => oc.column("id").doNothing())
          .execute();
      }

      await this._insertLogFilterInterval({
        tx,
        chainId,
        logFilters: [logFilter],
        interval,
      });
    });

<<<<<<< HEAD
    this.record("insertLogFilterInterval", stopClock());
=======
    this.record("insertLogFilterInterval", performance.now() - start);
>>>>>>> 51aa6f7a
  };

  getLogFilterIntervals = async ({
    chainId,
    logFilter,
  }: {
    chainId: number;
    logFilter: LogFilterCriteria;
  }) => {
    const stopClock = startClock();
    const fragments = buildLogFilterFragments({ ...logFilter, chainId });

    // First, attempt to merge overlapping and adjacent intervals.
    await Promise.all(
      fragments.map(async (fragment) => {
        return await this.transaction(async (tx) => {
          const { id: logFilterId } = await tx
            .insertInto("logFilters")
            .values(fragment)
            .onConflict((oc) => oc.column("id").doUpdateSet(fragment))
            .returningAll()
            .executeTakeFirstOrThrow();

          const existingIntervalRows = await tx
            .deleteFrom("logFilterIntervals")
            .where("logFilterId", "=", logFilterId)
            .returningAll()
            .execute();

          const mergedIntervals = intervalUnion(
            existingIntervalRows.map((i) => [
              Number(i.startBlock),
              Number(i.endBlock),
            ]),
          );

          const mergedIntervalRows = mergedIntervals.map(
            ([startBlock, endBlock]) => ({
              logFilterId,
              startBlock: BigInt(startBlock),
              endBlock: BigInt(endBlock),
            }),
          );

          if (mergedIntervalRows.length > 0) {
            await tx
              .insertInto("logFilterIntervals")
              .values(mergedIntervalRows)
              .execute();
          }

          return mergedIntervals;
        });
      }),
    );

    const intervals = await this.db
      .with(
        "logFilterFragments(fragmentId, fragmentAddress, fragmentTopic0, fragmentTopic1, fragmentTopic2, fragmentTopic3)",
        () =>
          sql`( values ${sql.join(
            fragments.map(
              (f) =>
                sql`( ${sql.val(f.id)}, ${sql.val(f.address)}, ${sql.val(
                  f.topic0,
                )}, ${sql.val(f.topic1)}, ${sql.val(f.topic2)}, ${sql.val(
                  f.topic3,
                )} )`,
            ),
          )} )`,
      )
      .selectFrom("logFilterIntervals")
      .leftJoin("logFilters", "logFilterId", "logFilters.id")
      .innerJoin("logFilterFragments", (join) => {
        let baseJoin = join.on(({ or, cmpr }) =>
          or([
            cmpr("address", "is", null),
            cmpr("fragmentAddress", "=", sql.ref("address")),
          ]),
        );
        for (const idx_ of range(0, 4)) {
          baseJoin = baseJoin.on(({ or, cmpr }) => {
            const idx = idx_ as 0 | 1 | 2 | 3;
            return or([
              cmpr(`topic${idx}`, "is", null),
              cmpr(`fragmentTopic${idx}`, "=", sql.ref(`topic${idx}`)),
            ]);
          });
        }

        return baseJoin;
      })
      .select(["fragmentId", "startBlock", "endBlock"])
      .where("chainId", "=", chainId)
      .execute();

    const intervalsByFragment = intervals.reduce(
      (acc, cur) => {
        const { fragmentId, ...rest } = cur;
        acc[fragmentId] ||= [];
        acc[fragmentId].push(rest);
        return acc;
      },
      {} as Record<string, { startBlock: bigint; endBlock: bigint }[]>,
    );

    const fragmentIntervals = fragments.map((f) => {
      return (intervalsByFragment[f.id] ?? []).map(
        (r) =>
          [Number(r.startBlock), Number(r.endBlock)] satisfies [number, number],
      );
    });

    const intersectIntervals = intervalIntersectionMany(fragmentIntervals);

<<<<<<< HEAD
    this.record("getLogFilterIntervals", stopClock());
=======
    this.record("getLogFilterIntervals", performance.now() - start);
>>>>>>> 51aa6f7a

    return intersectIntervals;
  };

  insertFactoryChildAddressLogs = async ({
    chainId,
    logs: rpcLogs,
  }: {
    chainId: number;
    logs: RpcLog[];
  }) => {
    const stopClock = startClock();
    await this.transaction(async (tx) => {
      if (rpcLogs.length > 0) {
        await tx
          .insertInto("logs")
          .values(
            rpcLogs.map((log) => ({
              ...rpcToPostgresLog(log),
              chainId,
            })),
          )
          .onConflict((oc) => oc.column("id").doNothing())
          .execute();
      }
    });

<<<<<<< HEAD
    this.record("insertFactoryChildAddressLogs", stopClock());
=======
    this.record("insertFactoryChildAddressLogs", performance.now() - start);
>>>>>>> 51aa6f7a
  };

  async *getFactoryChildAddresses({
    chainId,
    upToBlockNumber,
    factory,
    pageSize = 500,
  }: {
    chainId: number;
    upToBlockNumber: bigint;
    factory: FactoryCriteria;
    pageSize?: number;
  }) {
    const stopClock = startClock();
    const { address, eventSelector, childAddressLocation } = factory;

    const selectChildAddressExpression =
      buildFactoryChildAddressSelectExpression({ childAddressLocation });

    const baseQuery = this.db
      .selectFrom("logs")
      .select([selectChildAddressExpression.as("childAddress"), "blockNumber"])
      .where("chainId", "=", chainId)
      .where("address", "=", address)
      .where("topic0", "=", eventSelector)
      .where("blockNumber", "<=", upToBlockNumber)
      .limit(pageSize);

    let cursor: bigint | undefined = undefined;

    while (true) {
      let query = baseQuery;

      if (cursor) {
        query = query.where("blockNumber", ">", cursor);
      }

      const batch = await query.execute();

      const lastRow = batch[batch.length - 1];
      if (lastRow) {
        cursor = lastRow.blockNumber;
      }

      if (batch.length > 0) {
        yield batch.map((a) => a.childAddress);
      }

      if (batch.length < pageSize) break;
    }

<<<<<<< HEAD
    this.record("getFactoryChildAddresses", stopClock());
=======
    this.record("getFactoryChildAddresses", performance.now() - start);
>>>>>>> 51aa6f7a
  }

  insertFactoryLogFilterInterval = async ({
    chainId,
    factory,
    block: rpcBlock,
    transactions: rpcTransactions,
    logs: rpcLogs,
    interval,
  }: {
    chainId: number;
    factory: FactoryCriteria;
    block: RpcBlock;
    transactions: RpcTransaction[];
    logs: RpcLog[];
    interval: { startBlock: bigint; endBlock: bigint };
  }) => {
    const stopClock = startClock();
    await this.transaction(async (tx) => {
      await tx
        .insertInto("blocks")
        .values({ ...rpcToPostgresBlock(rpcBlock), chainId })
        .onConflict((oc) => oc.column("hash").doNothing())
        .execute();

      for (const rpcTransaction of rpcTransactions) {
        await tx
          .insertInto("transactions")
          .values({ ...rpcToPostgresTransaction(rpcTransaction), chainId })
          .onConflict((oc) => oc.column("hash").doNothing())
          .execute();
      }

      for (const rpcLog of rpcLogs) {
        await tx
          .insertInto("logs")
          .values({ ...rpcToPostgresLog(rpcLog), chainId })
          .onConflict((oc) => oc.column("id").doNothing())
          .execute();
      }

      await this._insertFactoryLogFilterInterval({
        tx,
        chainId,
        factories: [factory],
        interval,
      });
    });

<<<<<<< HEAD
    this.record("insertFactoryLogFilterInterval", stopClock());
=======
    this.record("insertFactoryLogFilterInterval", performance.now() - start);
>>>>>>> 51aa6f7a
  };

  getFactoryLogFilterIntervals = async ({
    chainId,
    factory,
  }: {
    chainId: number;
    factory: FactoryCriteria;
  }) => {
    const stopClock = startClock();
    const fragments = buildFactoryFragments({
      ...factory,
      chainId,
    });

    await Promise.all(
      fragments.map(async (fragment) => {
        await this.transaction(async (tx) => {
          const { id: factoryId } = await tx
            .insertInto("factories")
            .values(fragment)
            .onConflict((oc) => oc.column("id").doUpdateSet(fragment))
            .returningAll()
            .executeTakeFirstOrThrow();

          const existingIntervals = await tx
            .deleteFrom("factoryLogFilterIntervals")
            .where("factoryId", "=", factoryId)
            .returningAll()
            .execute();

          const mergedIntervals = intervalUnion(
            existingIntervals.map((i) => [
              Number(i.startBlock),
              Number(i.endBlock),
            ]),
          );

          const mergedIntervalRows = mergedIntervals.map(
            ([startBlock, endBlock]) => ({
              factoryId,
              startBlock: BigInt(startBlock),
              endBlock: BigInt(endBlock),
            }),
          );

          if (mergedIntervalRows.length > 0) {
            await tx
              .insertInto("factoryLogFilterIntervals")
              .values(mergedIntervalRows)
              .execute();
          }

          return mergedIntervals;
        });
      }),
    );

    const intervals = await this.db
      .with(
        "factoryFilterFragments(fragmentId, fragmentAddress, fragmentEventSelector, fragmentChildAddressLocation, fragmentTopic0, fragmentTopic1, fragmentTopic2, fragmentTopic3)",
        () =>
          sql`( values ${sql.join(
            fragments.map(
              (f) =>
                sql`( ${sql.val(f.id)}, ${sql.val(f.address)}, ${sql.val(
                  f.eventSelector,
                )}, ${sql.val(f.childAddressLocation)}, ${sql.val(
                  f.topic0,
                )}, ${sql.val(f.topic1)}, ${sql.val(f.topic2)}, ${sql.val(
                  f.topic3,
                )} )`,
            ),
          )} )`,
      )
      .selectFrom("factoryLogFilterIntervals")
      .leftJoin("factories", "factoryId", "factories.id")
      .innerJoin("factoryFilterFragments", (join) => {
        let baseJoin = join.on(({ and, cmpr }) =>
          and([
            cmpr("fragmentAddress", "=", sql.ref("address")),
            cmpr("fragmentEventSelector", "=", sql.ref("eventSelector")),
            cmpr(
              "fragmentChildAddressLocation",
              "=",
              sql.ref("childAddressLocation"),
            ),
          ]),
        );
        for (const idx_ of range(0, 4)) {
          baseJoin = baseJoin.on(({ or, cmpr }) => {
            const idx = idx_ as 0 | 1 | 2 | 3;
            return or([
              cmpr(`topic${idx}`, "is", null),
              cmpr(`fragmentTopic${idx}`, "=", sql.ref(`topic${idx}`)),
            ]);
          });
        }

        return baseJoin;
      })
      .select(["fragmentId", "startBlock", "endBlock"])
      .where("chainId", "=", chainId)
      .execute();

    const intervalsByFragment = intervals.reduce(
      (acc, cur) => {
        const { fragmentId, ...rest } = cur;
        acc[fragmentId] ||= [];
        acc[fragmentId].push({
          startBlock: rest.startBlock,
          endBlock: rest.endBlock,
        });
        return acc;
      },
      {} as Record<string, { startBlock: bigint; endBlock: bigint }[]>,
    );

    const fragmentIntervals = fragments.map((f) => {
      return (intervalsByFragment[f.id] ?? []).map(
        (r) =>
          [Number(r.startBlock), Number(r.endBlock)] satisfies [number, number],
      );
    });

    const intersectIntervals = intervalIntersectionMany(fragmentIntervals);

<<<<<<< HEAD
    this.record("getFactoryLogFilterIntervals", stopClock());
=======
    this.record("getFactoryLogFilterIntervals", performance.now() - start);
>>>>>>> 51aa6f7a

    return intersectIntervals;
  };

  insertRealtimeBlock = async ({
    chainId,
    block: rpcBlock,
    transactions: rpcTransactions,
    logs: rpcLogs,
  }: {
    chainId: number;
    block: RpcBlock;
    transactions: RpcTransaction[];
    logs: RpcLog[];
  }) => {
    const stopClock = startClock();
    await this.transaction(async (tx) => {
      await tx
        .insertInto("blocks")
        .values({ ...rpcToPostgresBlock(rpcBlock), chainId })
        .onConflict((oc) => oc.column("hash").doNothing())
        .execute();

      for (const rpcTransaction of rpcTransactions) {
        await tx
          .insertInto("transactions")
          .values({ ...rpcToPostgresTransaction(rpcTransaction), chainId })
          .onConflict((oc) => oc.column("hash").doNothing())
          .execute();
      }

      for (const rpcLog of rpcLogs) {
        await tx
          .insertInto("logs")
          .values({ ...rpcToPostgresLog(rpcLog), chainId })
          .onConflict((oc) => oc.column("id").doNothing())
          .execute();
      }
    });

<<<<<<< HEAD
    this.record("insertRealtimeBlock", stopClock());
=======
    this.record("insertRealtimeBlock", performance.now() - start);
>>>>>>> 51aa6f7a
  };

  insertRealtimeInterval = async ({
    chainId,
    logFilters,
    factories,
    interval,
  }: {
    chainId: number;
    logFilters: LogFilterCriteria[];
    factories: FactoryCriteria[];
    interval: { startBlock: bigint; endBlock: bigint };
  }) => {
    const stopClock = startClock();
    await this.transaction(async (tx) => {
      await this._insertLogFilterInterval({
        tx,
        chainId,
        logFilters: [
          ...logFilters,
          ...factories.map((f) => ({
            address: f.address,
            topics: [f.eventSelector],
          })),
        ],
        interval,
      });

      await this._insertFactoryLogFilterInterval({
        tx,
        chainId,
        factories,
        interval,
      });
    });

<<<<<<< HEAD
    this.record("insertRealtimeInterval", stopClock());
=======
    this.record("insertRealtimeInterval", performance.now() - start);
>>>>>>> 51aa6f7a
  };

  deleteRealtimeData = async ({
    chainId,
    fromBlock,
  }: {
    chainId: number;
    fromBlock: bigint;
  }) => {
    const stopClock = startClock();
    await this.transaction(async (tx) => {
      await tx
        .deleteFrom("blocks")
        .where("chainId", "=", chainId)
        .where("number", ">", fromBlock)
        .execute();
      await tx
        .deleteFrom("transactions")
        .where("chainId", "=", chainId)
        .where("blockNumber", ">", fromBlock)
        .execute();
      await tx
        .deleteFrom("logs")
        .where("chainId", "=", chainId)
        .where("blockNumber", ">", fromBlock)
        .execute();
      await tx
        .deleteFrom("rpcRequestResults")
        .where("chainId", "=", chainId)
        .where("blockNumber", ">", fromBlock)
        .execute();

      // Delete all intervals with a startBlock greater than fromBlock.
      // Then, if any intervals have an endBlock greater than fromBlock,
      // update their endBlock to equal fromBlock.
      await tx
        .deleteFrom("logFilterIntervals")
        .where(
          (qb) =>
            qb
              .selectFrom("logFilters")
              .select("logFilters.chainId")
              .whereRef("logFilters.id", "=", "logFilterIntervals.logFilterId")
              .limit(1),
          "=",
          chainId,
        )
        .where("startBlock", ">", fromBlock)
        .execute();
      await tx
        .updateTable("logFilterIntervals")
        .set({ endBlock: fromBlock })
        .where(
          (qb) =>
            qb
              .selectFrom("logFilters")
              .select("logFilters.chainId")
              .whereRef("logFilters.id", "=", "logFilterIntervals.logFilterId")
              .limit(1),
          "=",
          chainId,
        )
        .where("endBlock", ">", fromBlock)
        .execute();

      await tx
        .deleteFrom("factoryLogFilterIntervals")
        .where(
          (qb) =>
            qb
              .selectFrom("factories")
              .select("factories.chainId")
              .whereRef(
                "factories.id",
                "=",
                "factoryLogFilterIntervals.factoryId",
              )
              .limit(1),
          "=",
          chainId,
        )
        .where("startBlock", ">", fromBlock)
        .execute();
      await tx
        .updateTable("factoryLogFilterIntervals")
        .set({ endBlock: fromBlock })
        .where(
          (qb) =>
            qb
              .selectFrom("factories")
              .select("factories.chainId")
              .whereRef(
                "factories.id",
                "=",
                "factoryLogFilterIntervals.factoryId",
              )
              .limit(1),
          "=",
          chainId,
        )
        .where("endBlock", ">", fromBlock)
        .execute();
    });

<<<<<<< HEAD
    this.record("deleteRealtimeData", stopClock());
=======
    this.record("deleteRealtimeData", performance.now() - start);
>>>>>>> 51aa6f7a
  };

  /** SYNC HELPER METHODS */

  private _insertLogFilterInterval = async ({
    tx,
    chainId,
    logFilters,
    interval: { startBlock, endBlock },
  }: {
    tx: KyselyTransaction<SyncStoreTables>;
    chainId: number;
    logFilters: LogFilterCriteria[];
    interval: { startBlock: bigint; endBlock: bigint };
  }) => {
    const logFilterFragments = logFilters.flatMap((logFilter) =>
      buildLogFilterFragments({ ...logFilter, chainId }),
    );

    await Promise.all(
      logFilterFragments.map(async (logFilterFragment) => {
        const { id: logFilterId } = await tx
          .insertInto("logFilters")
          .values(logFilterFragment)
          .onConflict((oc) => oc.column("id").doUpdateSet(logFilterFragment))
          .returningAll()
          .executeTakeFirstOrThrow();

        await tx
          .insertInto("logFilterIntervals")
          .values({ logFilterId, startBlock, endBlock })
          .execute();
      }),
    );
  };

  private _insertFactoryLogFilterInterval = async ({
    tx,
    chainId,
    factories,
    interval: { startBlock, endBlock },
  }: {
    tx: KyselyTransaction<SyncStoreTables>;
    chainId: number;
    factories: FactoryCriteria[];
    interval: { startBlock: bigint; endBlock: bigint };
  }) => {
    const factoryFragments = factories.flatMap((factory) =>
      buildFactoryFragments({ ...factory, chainId }),
    );

    await Promise.all(
      factoryFragments.map(async (fragment) => {
        const { id: factoryId } = await tx
          .insertInto("factories")
          .values(fragment)
          .onConflict((oc) => oc.column("id").doUpdateSet(fragment))
          .returningAll()
          .executeTakeFirstOrThrow();

        await tx
          .insertInto("factoryLogFilterIntervals")
          .values({ factoryId, startBlock, endBlock })
          .execute();
      }),
    );
  };

  insertRpcRequestResult = async ({
    request,
    blockNumber,
    chainId,
    result,
  }: {
    request: string;
    blockNumber: bigint;
    chainId: number;
    result: string;
  }) => {
    const stopClock = startClock();

    await this.db
      .insertInto("rpcRequestResults")
      .values({ request, blockNumber, chainId, result })
      .onConflict((oc) =>
        oc.constraint("rpcRequestResultPrimaryKey").doUpdateSet({ result }),
      )
      .execute();

<<<<<<< HEAD
    this.record("insertRpcRequestResult", stopClock());
=======
    this.record("insertRpcRequestResult", performance.now() - start);
>>>>>>> 51aa6f7a
  };

  getRpcRequestResult = async ({
    request,
    blockNumber,
    chainId,
  }: {
    request: string;
    blockNumber: bigint;
    chainId: number;
  }) => {
    const stopClock = startClock();

    const contractReadResult = await this.db
      .selectFrom("rpcRequestResults")
      .selectAll()
      .where("request", "=", request)
      .where("blockNumber", "=", blockNumber)
      .where("chainId", "=", chainId)
      .executeTakeFirst();

    const result = contractReadResult ?? null;

<<<<<<< HEAD
    this.record("getRpcRequestResult", stopClock());
=======
    this.record("getRpcRequestResult", performance.now() - start);
>>>>>>> 51aa6f7a

    return result;
  };

  async getLogEvents({
    fromCheckpoint,
    toCheckpoint,
    limit,
    logFilters = undefined,
    factories = undefined,
  }: {
    fromCheckpoint: Checkpoint;
    toCheckpoint: Checkpoint;
    limit: number;
  } & (
    | {
        logFilters: {
          id: string;
          chainId: number;
          criteria: LogFilterCriteria;
          fromBlock?: number;
          toBlock?: number;
          includeEventSelector: Hex;
        }[];
        factories: undefined;
      }
    | {
        logFilters: undefined;
        factories: {
          id: string;
          chainId: number;
          criteria: FactoryCriteria;
          fromBlock?: number;
          toBlock?: number;
          includeEventSelector: Hex;
        }[];
      }
  )) {
    let stopClock = startClock();

    // Get full log objects, including the includeEventSelectors clause.
    const requestedLogs = await this.db
      .selectFrom("logs")
      .leftJoin("blocks", "blocks.hash", "logs.blockHash")
      .leftJoin("transactions", "transactions.hash", "logs.transactionHash")
      .where((eb) => {
        const logFilterCmprs =
          logFilters?.map((logFilter) => {
            const exprs = this.buildLogFilterCmprs({ eb, logFilter });

            exprs.push(eb("logs.topic0", "=", logFilter.includeEventSelector));

            return eb.and(exprs);
          }) ?? [];

        const factoryCmprs =
          factories?.map((factory) => {
            const exprs = this.buildFactoryCmprs({ eb, factory });

            exprs.push(eb("logs.topic0", "=", factory.includeEventSelector));

            return eb.and(exprs);
          }) ?? [];

        return eb.or([...logFilterCmprs, ...factoryCmprs]);
      })
      .select([
        "logs.address as log_address",
        "logs.blockHash as log_blockHash",
        "logs.blockNumber as log_blockNumber",
        "logs.chainId as log_chainId",
        "logs.data as log_data",
        "logs.id as log_id",
        "logs.logIndex as log_logIndex",
        "logs.topic0 as log_topic0",
        "logs.topic1 as log_topic1",
        "logs.topic2 as log_topic2",
        "logs.topic3 as log_topic3",
        "logs.transactionHash as log_transactionHash",
        "logs.transactionIndex as log_transactionIndex",

        "blocks.baseFeePerGas as block_baseFeePerGas",
        "blocks.difficulty as block_difficulty",
        "blocks.extraData as block_extraData",
        "blocks.gasLimit as block_gasLimit",
        "blocks.gasUsed as block_gasUsed",
        "blocks.hash as block_hash",
        "blocks.logsBloom as block_logsBloom",
        "blocks.miner as block_miner",
        "blocks.mixHash as block_mixHash",
        "blocks.nonce as block_nonce",
        "blocks.number as block_number",
        "blocks.parentHash as block_parentHash",
        "blocks.receiptsRoot as block_receiptsRoot",
        "blocks.sha3Uncles as block_sha3Uncles",
        "blocks.size as block_size",
        "blocks.stateRoot as block_stateRoot",
        "blocks.timestamp as block_timestamp",
        "blocks.totalDifficulty as block_totalDifficulty",
        "blocks.transactionsRoot as block_transactionsRoot",

        "transactions.accessList as tx_accessList",
        "transactions.blockHash as tx_blockHash",
        "transactions.blockNumber as tx_blockNumber",
        "transactions.from as tx_from",
        "transactions.gas as tx_gas",
        "transactions.gasPrice as tx_gasPrice",
        "transactions.hash as tx_hash",
        "transactions.input as tx_input",
        "transactions.maxFeePerGas as tx_maxFeePerGas",
        "transactions.maxPriorityFeePerGas as tx_maxPriorityFeePerGas",
        "transactions.nonce as tx_nonce",
        "transactions.r as tx_r",
        "transactions.s as tx_s",
        "transactions.to as tx_to",
        "transactions.transactionIndex as tx_transactionIndex",
        "transactions.type as tx_type",
        "transactions.value as tx_value",
        "transactions.v as tx_v",
      ])
      .where((eb) => this.buildCheckpointCmprs(eb, ">", fromCheckpoint))
      .where((eb) => this.buildCheckpointCmprs(eb, "<=", toCheckpoint))
      .orderBy("blocks.timestamp", "asc")
      .orderBy("logs.chainId", "asc")
      .orderBy("blocks.number", "asc")
      .orderBy("logs.logIndex", "asc")
      .limit(limit + 1)
      .execute();

    this.record("getLogEvents", stopClock());

    const events = requestedLogs.map((_row) => {
      // Without this cast, the block_ and tx_ fields are all nullable
      // which makes this very annoying. Should probably add a runtime check
      // that those fields are indeed present before continuing here.
      const row = _row as NonNull<(typeof requestedLogs)[number]>;

      return {
        chainId: row.log_chainId,
        log: {
          address: checksumAddress(row.log_address),
          blockHash: row.log_blockHash,
          blockNumber: row.log_blockNumber,
          data: row.log_data,
          id: row.log_id as Log["id"],
          logIndex: Number(row.log_logIndex),
          removed: false,
          topics: [
            row.log_topic0,
            row.log_topic1,
            row.log_topic2,
            row.log_topic3,
          ].filter((t): t is Hex => t !== null) as [Hex, ...Hex[]] | [],
          transactionHash: row.log_transactionHash,
          transactionIndex: Number(row.log_transactionIndex),
        },
        block: {
          baseFeePerGas: row.block_baseFeePerGas,
          difficulty: row.block_difficulty,
          extraData: row.block_extraData,
          gasLimit: row.block_gasLimit,
          gasUsed: row.block_gasUsed,
          hash: row.block_hash,
          logsBloom: row.block_logsBloom,
          miner: checksumAddress(row.block_miner),
          mixHash: row.block_mixHash,
          nonce: row.block_nonce,
          number: row.block_number,
          parentHash: row.block_parentHash,
          receiptsRoot: row.block_receiptsRoot,
          sha3Uncles: row.block_sha3Uncles,
          size: row.block_size,
          stateRoot: row.block_stateRoot,
          timestamp: row.block_timestamp,
          totalDifficulty: row.block_totalDifficulty,
          transactionsRoot: row.block_transactionsRoot,
        },
        transaction: {
          blockHash: row.tx_blockHash,
          blockNumber: row.tx_blockNumber,
          from: checksumAddress(row.tx_from),
          gas: row.tx_gas,
          hash: row.tx_hash,
          input: row.tx_input,
          nonce: Number(row.tx_nonce),
          r: row.tx_r,
          s: row.tx_s,
          to: row.tx_to ? checksumAddress(row.tx_to) : row.tx_to,
          transactionIndex: Number(row.tx_transactionIndex),
          value: row.tx_value,
          v: row.tx_v,
          ...(row.tx_type === "0x0"
            ? { type: "legacy", gasPrice: row.tx_gasPrice }
            : row.tx_type === "0x1"
              ? {
                  type: "eip2930",
                  gasPrice: row.tx_gasPrice,
                  accessList: JSON.parse(row.tx_accessList),
                }
              : row.tx_type === "0x2"
                ? {
                    type: "eip1559",
                    maxFeePerGas: row.tx_maxFeePerGas,
                    maxPriorityFeePerGas: row.tx_maxPriorityFeePerGas,
                  }
                : row.tx_type === "0x7e"
                  ? {
                      type: "deposit",
                      maxFeePerGas: row.tx_maxFeePerGas ?? undefined,
                      maxPriorityFeePerGas:
                        row.tx_maxPriorityFeePerGas ?? undefined,
                    }
                  : { type: row.tx_type }),
        },
      } satisfies {
        chainId: number;
        log: Log;
        block: Block;
        transaction: Transaction;
      };
    });

    stopClock = startClock();

    // Query for the checkpoint of the last event in the requested range (ignore the batch limit)
    const lastCheckpointRows = await this.db
      .selectFrom("logs")
      .leftJoin("blocks", "blocks.hash", "logs.blockHash")
      .where((eb) => {
        const logFilterCmprs =
          logFilters?.map((logFilter) => {
            const exprs = this.buildLogFilterCmprs({ eb, logFilter });

            exprs.push(eb("logs.topic0", "=", logFilter.includeEventSelector));

            return eb.and(exprs);
          }) ?? [];

        const factoryCmprs =
          factories?.map((factory) => {
            const exprs = this.buildFactoryCmprs({ eb, factory });
            exprs.push(eb("logs.topic0", "=", factory.includeEventSelector));

            return eb.and(exprs);
          }) ?? [];

        return eb.or([...logFilterCmprs, ...factoryCmprs]);
      })
      .select([
        "blocks.timestamp as block_timestamp",
        "logs.chainId as log_chainId",
        "blocks.number as block_number",
        "logs.logIndex as log_logIndex",
      ])
      .orderBy("blocks.timestamp", "desc")
      .orderBy("logs.chainId", "desc")
      .orderBy("blocks.number", "desc")
      .orderBy("logs.logIndex", "desc")
      .limit(1)
      .execute();

    this.record("getLogEventsCount", stopClock());

    const lastCheckpointRow = lastCheckpointRows[0];
    const lastCheckpoint =
      lastCheckpointRow !== undefined
        ? ({
            blockTimestamp: Number(lastCheckpointRow.block_timestamp!),
            blockNumber: Number(lastCheckpointRow.block_number!),
            chainId: lastCheckpointRow.log_chainId,
            logIndex: lastCheckpointRow.log_logIndex,
          } satisfies Checkpoint)
        : undefined;

    if (events.length === limit + 1) {
      events.pop();

      const lastEventInPage = events[events.length - 1];
      const lastCheckpointInPage = {
        blockTimestamp: Number(lastEventInPage.block.timestamp),
        chainId: lastEventInPage.chainId,
        blockNumber: Number(lastEventInPage.block.number),
        logIndex: lastEventInPage.log.logIndex,
      } satisfies Checkpoint;

      return {
        events,
        hasNextPage: true,
        lastCheckpointInPage,
        lastCheckpoint,
      } as const;
    } else {
      return {
        events,
        hasNextPage: false,
        lastCheckpointInPage: undefined,
        lastCheckpoint,
      } as const;
    }
  }

  /**
   * Builds an expression that filters for events that are greater or
   * less than the provided checkpoint. If the log index is not specific,
   * the expression will use a block-level granularity.
   */
  private buildCheckpointCmprs = (
    eb: ExpressionBuilder<any, any>,
    op: ">" | ">=" | "<" | "<=",
    checkpoint: Checkpoint,
  ) => {
    const { and, or } = eb;

    const { blockTimestamp, chainId, blockNumber, logIndex } = checkpoint;

    const operand = op.startsWith(">") ? (">" as const) : ("<" as const);
    const operandOrEquals = `${operand}=` as const;
    const isInclusive = op.endsWith("=");

    // If the execution index is not defined, the checkpoint is at block granularity.
    // Include (or exclude) all events in the block.
    if (logIndex === undefined) {
      return and([
        eb("blocks.timestamp", operandOrEquals, BigInt(blockTimestamp)),
        or([
          eb("blocks.timestamp", operand, BigInt(blockTimestamp)),
          and([
            eb("logs.chainId", operandOrEquals, chainId),
            or([
              eb("logs.chainId", operand, chainId),
              eb(
                "blocks.number",
                isInclusive ? operandOrEquals : operand,
                BigInt(blockNumber),
              ),
            ]),
          ]),
        ]),
      ]);
    }

    // Otherwise, apply the filter down to the log index.
    return and([
      eb("blocks.timestamp", operandOrEquals, BigInt(blockTimestamp)),
      or([
        eb("blocks.timestamp", operand, BigInt(blockTimestamp)),
        and([
          eb("logs.chainId", operandOrEquals, chainId),
          or([
            eb("logs.chainId", operand, chainId),
            and([
              eb("blocks.number", operandOrEquals, BigInt(blockNumber)),
              or([
                eb("blocks.number", operand, BigInt(blockNumber)),
                eb(
                  "logs.logIndex",
                  isInclusive ? operandOrEquals : operand,
                  logIndex,
                ),
              ]),
            ]),
          ]),
        ]),
      ]),
    ]);
  };

  private buildLogFilterCmprs = ({
    eb,
    logFilter,
  }: {
    eb: ExpressionBuilder<any, any>;
    logFilter: {
      id: string;
      chainId: number;
      criteria: LogFilterCriteria;
      fromBlock?: number;
      toBlock?: number;
    };
  }) => {
    const exprs = [];

    exprs.push(
      eb(
        "logs.chainId",
        "=",
        sql`cast (${sql.val(logFilter.chainId)} as numeric(16, 0))`,
      ),
    );

    if (logFilter.criteria.address) {
      // If it's an array of length 1, collapse it.
      const address =
        Array.isArray(logFilter.criteria.address) &&
        logFilter.criteria.address.length === 1
          ? logFilter.criteria.address[0]
          : logFilter.criteria.address;
      if (Array.isArray(address)) {
        exprs.push(eb.or(address.map((a) => eb("logs.address", "=", a))));
      } else {
        exprs.push(eb("logs.address", "=", address));
      }
    }

    if (logFilter.criteria.topics) {
      for (const idx_ of range(0, 4)) {
        const idx = idx_ as 0 | 1 | 2 | 3;
        // If it's an array of length 1, collapse it.
        const raw = logFilter.criteria.topics[idx] ?? null;
        if (raw === null) continue;
        const topic = Array.isArray(raw) && raw.length === 1 ? raw[0] : raw;
        if (Array.isArray(topic)) {
          exprs.push(eb.or(topic.map((a) => eb(`logs.topic${idx}`, "=", a))));
        } else {
          exprs.push(eb(`logs.topic${idx}`, "=", topic));
        }
      }
    }

    if (logFilter.fromBlock)
      exprs.push(eb("blocks.number", ">=", BigInt(logFilter.fromBlock)));
    if (logFilter.toBlock)
      exprs.push(eb("blocks.number", "<=", BigInt(logFilter.toBlock)));

    return exprs;
  };

  private buildFactoryCmprs = ({
    eb,
    factory,
  }: {
    eb: ExpressionBuilder<any, any>;
    factory: {
      id: string;
      chainId: number;
      criteria: FactoryCriteria;
      fromBlock?: number;
      toBlock?: number;
    };
  }) => {
    const exprs = [];

    exprs.push(
      eb(
        "logs.chainId",
        "=",
        sql`cast (${sql.val(factory.chainId)} as numeric(16, 0))`,
      ),
    );

    const selectChildAddressExpression =
      buildFactoryChildAddressSelectExpression({
        childAddressLocation: factory.criteria.childAddressLocation,
      });

    exprs.push(
      eb(
        "logs.address",
        "in",
        eb
          .selectFrom("logs")
          .select(selectChildAddressExpression.as("childAddress"))
          .where("chainId", "=", factory.chainId)
          .where("address", "=", factory.criteria.address)
          .where("topic0", "=", factory.criteria.eventSelector),
      ),
    );

    if (factory.fromBlock)
      exprs.push(eb("blocks.number", ">=", BigInt(factory.fromBlock)));
    if (factory.toBlock)
      exprs.push(eb("blocks.number", "<=", BigInt(factory.toBlock)));

    return exprs;
  };

  private transaction = <U>(
    callback: (tx: KyselyTransaction<SyncStoreTables>) => Promise<U>,
  ) => this.db.transaction().execute(callback);

  private record(methodName: string, duration: number) {
    this.common.metrics.ponder_sync_store_method_duration.observe(
      { method: methodName },
      duration,
    );
  }
}

function buildFactoryChildAddressSelectExpression({
  childAddressLocation,
}: {
  childAddressLocation: FactoryCriteria["childAddressLocation"];
}) {
  if (childAddressLocation.startsWith("offset")) {
    const childAddressOffset = Number(childAddressLocation.substring(6));
    const start = 2 + 12 * 2 + childAddressOffset * 2 + 1;
    const length = 20 * 2;
    return sql<Hex>`'0x' || substring(data from ${start}::int for ${length}::int)`;
  } else {
    const start = 2 + 12 * 2 + 1;
    const length = 20 * 2;
    return sql<Hex>`'0x' || substring(${sql.ref(
      childAddressLocation,
    )} from ${start}::integer for ${length}::integer)`;
  }
}<|MERGE_RESOLUTION|>--- conflicted
+++ resolved
@@ -71,15 +71,11 @@
   }
 
   migrateUp = async () => {
-    const stopClock = startClock();
+    const start = performance.now();
     const { error } = await this.migrator.migrateToLatest();
     if (error) throw error;
 
-<<<<<<< HEAD
-    this.record("migrateUp", stopClock());
-=======
     this.record("migrateUp", performance.now() - start);
->>>>>>> 51aa6f7a
   };
 
   insertLogFilterInterval = async ({
@@ -97,7 +93,7 @@
     logs: RpcLog[];
     interval: { startBlock: bigint; endBlock: bigint };
   }) => {
-    const stopClock = startClock();
+    const start = performance.now();
     await this.transaction(async (tx) => {
       await tx
         .insertInto("blocks")
@@ -139,11 +135,7 @@
       });
     });
 
-<<<<<<< HEAD
-    this.record("insertLogFilterInterval", stopClock());
-=======
     this.record("insertLogFilterInterval", performance.now() - start);
->>>>>>> 51aa6f7a
   };
 
   getLogFilterIntervals = async ({
@@ -153,7 +145,7 @@
     chainId: number;
     logFilter: LogFilterCriteria;
   }) => {
-    const stopClock = startClock();
+    const start = performance.now();
     const fragments = buildLogFilterFragments({ ...logFilter, chainId });
 
     // First, attempt to merge overlapping and adjacent intervals.
@@ -259,11 +251,7 @@
 
     const intersectIntervals = intervalIntersectionMany(fragmentIntervals);
 
-<<<<<<< HEAD
-    this.record("getLogFilterIntervals", stopClock());
-=======
     this.record("getLogFilterIntervals", performance.now() - start);
->>>>>>> 51aa6f7a
 
     return intersectIntervals;
   };
@@ -275,7 +263,7 @@
     chainId: number;
     logs: RpcLog[];
   }) => {
-    const stopClock = startClock();
+    const start = performance.now();
     await this.transaction(async (tx) => {
       if (rpcLogs.length > 0) {
         await tx
@@ -291,11 +279,7 @@
       }
     });
 
-<<<<<<< HEAD
-    this.record("insertFactoryChildAddressLogs", stopClock());
-=======
     this.record("insertFactoryChildAddressLogs", performance.now() - start);
->>>>>>> 51aa6f7a
   };
 
   async *getFactoryChildAddresses({
@@ -309,7 +293,7 @@
     factory: FactoryCriteria;
     pageSize?: number;
   }) {
-    const stopClock = startClock();
+    const start = performance.now();
     const { address, eventSelector, childAddressLocation } = factory;
 
     const selectChildAddressExpression =
@@ -347,11 +331,7 @@
       if (batch.length < pageSize) break;
     }
 
-<<<<<<< HEAD
-    this.record("getFactoryChildAddresses", stopClock());
-=======
     this.record("getFactoryChildAddresses", performance.now() - start);
->>>>>>> 51aa6f7a
   }
 
   insertFactoryLogFilterInterval = async ({
@@ -369,7 +349,7 @@
     logs: RpcLog[];
     interval: { startBlock: bigint; endBlock: bigint };
   }) => {
-    const stopClock = startClock();
+    const start = performance.now();
     await this.transaction(async (tx) => {
       await tx
         .insertInto("blocks")
@@ -401,11 +381,7 @@
       });
     });
 
-<<<<<<< HEAD
-    this.record("insertFactoryLogFilterInterval", stopClock());
-=======
     this.record("insertFactoryLogFilterInterval", performance.now() - start);
->>>>>>> 51aa6f7a
   };
 
   getFactoryLogFilterIntervals = async ({
@@ -415,7 +391,7 @@
     chainId: number;
     factory: FactoryCriteria;
   }) => {
-    const stopClock = startClock();
+    const start = performance.now();
     const fragments = buildFactoryFragments({
       ...factory,
       chainId,
@@ -533,11 +509,7 @@
 
     const intersectIntervals = intervalIntersectionMany(fragmentIntervals);
 
-<<<<<<< HEAD
-    this.record("getFactoryLogFilterIntervals", stopClock());
-=======
     this.record("getFactoryLogFilterIntervals", performance.now() - start);
->>>>>>> 51aa6f7a
 
     return intersectIntervals;
   };
@@ -553,7 +525,7 @@
     transactions: RpcTransaction[];
     logs: RpcLog[];
   }) => {
-    const stopClock = startClock();
+    const start = performance.now();
     await this.transaction(async (tx) => {
       await tx
         .insertInto("blocks")
@@ -578,11 +550,7 @@
       }
     });
 
-<<<<<<< HEAD
-    this.record("insertRealtimeBlock", stopClock());
-=======
     this.record("insertRealtimeBlock", performance.now() - start);
->>>>>>> 51aa6f7a
   };
 
   insertRealtimeInterval = async ({
@@ -596,7 +564,7 @@
     factories: FactoryCriteria[];
     interval: { startBlock: bigint; endBlock: bigint };
   }) => {
-    const stopClock = startClock();
+    const start = performance.now();
     await this.transaction(async (tx) => {
       await this._insertLogFilterInterval({
         tx,
@@ -619,11 +587,7 @@
       });
     });
 
-<<<<<<< HEAD
-    this.record("insertRealtimeInterval", stopClock());
-=======
     this.record("insertRealtimeInterval", performance.now() - start);
->>>>>>> 51aa6f7a
   };
 
   deleteRealtimeData = async ({
@@ -633,7 +597,7 @@
     chainId: number;
     fromBlock: bigint;
   }) => {
-    const stopClock = startClock();
+    const start = performance.now();
     await this.transaction(async (tx) => {
       await tx
         .deleteFrom("blocks")
@@ -728,11 +692,7 @@
         .execute();
     });
 
-<<<<<<< HEAD
-    this.record("deleteRealtimeData", stopClock());
-=======
     this.record("deleteRealtimeData", performance.now() - start);
->>>>>>> 51aa6f7a
   };
 
   /** SYNC HELPER METHODS */
@@ -812,8 +772,7 @@
     chainId: number;
     result: string;
   }) => {
-    const stopClock = startClock();
-
+    const start = performance.now();
     await this.db
       .insertInto("rpcRequestResults")
       .values({ request, blockNumber, chainId, result })
@@ -822,11 +781,7 @@
       )
       .execute();
 
-<<<<<<< HEAD
-    this.record("insertRpcRequestResult", stopClock());
-=======
     this.record("insertRpcRequestResult", performance.now() - start);
->>>>>>> 51aa6f7a
   };
 
   getRpcRequestResult = async ({
@@ -838,7 +793,7 @@
     blockNumber: bigint;
     chainId: number;
   }) => {
-    const stopClock = startClock();
+    const start = performance.now();
 
     const contractReadResult = await this.db
       .selectFrom("rpcRequestResults")
@@ -850,11 +805,7 @@
 
     const result = contractReadResult ?? null;
 
-<<<<<<< HEAD
-    this.record("getRpcRequestResult", stopClock());
-=======
     this.record("getRpcRequestResult", performance.now() - start);
->>>>>>> 51aa6f7a
 
     return result;
   };
