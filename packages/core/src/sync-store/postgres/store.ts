import {
  CompiledQuery,
  type ExpressionBuilder,
  Kysely,
  Migrator,
  PostgresDialect,
  sql,
  type Transaction as KyselyTransaction,
} from "kysely";
import {
  checksumAddress,
  type Hex,
  type RpcBlock,
  type RpcLog,
  type RpcTransaction,
} from "viem";

import type {
  FactoryCriteria,
  LogFilterCriteria,
  Topics,
} from "@/config/sources.js";
import type { Common } from "@/Ponder.js";
import type { Block } from "@/types/block.js";
import type { Log } from "@/types/log.js";
import type { Transaction } from "@/types/transaction.js";
import type { NonNull } from "@/types/utils.js";
import { type Checkpoint, zeroCheckpoint } from "@/utils/checkpoint.js";
import {
  buildFactoryFragments,
  buildLogFilterFragments,
} from "@/utils/fragments.js";
import { intervalIntersectionMany, intervalUnion } from "@/utils/interval.js";
import type pg from "@/utils/pg.js";
import { range } from "@/utils/range.js";
import { wait } from "@/utils/wait.js";

import type { SyncStore } from "../store.js";
import {
  rpcToPostgresBlock,
  rpcToPostgresLog,
  rpcToPostgresTransaction,
  type SyncStoreTables,
} from "./format.js";
import { migrationProvider } from "./migrations.js";

export class PostgresSyncStore implements SyncStore {
  common: Common;
  kind = "postgres" as const;
  db: Kysely<SyncStoreTables>;
  migrator: Migrator;

  constructor({
    common,
    pool,
    databaseSchema,
  }: {
    common: Common;
    pool: pg.Pool;
    databaseSchema?: string;
  }) {
    this.common = common;
    this.db = new Kysely<SyncStoreTables>({
      dialect: new PostgresDialect({
        pool,
        onCreateConnection: databaseSchema
          ? async (connection) => {
              await connection.executeQuery(
                CompiledQuery.raw(
                  `CREATE SCHEMA IF NOT EXISTS ${databaseSchema}`,
                ),
              );
              await connection.executeQuery(
                CompiledQuery.raw(`SET search_path = ${databaseSchema}`),
              );
            }
          : undefined,
      }),
    });

    this.migrator = new Migrator({
      db: this.db,
      provider: migrationProvider,
      migrationTableSchema: databaseSchema ?? "public",
    });
  }

  async kill() {
    try {
      await this.db.destroy();
    } catch (e) {
      const error = e as Error;
      if (error.message !== "Called end on pool more than once") {
        throw error;
      }
    }
  }

  migrateUp = async () => {
    const start = performance.now();

    const { error } = await this.migrator.migrateToLatest();
    if (error) throw error;

    this.record("migrateUp", start);
  };

  insertLogFilterInterval = async ({
    chainId,
    logFilter,
    block: rpcBlock,
    transactions: rpcTransactions,
    logs: rpcLogs,
    interval,
  }: {
    chainId: number;
    logFilter: LogFilterCriteria;
    block: RpcBlock;
    transactions: RpcTransaction[];
    logs: RpcLog[];
    interval: { startBlock: bigint; endBlock: bigint };
  }) => {
    const start = performance.now();

    await this.transaction(async (tx) => {
      await tx
        .insertInto("blocks")
        .values({ ...rpcToPostgresBlock(rpcBlock), chainId })
        .onConflict((oc) => oc.column("hash").doNothing())
        .execute();

      if (rpcTransactions.length > 0) {
        await tx
          .insertInto("transactions")
          .values(
            rpcTransactions.map((transaction) => ({
              ...rpcToPostgresTransaction(transaction),
              chainId,
            })),
          )
          .onConflict((oc) => oc.column("hash").doNothing())
          .execute();
      }

      if (rpcLogs.length > 0) {
        await tx
          .insertInto("logs")
          .values(
            rpcLogs.map((log) => ({
              ...rpcToPostgresLog(log),
              chainId,
            })),
          )
          .onConflict((oc) => oc.column("id").doNothing())
          .execute();
      }

      await this._insertLogFilterInterval({
        tx,
        chainId,
        logFilters: [logFilter],
        interval,
      });
    });

    this.record("insertLogFilterInterval", start);
  };

  getLogFilterIntervals = async ({
    chainId,
    logFilter,
  }: {
    chainId: number;
    logFilter: LogFilterCriteria;
  }) => {
    const start = performance.now();

    const fragments = buildLogFilterFragments({ ...logFilter, chainId });

    // First, attempt to merge overlapping and adjacent intervals.
    await Promise.all(
      fragments.map(async (fragment) => {
        return await this.transaction(async (tx) => {
          const { id: logFilterId } = await tx
            .insertInto("logFilters")
            .values(fragment)
            .onConflict((oc) => oc.column("id").doUpdateSet(fragment))
            .returningAll()
            .executeTakeFirstOrThrow();

          const existingIntervalRows = await tx
            .deleteFrom("logFilterIntervals")
            .where("logFilterId", "=", logFilterId)
            .returningAll()
            .execute();

          const mergedIntervals = intervalUnion(
            existingIntervalRows.map((i) => [
              Number(i.startBlock),
              Number(i.endBlock),
            ]),
          );

          const mergedIntervalRows = mergedIntervals.map(
            ([startBlock, endBlock]) => ({
              logFilterId,
              startBlock: BigInt(startBlock),
              endBlock: BigInt(endBlock),
            }),
          );

          if (mergedIntervalRows.length > 0) {
            await tx
              .insertInto("logFilterIntervals")
              .values(mergedIntervalRows)
              .execute();
          }

          return mergedIntervals;
        });
      }),
    );

    const intervals = await this.db
      .with(
        "logFilterFragments(fragmentId, fragmentAddress, fragmentTopic0, fragmentTopic1, fragmentTopic2, fragmentTopic3)",
        () =>
          sql`( values ${sql.join(
            fragments.map(
              (f) =>
                sql`( ${sql.val(f.id)}, ${sql.val(f.address)}, ${sql.val(
                  f.topic0,
                )}, ${sql.val(f.topic1)}, ${sql.val(f.topic2)}, ${sql.val(
                  f.topic3,
                )} )`,
            ),
          )} )`,
      )
      .selectFrom("logFilterIntervals")
      .leftJoin("logFilters", "logFilterId", "logFilters.id")
      .innerJoin("logFilterFragments", (join) => {
        let baseJoin = join.on(({ or, cmpr }) =>
          or([
            cmpr("address", "is", null),
            cmpr("fragmentAddress", "=", sql.ref("address")),
          ]),
        );
        for (const idx_ of range(0, 4)) {
          baseJoin = baseJoin.on(({ or, cmpr }) => {
            const idx = idx_ as 0 | 1 | 2 | 3;
            return or([
              cmpr(`topic${idx}`, "is", null),
              cmpr(`fragmentTopic${idx}`, "=", sql.ref(`topic${idx}`)),
            ]);
          });
        }

        return baseJoin;
      })
      .select(["fragmentId", "startBlock", "endBlock"])
      .where("chainId", "=", chainId)
      .execute();

    const intervalsByFragment = intervals.reduce(
      (acc, cur) => {
        const { fragmentId, ...rest } = cur;
        acc[fragmentId] ||= [];
        acc[fragmentId].push(rest);
        return acc;
      },
      {} as Record<string, { startBlock: bigint; endBlock: bigint }[]>,
    );

    const fragmentIntervals = fragments.map((f) => {
      return (intervalsByFragment[f.id] ?? []).map(
        (r) =>
          [Number(r.startBlock), Number(r.endBlock)] satisfies [number, number],
      );
    });

    const intersectIntervals = intervalIntersectionMany(fragmentIntervals);

    this.record("getLogFilterIntervals", start);

    return intersectIntervals;
  };

  insertFactoryChildAddressLogs = async ({
    chainId,
    logs: rpcLogs,
  }: {
    chainId: number;
    logs: RpcLog[];
  }) => {
    const start = performance.now();

    await this.transaction(async (tx) => {
      if (rpcLogs.length > 0) {
        await tx
          .insertInto("logs")
          .values(
            rpcLogs.map((log) => ({
              ...rpcToPostgresLog(log),
              chainId,
            })),
          )
          .onConflict((oc) => oc.column("id").doNothing())
          .execute();
      }
    });

    this.record("insertFactoryChildAddressLogs", start);
  };

  async *getFactoryChildAddresses({
    chainId,
    upToBlockNumber,
    factory,
    pageSize = 500,
  }: {
    chainId: number;
    upToBlockNumber: bigint;
    factory: FactoryCriteria;
    pageSize?: number;
  }) {
    const start = performance.now();

    const { address, eventSelector, childAddressLocation } = factory;

    const selectChildAddressExpression =
      buildFactoryChildAddressSelectExpression({ childAddressLocation });

    const baseQuery = this.db
      .selectFrom("logs")
      .select([selectChildAddressExpression.as("childAddress"), "blockNumber"])
      .where("chainId", "=", chainId)
      .where("address", "=", address)
      .where("topic0", "=", eventSelector)
      .where("blockNumber", "<=", upToBlockNumber)
      .limit(pageSize);

    let cursor: bigint | undefined = undefined;

    while (true) {
      let query = baseQuery;

      if (cursor) {
        query = query.where("blockNumber", ">", cursor);
      }

      const batch = await query.execute();

      const lastRow = batch[batch.length - 1];
      if (lastRow) {
        cursor = lastRow.blockNumber;
      }

      if (batch.length > 0) {
        yield batch.map((a) => checksumAddress(a.childAddress));
      }

      if (batch.length < pageSize) break;
    }

    this.record("getFactoryChildAddresses", start);
  }

  insertFactoryLogFilterInterval = async ({
    chainId,
    factory,
    block: rpcBlock,
    transactions: rpcTransactions,
    logs: rpcLogs,
    interval,
  }: {
    chainId: number;
    factory: FactoryCriteria;
    block: RpcBlock;
    transactions: RpcTransaction[];
    logs: RpcLog[];
    interval: { startBlock: bigint; endBlock: bigint };
  }) => {
    const start = performance.now();

    await this.transaction(async (tx) => {
      await tx
        .insertInto("blocks")
        .values({ ...rpcToPostgresBlock(rpcBlock), chainId })
        .onConflict((oc) => oc.column("hash").doNothing())
        .execute();

      for (const rpcTransaction of rpcTransactions) {
        await tx
          .insertInto("transactions")
          .values({ ...rpcToPostgresTransaction(rpcTransaction), chainId })
          .onConflict((oc) => oc.column("hash").doNothing())
          .execute();
      }

      for (const rpcLog of rpcLogs) {
        await tx
          .insertInto("logs")
          .values({ ...rpcToPostgresLog(rpcLog), chainId })
          .onConflict((oc) => oc.column("id").doNothing())
          .execute();
      }

      await this._insertFactoryLogFilterInterval({
        tx,
        chainId,
        factories: [factory],
        interval,
      });
    });

    this.record("insertFactoryLogFilterInterval", start);
  };

  getFactoryLogFilterIntervals = async ({
    chainId,
    factory,
  }: {
    chainId: number;
    factory: FactoryCriteria;
  }) => {
    const start = performance.now();

    const fragments = buildFactoryFragments({
      ...factory,
      chainId,
    });

    await Promise.all(
      fragments.map(async (fragment) => {
        await this.transaction(async (tx) => {
          const { id: factoryId } = await tx
            .insertInto("factories")
            .values(fragment)
            .onConflict((oc) => oc.column("id").doUpdateSet(fragment))
            .returningAll()
            .executeTakeFirstOrThrow();

          const existingIntervals = await tx
            .deleteFrom("factoryLogFilterIntervals")
            .where("factoryId", "=", factoryId)
            .returningAll()
            .execute();

          const mergedIntervals = intervalUnion(
            existingIntervals.map((i) => [
              Number(i.startBlock),
              Number(i.endBlock),
            ]),
          );

          const mergedIntervalRows = mergedIntervals.map(
            ([startBlock, endBlock]) => ({
              factoryId,
              startBlock: BigInt(startBlock),
              endBlock: BigInt(endBlock),
            }),
          );

          if (mergedIntervalRows.length > 0) {
            await tx
              .insertInto("factoryLogFilterIntervals")
              .values(mergedIntervalRows)
              .execute();
          }

          return mergedIntervals;
        });
      }),
    );

    const intervals = await this.db
      .with(
        "factoryFilterFragments(fragmentId, fragmentAddress, fragmentEventSelector, fragmentChildAddressLocation, fragmentTopic0, fragmentTopic1, fragmentTopic2, fragmentTopic3)",
        () =>
          sql`( values ${sql.join(
            fragments.map(
              (f) =>
                sql`( ${sql.val(f.id)}, ${sql.val(f.address)}, ${sql.val(
                  f.eventSelector,
                )}, ${sql.val(f.childAddressLocation)}, ${sql.val(
                  f.topic0,
                )}, ${sql.val(f.topic1)}, ${sql.val(f.topic2)}, ${sql.val(
                  f.topic3,
                )} )`,
            ),
          )} )`,
      )
      .selectFrom("factoryLogFilterIntervals")
      .leftJoin("factories", "factoryId", "factories.id")
      .innerJoin("factoryFilterFragments", (join) => {
        let baseJoin = join.on(({ and, cmpr }) =>
          and([
            cmpr("fragmentAddress", "=", sql.ref("address")),
            cmpr("fragmentEventSelector", "=", sql.ref("eventSelector")),
            cmpr(
              "fragmentChildAddressLocation",
              "=",
              sql.ref("childAddressLocation"),
            ),
          ]),
        );
        for (const idx_ of range(0, 4)) {
          baseJoin = baseJoin.on(({ or, cmpr }) => {
            const idx = idx_ as 0 | 1 | 2 | 3;
            return or([
              cmpr(`topic${idx}`, "is", null),
              cmpr(`fragmentTopic${idx}`, "=", sql.ref(`topic${idx}`)),
            ]);
          });
        }

        return baseJoin;
      })
      .select(["fragmentId", "startBlock", "endBlock"])
      .where("chainId", "=", chainId)
      .execute();

    const intervalsByFragment = intervals.reduce(
      (acc, cur) => {
        const { fragmentId, ...rest } = cur;
        acc[fragmentId] ||= [];
        acc[fragmentId].push({
          startBlock: rest.startBlock,
          endBlock: rest.endBlock,
        });
        return acc;
      },
      {} as Record<string, { startBlock: bigint; endBlock: bigint }[]>,
    );

    const fragmentIntervals = fragments.map((f) => {
      return (intervalsByFragment[f.id] ?? []).map(
        (r) =>
          [Number(r.startBlock), Number(r.endBlock)] satisfies [number, number],
      );
    });

    const intersectIntervals = intervalIntersectionMany(fragmentIntervals);

    this.record("getFactoryLogFilterIntervals", start);

    return intersectIntervals;
  };

  insertRealtimeBlock = async ({
    chainId,
    block: rpcBlock,
    transactions: rpcTransactions,
    logs: rpcLogs,
  }: {
    chainId: number;
    block: RpcBlock;
    transactions: RpcTransaction[];
    logs: RpcLog[];
  }) => {
    const start = performance.now();

    await this.transaction(async (tx) => {
      await tx
        .insertInto("blocks")
        .values({ ...rpcToPostgresBlock(rpcBlock), chainId })
        .onConflict((oc) => oc.column("hash").doNothing())
        .execute();

      for (const rpcTransaction of rpcTransactions) {
        await tx
          .insertInto("transactions")
          .values({ ...rpcToPostgresTransaction(rpcTransaction), chainId })
          .onConflict((oc) => oc.column("hash").doNothing())
          .execute();
      }

      for (const rpcLog of rpcLogs) {
        await tx
          .insertInto("logs")
          .values({ ...rpcToPostgresLog(rpcLog), chainId })
          .onConflict((oc) => oc.column("id").doNothing())
          .execute();
      }
    });

    this.record("insertRealtimeBlock", start);
  };

  insertRealtimeInterval = async ({
    chainId,
    logFilters,
    factories,
    interval,
  }: {
    chainId: number;
    logFilters: LogFilterCriteria[];
    factories: FactoryCriteria[];
    interval: { startBlock: bigint; endBlock: bigint };
  }) => {
    const start = performance.now();

    await this.transaction(async (tx) => {
      await this._insertLogFilterInterval({
        tx,
        chainId,
        logFilters: [
          ...logFilters,
          ...factories.map((f) => ({
            address: f.address,
            topics: [f.eventSelector, null, null, null] as Topics,
          })),
        ],
        interval,
      });

      await this._insertFactoryLogFilterInterval({
        tx,
        chainId,
        factories,
        interval,
      });
    });

    this.record("insertRealtimeInterval", start);
  };

  deleteRealtimeData = async ({
    chainId,
    fromBlock,
  }: {
    chainId: number;
    fromBlock: bigint;
  }) => {
    const start = performance.now();

    await this.transaction(async (tx) => {
      await tx
        .deleteFrom("blocks")
        .where("chainId", "=", chainId)
        .where("number", ">", fromBlock)
        .execute();
      await tx
        .deleteFrom("transactions")
        .where("chainId", "=", chainId)
        .where("blockNumber", ">", fromBlock)
        .execute();
      await tx
        .deleteFrom("logs")
        .where("chainId", "=", chainId)
        .where("blockNumber", ">", fromBlock)
        .execute();
      await tx
        .deleteFrom("rpcRequestResults")
        .where("chainId", "=", chainId)
        .where("blockNumber", ">", fromBlock)
        .execute();

      // Delete all intervals with a startBlock greater than fromBlock.
      // Then, if any intervals have an endBlock greater than fromBlock,
      // update their endBlock to equal fromBlock.
      await tx
        .deleteFrom("logFilterIntervals")
        .where(
          (qb) =>
            qb
              .selectFrom("logFilters")
              .select("logFilters.chainId")
              .whereRef("logFilters.id", "=", "logFilterIntervals.logFilterId")
              .limit(1),
          "=",
          chainId,
        )
        .where("startBlock", ">", fromBlock)
        .execute();
      await tx
        .updateTable("logFilterIntervals")
        .set({ endBlock: fromBlock })
        .where(
          (qb) =>
            qb
              .selectFrom("logFilters")
              .select("logFilters.chainId")
              .whereRef("logFilters.id", "=", "logFilterIntervals.logFilterId")
              .limit(1),
          "=",
          chainId,
        )
        .where("endBlock", ">", fromBlock)
        .execute();

      await tx
        .deleteFrom("factoryLogFilterIntervals")
        .where(
          (qb) =>
            qb
              .selectFrom("factories")
              .select("factories.chainId")
              .whereRef(
                "factories.id",
                "=",
                "factoryLogFilterIntervals.factoryId",
              )
              .limit(1),
          "=",
          chainId,
        )
        .where("startBlock", ">", fromBlock)
        .execute();
      await tx
        .updateTable("factoryLogFilterIntervals")
        .set({ endBlock: fromBlock })
        .where(
          (qb) =>
            qb
              .selectFrom("factories")
              .select("factories.chainId")
              .whereRef(
                "factories.id",
                "=",
                "factoryLogFilterIntervals.factoryId",
              )
              .limit(1),
          "=",
          chainId,
        )
        .where("endBlock", ">", fromBlock)
        .execute();
    });

    this.record("deleteRealtimeData", start);
  };

  /** SYNC HELPER METHODS */

  private _insertLogFilterInterval = async ({
    tx,
    chainId,
    logFilters,
    interval: { startBlock, endBlock },
  }: {
    tx: KyselyTransaction<SyncStoreTables>;
    chainId: number;
    logFilters: LogFilterCriteria[];
    interval: { startBlock: bigint; endBlock: bigint };
  }) => {
    const logFilterFragments = logFilters
      .map((logFilter) => buildLogFilterFragments({ ...logFilter, chainId }))
      .flat();

    await Promise.all(
      logFilterFragments.map(async (logFilterFragment) => {
        const { id: logFilterId } = await tx
          .insertInto("logFilters")
          .values(logFilterFragment)
          .onConflict((oc) => oc.column("id").doUpdateSet(logFilterFragment))
          .returningAll()
          .executeTakeFirstOrThrow();

        await tx
          .insertInto("logFilterIntervals")
          .values({ logFilterId, startBlock, endBlock })
          .execute();
      }),
    );
  };

  private _insertFactoryLogFilterInterval = async ({
    tx,
    chainId,
    factories,
    interval: { startBlock, endBlock },
  }: {
    tx: KyselyTransaction<SyncStoreTables>;
    chainId: number;
    factories: FactoryCriteria[];
    interval: { startBlock: bigint; endBlock: bigint };
  }) => {
    const factoryFragments = factories
      .map((factory) => buildFactoryFragments({ ...factory, chainId }))
      .flat();

    await Promise.all(
      factoryFragments.map(async (fragment) => {
        const { id: factoryId } = await tx
          .insertInto("factories")
          .values(fragment)
          .onConflict((oc) => oc.column("id").doUpdateSet(fragment))
          .returningAll()
          .executeTakeFirstOrThrow();

        await tx
          .insertInto("factoryLogFilterIntervals")
          .values({ factoryId, startBlock, endBlock })
          .execute();
      }),
    );
  };

  insertRpcRequestResult = async ({
    request,
    blockNumber,
    chainId,
    result,
  }: {
    request: string;
    blockNumber: bigint;
    chainId: number;
    result: string;
  }) => {
    const start = performance.now();

    await this.db
      .insertInto("rpcRequestResults")
      .values({ request, blockNumber, chainId, result })
      .onConflict((oc) =>
        oc.constraint("rpcRequestResultPrimaryKey").doUpdateSet({ result }),
      )
      .execute();

    this.record("insertRpcRequestResult", start);
  };

  getRpcRequestResult = async ({
    request,
    blockNumber,
    chainId,
  }: {
    request: string;
    blockNumber: bigint;
    chainId: number;
  }) => {
    const start = performance.now();

    const contractReadResult = await this.db
      .selectFrom("rpcRequestResults")
      .selectAll()
      .where("request", "=", request)
      .where("blockNumber", "=", blockNumber)
      .where("chainId", "=", chainId)
      .executeTakeFirst();

    const result = contractReadResult ?? null;

    this.record("getRpcRequestResult", start);

    return result;
  };

  async *getLogEvents({
    fromCheckpoint,
    toCheckpoint,
    logFilters = [],
    factories = [],
    pageSize = 10_000,
  }: {
    fromCheckpoint: Checkpoint;
    toCheckpoint: Checkpoint;
    logFilters?: {
      id: string;
      chainId: number;
      criteria: LogFilterCriteria;
      fromBlock?: number;
      toBlock?: number;
      includeEventSelectors?: Hex[];
    }[];
    factories?: {
      id: string;
      chainId: number;
      criteria: FactoryCriteria;
      fromBlock?: number;
      toBlock?: number;
      includeEventSelectors?: Hex[];
    }[];
    pageSize: number;
  }) {
    const start = performance.now();

    const sourceIds = [
      ...logFilters.map((f) => f.id),
      ...factories.map((f) => f.id),
    ];

    const baseQuery = this.db
      .with(
        "sources(source_id)",
        () =>
          sql`( values ${sql.join(
            sourceIds.map((id) => sql`( ${sql.val(id)} )`),
          )} )`,
      )
      .selectFrom("logs")
      .leftJoin("blocks", "blocks.hash", "logs.blockHash")
      .leftJoin("transactions", "transactions.hash", "logs.transactionHash")
      .innerJoin("sources", (join) => join.onTrue())
      .select([
        "source_id",

        "logs.address as log_address",
        "logs.blockHash as log_blockHash",
        "logs.blockNumber as log_blockNumber",
        "logs.chainId as log_chainId",
        "logs.data as log_data",
        "logs.id as log_id",
        "logs.logIndex as log_logIndex",
        "logs.topic0 as log_topic0",
        "logs.topic1 as log_topic1",
        "logs.topic2 as log_topic2",
        "logs.topic3 as log_topic3",
        "logs.transactionHash as log_transactionHash",
        "logs.transactionIndex as log_transactionIndex",

        "blocks.baseFeePerGas as block_baseFeePerGas",
        "blocks.difficulty as block_difficulty",
        "blocks.extraData as block_extraData",
        "blocks.gasLimit as block_gasLimit",
        "blocks.gasUsed as block_gasUsed",
        "blocks.hash as block_hash",
        "blocks.logsBloom as block_logsBloom",
        "blocks.miner as block_miner",
        "blocks.mixHash as block_mixHash",
        "blocks.nonce as block_nonce",
        "blocks.number as block_number",
        "blocks.parentHash as block_parentHash",
        "blocks.receiptsRoot as block_receiptsRoot",
        "blocks.sha3Uncles as block_sha3Uncles",
        "blocks.size as block_size",
        "blocks.stateRoot as block_stateRoot",
        "blocks.timestamp as block_timestamp",
        "blocks.totalDifficulty as block_totalDifficulty",
        "blocks.transactionsRoot as block_transactionsRoot",

        "transactions.accessList as tx_accessList",
        "transactions.blockHash as tx_blockHash",
        "transactions.blockNumber as tx_blockNumber",
        "transactions.from as tx_from",
        "transactions.gas as tx_gas",
        "transactions.gasPrice as tx_gasPrice",
        "transactions.hash as tx_hash",
        "transactions.input as tx_input",
        "transactions.maxFeePerGas as tx_maxFeePerGas",
        "transactions.maxPriorityFeePerGas as tx_maxPriorityFeePerGas",
        "transactions.nonce as tx_nonce",
        "transactions.r as tx_r",
        "transactions.s as tx_s",
        "transactions.to as tx_to",
        "transactions.transactionIndex as tx_transactionIndex",
        "transactions.type as tx_type",
        "transactions.value as tx_value",
        "transactions.v as tx_v",
      ])
      .where((eb) => this.buildCheckpointCmprs(eb, ">", fromCheckpoint))
      .where((eb) => this.buildCheckpointCmprs(eb, "<=", toCheckpoint));

    // Get total count of matching logs, grouped by log filter and event selector.
    const eventCountsQuery = baseQuery
      .clearSelect()
      .select([
        "source_id",
        "logs.topic0",
        this.db.fn.count("logs.id").as("count"),
      ])
      .where((eb) => {
        // NOTE: Not adding the includeEventSelectors clause here.
        const logFilterCmprs = logFilters.map((logFilter) =>
          eb.and(this.buildLogFilterCmprs({ eb, logFilter })),
        );

<<<<<<< HEAD
      exprs.push(
        eb(
          "logs.address",
          "like",
          eb
            .selectFrom("logs")
            .select(selectChildAddressExpression.as("childAddress"))
            .where("chainId", "=", factory.chainId)
            .where("address", "=", factory.criteria.address)
            .where("topic0", "=", factory.criteria.eventSelector),
        ),
      );
=======
        const factoryCmprs = factories.map((factory) =>
          eb.and(this.buildFactoryCmprs({ eb, factory })),
        );
>>>>>>> 53258a7c

        return eb.or([...logFilterCmprs, ...factoryCmprs]);
      })
      .groupBy(["source_id", "logs.topic0"]);

    // Fetch the event counts once and include it in every response.
    const eventCountsRaw = await eventCountsQuery.execute();
    const eventCounts = eventCountsRaw.map((c) => ({
      sourceId: String(c.source_id),
      selector: c.topic0 as Hex,
      count: Number(c.count),
    }));

    // Get full log objects, including the includeEventSelectors clause.
    const includedLogsBaseQuery = baseQuery
      .where((eb) => {
        const logFilterCmprs = logFilters.map((logFilter) => {
          const exprs = this.buildLogFilterCmprs({ eb, logFilter });
          if (logFilter.includeEventSelectors) {
            exprs.push(
              eb.or(
                logFilter.includeEventSelectors.map((t) =>
                  eb("logs.topic0", "=", t),
                ),
              ),
            );
          }
          return eb.and(exprs);
        });

        const factoryCmprs = factories.map((factory) => {
          const exprs = this.buildFactoryCmprs({ eb, factory });
          if (factory.includeEventSelectors) {
            exprs.push(
              eb.or(
                factory.includeEventSelectors.map((t) =>
                  eb("logs.topic0", "=", t),
                ),
              ),
            );
          }
          return eb.and(exprs);
        });

        return eb.or([...logFilterCmprs, ...factoryCmprs]);
      })
      .orderBy("blocks.timestamp", "asc")
      .orderBy("logs.chainId", "asc")
      .orderBy("blocks.number", "asc")
      .orderBy("logs.logIndex", "asc");

    let cursorCheckpoint: Checkpoint | undefined = undefined;

    while (true) {
      let query = includedLogsBaseQuery.limit(pageSize);
      if (cursorCheckpoint !== undefined) {
        query = query.where((eb) =>
          this.buildCheckpointCmprs(eb, ">", cursorCheckpoint!),
        );
      }

      const requestedLogs = await query.execute();

      const events = requestedLogs.map((_row) => {
        // Without this cast, the block_ and tx_ fields are all nullable
        // which makes this very annoying. Should probably add a runtime check
        // that those fields are indeed present before continuing here.
        const row = _row as NonNull<(typeof requestedLogs)[number]>;

        return {
          sourceId: row.source_id,
          chainId: row.log_chainId,
          log: {
            address: row.log_address,
            blockHash: row.log_blockHash,
            blockNumber: row.log_blockNumber,
            data: row.log_data,
            id: row.log_id,
            logIndex: Number(row.log_logIndex),
            removed: false,
            topics: [
              row.log_topic0,
              row.log_topic1,
              row.log_topic2,
              row.log_topic3,
            ].filter((t): t is Hex => t !== null) as [Hex, ...Hex[]] | [],
            transactionHash: row.log_transactionHash,
            transactionIndex: Number(row.log_transactionIndex),
          },
          block: {
            baseFeePerGas: row.block_baseFeePerGas,
            difficulty: row.block_difficulty,
            extraData: row.block_extraData,
            gasLimit: row.block_gasLimit,
            gasUsed: row.block_gasUsed,
            hash: row.block_hash,
            logsBloom: row.block_logsBloom,
            miner: row.block_miner,
            mixHash: row.block_mixHash,
            nonce: row.block_nonce,
            number: row.block_number,
            parentHash: row.block_parentHash,
            receiptsRoot: row.block_receiptsRoot,
            sha3Uncles: row.block_sha3Uncles,
            size: row.block_size,
            stateRoot: row.block_stateRoot,
            timestamp: row.block_timestamp,
            totalDifficulty: row.block_totalDifficulty,
            transactionsRoot: row.block_transactionsRoot,
          },
          transaction: {
            blockHash: row.tx_blockHash,
            blockNumber: row.tx_blockNumber,
            from: row.tx_from,
            gas: row.tx_gas,
            hash: row.tx_hash,
            input: row.tx_input,
            nonce: Number(row.tx_nonce),
            r: row.tx_r,
            s: row.tx_s,
            to: row.tx_to,
            transactionIndex: Number(row.tx_transactionIndex),
            value: row.tx_value,
            v: row.tx_v,
            ...(row.tx_type === "0x0"
              ? { type: "legacy", gasPrice: row.tx_gasPrice }
              : row.tx_type === "0x1"
                ? {
                    type: "eip2930",
                    gasPrice: row.tx_gasPrice,
                    accessList: JSON.parse(row.tx_accessList),
                  }
                : row.tx_type === "0x2"
                  ? {
                      type: "eip1559",
                      maxFeePerGas: row.tx_maxFeePerGas,
                      maxPriorityFeePerGas: row.tx_maxPriorityFeePerGas,
                    }
                  : row.tx_type === "0x7e"
                    ? {
                        type: "deposit",
                        maxFeePerGas: row.tx_maxFeePerGas ?? undefined,
                        maxPriorityFeePerGas:
                          row.tx_maxPriorityFeePerGas ?? undefined,
                      }
                    : { type: row.tx_type }),
          },
        } satisfies {
          sourceId: string;
          chainId: number;
          log: Log;
          block: Block;
          transaction: Transaction;
        };
      });

      const lastEvent = events[events.length - 1];
      if (lastEvent) {
        cursorCheckpoint = {
          blockTimestamp: Number(lastEvent.block.timestamp),
          chainId: lastEvent.chainId,
          blockNumber: Number(lastEvent.block.number),
          logIndex: lastEvent.log.logIndex,
        };
      }

      yield {
        events,
        metadata: {
          counts: eventCounts,
          pageEndCheckpoint: cursorCheckpoint
            ? cursorCheckpoint
            : zeroCheckpoint,
        },
      };

      if (events.length < pageSize) break;
    }

    this.record("getLogEvents", start);
  }

  /**
   * Builds an expression that filters for events that are greater or
   * less than the provided checkpoint. If the log index is not specific,
   * the expression will use a block-level granularity.
   */
  private buildCheckpointCmprs = (
    eb: ExpressionBuilder<any, any>,
    op: ">" | ">=" | "<" | "<=",
    checkpoint: Checkpoint,
  ) => {
    const { and, or } = eb;

    const { blockTimestamp, chainId, blockNumber, logIndex } = checkpoint;

    const operand = op.startsWith(">") ? (">" as const) : ("<" as const);
    const operandOrEquals = `${operand}=` as const;
    const isInclusive = op.endsWith("=");

    // If the execution index is not defined, the checkpoint is at block granularity.
    // Include (or exclude) all events in the block.
    if (logIndex === undefined) {
      return and([
        eb("blocks.timestamp", operandOrEquals, BigInt(blockTimestamp)),
        or([
          eb("blocks.timestamp", operand, BigInt(blockTimestamp)),
          and([
            eb("logs.chainId", operandOrEquals, chainId),
            or([
              eb("logs.chainId", operand, chainId),
              eb(
                "blocks.number",
                isInclusive ? operandOrEquals : operand,
                BigInt(blockNumber),
              ),
            ]),
          ]),
        ]),
      ]);
    }

    // Otherwise, apply the filter down to the log index.
    return and([
      eb("blocks.timestamp", operandOrEquals, BigInt(blockTimestamp)),
      or([
        eb("blocks.timestamp", operand, BigInt(blockTimestamp)),
        and([
          eb("logs.chainId", operandOrEquals, chainId),
          or([
            eb("logs.chainId", operand, chainId),
            and([
              eb("blocks.number", operandOrEquals, BigInt(blockNumber)),
              or([
                eb("blocks.number", operand, BigInt(blockNumber)),
                eb(
                  "logs.logIndex",
                  isInclusive ? operandOrEquals : operand,
                  logIndex,
                ),
              ]),
            ]),
          ]),
        ]),
      ]),
    ]);
  };

  private buildLogFilterCmprs = ({
    eb,
    logFilter,
  }: {
    eb: ExpressionBuilder<any, any>;
    logFilter: {
      id: string;
      chainId: number;
      criteria: LogFilterCriteria;
      fromBlock?: number;
      toBlock?: number;
    };
  }) => {
    const exprs = [];

    exprs.push(eb("source_id", "=", logFilter.id));
    exprs.push(
      eb(
        "logs.chainId",
        "=",
        sql`cast (${sql.val(logFilter.chainId)} as integer)`,
      ),
    );

    if (logFilter.criteria.address) {
      // If it's an array of length 1, collapse it.
      const address =
        Array.isArray(logFilter.criteria.address) &&
        logFilter.criteria.address.length === 1
          ? logFilter.criteria.address[0]
          : logFilter.criteria.address;
      if (Array.isArray(address)) {
        exprs.push(eb.or(address.map((a) => eb("logs.address", "=", a))));
      } else {
        exprs.push(eb("logs.address", "=", address));
      }
    }

    if (logFilter.criteria.topics) {
      for (const idx_ of range(0, 4)) {
        const idx = idx_ as 0 | 1 | 2 | 3;
        // If it's an array of length 1, collapse it.
        const raw = logFilter.criteria.topics[idx] ?? null;
        if (raw === null) continue;
        const topic = Array.isArray(raw) && raw.length === 1 ? raw[0] : raw;
        if (Array.isArray(topic)) {
          exprs.push(eb.or(topic.map((a) => eb(`logs.topic${idx}`, "=", a))));
        } else {
          exprs.push(eb(`logs.topic${idx}`, "=", topic));
        }
      }
    }

    if (logFilter.fromBlock)
      exprs.push(eb("blocks.number", ">=", BigInt(logFilter.fromBlock)));
    if (logFilter.toBlock)
      exprs.push(eb("blocks.number", "<=", BigInt(logFilter.toBlock)));

    return exprs;
  };

  private buildFactoryCmprs = ({
    eb,
    factory,
  }: {
    eb: ExpressionBuilder<any, any>;
    factory: {
      id: string;
      chainId: number;
      criteria: FactoryCriteria;
      fromBlock?: number;
      toBlock?: number;
    };
  }) => {
    const exprs = [];

    exprs.push(eb("source_id", "=", factory.id));
    exprs.push(
      eb(
        "logs.chainId",
        "=",
        sql`cast (${sql.val(factory.chainId)} as integer)`,
      ),
    );

    const selectChildAddressExpression =
      buildFactoryChildAddressSelectExpression({
        childAddressLocation: factory.criteria.childAddressLocation,
      });

    exprs.push(
      eb(
        "logs.address",
        "in",
        eb
          .selectFrom("logs")
          .select(selectChildAddressExpression.as("childAddress"))
          .where("chainId", "=", factory.chainId)
          .where("address", "=", factory.criteria.address)
          .where("topic0", "=", factory.criteria.eventSelector),
      ),
    );

    if (factory.fromBlock)
      exprs.push(eb("blocks.number", ">=", BigInt(factory.fromBlock)));
    if (factory.toBlock)
      exprs.push(eb("blocks.number", "<=", BigInt(factory.toBlock)));

    return exprs;
  };

  private transaction = async <U>(
    callback: (tx: KyselyTransaction<SyncStoreTables>) => Promise<U>,
  ) => {
    return await this.db.transaction().execute(async (tx) => {
      return await Promise.race([
        callback(tx),
        wait(15_000).then(() => {
          throw new Error("Postgres transaction timed out after 15 seconds.");
        }),
      ]);
    });
  };

  private record(methodName: string, start: number) {
    this.common.metrics.ponder_sync_store_method_duration.observe(
      { method: methodName },
      performance.now() - start,
    );
  }
}

function buildFactoryChildAddressSelectExpression({
  childAddressLocation,
}: {
  childAddressLocation: FactoryCriteria["childAddressLocation"];
}) {
  if (childAddressLocation.startsWith("offset")) {
    const childAddressOffset = Number(childAddressLocation.substring(6));
    const start = 2 + 12 * 2 + childAddressOffset * 2 + 1;
    const length = 20 * 2;
    return sql<Hex>`'0x' || substring(data from ${start}::int for ${length}::int)`;
  } else {
    const start = 2 + 12 * 2 + 1;
    const length = 20 * 2;
    return sql<Hex>`'0x' || substring(${sql.ref(
      childAddressLocation,
    )} from ${start}::integer for ${length}::integer)`;
  }
}<|MERGE_RESOLUTION|>--- conflicted
+++ resolved
@@ -966,24 +966,9 @@
           eb.and(this.buildLogFilterCmprs({ eb, logFilter })),
         );
 
-<<<<<<< HEAD
-      exprs.push(
-        eb(
-          "logs.address",
-          "like",
-          eb
-            .selectFrom("logs")
-            .select(selectChildAddressExpression.as("childAddress"))
-            .where("chainId", "=", factory.chainId)
-            .where("address", "=", factory.criteria.address)
-            .where("topic0", "=", factory.criteria.eventSelector),
-        ),
-      );
-=======
         const factoryCmprs = factories.map((factory) =>
           eb.and(this.buildFactoryCmprs({ eb, factory })),
         );
->>>>>>> 53258a7c
 
         return eb.or([...logFilterCmprs, ...factoryCmprs]);
       })
@@ -1325,7 +1310,7 @@
     exprs.push(
       eb(
         "logs.address",
-        "in",
+        "like",
         eb
           .selectFrom("logs")
           .select(selectChildAddressExpression.as("childAddress"))
