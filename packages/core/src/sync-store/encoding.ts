import type {
  Factory,
  FragmentId,
  SyncBlock,
  SyncLog,
  SyncTrace,
  SyncTransaction,
  SyncTransactionReceipt,
} from "@/internal/types.js";
import { toLowerCase } from "@/utils/lowercase.js";
import type { ColumnType, Insertable } from "kysely";
import type { Address, Hash, Hex } from "viem";
import { hexToBigInt, hexToNumber } from "viem";

type PgNumeric = ColumnType<string, string | bigint, string | bigint>;
type PgInt8 = ColumnType<string, string | number, string | number>;

type BlocksTable = {
  chain_id: PgInt8;
  number: PgInt8;
  timestamp: PgInt8;
  hash: Hash;
  parent_hash: Hash;
  logs_bloom: Hex;
  miner: Address;
  gas_used: PgNumeric;
  gas_limit: PgNumeric;
  base_fee_per_gas: PgNumeric | null;
  nonce: Hex | null;
  mix_hash: Hash | null;
  state_root: Hash;
  receipts_root: Hash;
  transactions_root: Hash;
  sha3_uncles: Hash | null;
  size: PgNumeric;
  difficulty: PgNumeric;
  total_difficulty: PgNumeric | null;
  extra_data: Hex;
};

export const encodeBlock = ({
  block,
  chainId,
}: { block: SyncBlock; chainId: number }): Insertable<BlocksTable> => ({
  chain_id: chainId,
  number: hexToNumber(block.number),
  timestamp: hexToNumber(block.timestamp),
  hash: block.hash,
  parent_hash: block.parentHash,
  logs_bloom: block.logsBloom!,
  miner: toLowerCase(block.miner),
  gas_used: hexToBigInt(block.gasUsed),
  gas_limit: hexToBigInt(block.gasLimit),
  base_fee_per_gas: block.baseFeePerGas
    ? hexToBigInt(block.baseFeePerGas)
    : null,
  nonce: block.nonce ?? null,
  mix_hash: block.mixHash ?? null,
  state_root: block.stateRoot,
  receipts_root: block.receiptsRoot,
  transactions_root: block.transactionsRoot,
  sha3_uncles: block.sha3Uncles ?? null,
  size: hexToBigInt(block.size),
  difficulty: hexToBigInt(block.difficulty),
  total_difficulty: block.totalDifficulty
    ? hexToBigInt(block.totalDifficulty)
    : null,
  extra_data: block.extraData,
});

type LogsTable = {
  chain_id: PgInt8;
  block_number: PgInt8;
  log_index: number;
  transaction_index: number;
  block_hash: Hash;
  transaction_hash: Hash;
  address: Address;
  topic0: Hex | null;
  topic1: Hex | null;
  topic2: Hex | null;
  topic3: Hex | null;
  data: Hex;
};

export const encodeLog = ({
  log,
  chainId,
}: { log: SyncLog; chainId: number }): Insertable<LogsTable> => ({
  chain_id: chainId,
  block_number: hexToNumber(log.blockNumber),
  log_index: hexToNumber(log.logIndex),
  transaction_index: hexToNumber(log.transactionIndex),
  block_hash: log.blockHash,
  transaction_hash: log.transactionHash,
  address: toLowerCase(log.address),
  topic0: log.topics[0] ? log.topics[0] : null,
  topic1: log.topics[1] ? log.topics[1] : null,
  topic2: log.topics[2] ? log.topics[2] : null,
  topic3: log.topics[3] ? log.topics[3] : null,
  data: log.data,
});

type TransactionsTable = {
  chain_id: PgInt8;
  block_number: PgInt8;
  transaction_index: number;
  hash: Hash;
  block_hash: Hash;
  from: Address;
  to: Address | null;
  input: Hex;
  value: PgNumeric;
  nonce: number;
  r: Hex | null;
  s: Hex | null;
  v: PgNumeric | null;
  type: Hex;
  gas: PgNumeric;
  gas_price: PgNumeric | null;
  max_fee_per_gas: PgNumeric | null;
  max_priority_fee_per_gas: PgNumeric | null;
  access_list: string | null;
};

export const encodeTransaction = ({
  transaction,
  chainId,
}: {
  transaction: SyncTransaction;
  chainId: number;
}): Insertable<TransactionsTable> => ({
  chain_id: chainId,
  block_number: hexToNumber(transaction.blockNumber),
  transaction_index: hexToNumber(transaction.transactionIndex),
  hash: transaction.hash,
  block_hash: transaction.blockHash,
  from: toLowerCase(transaction.from),
  to: transaction.to ? toLowerCase(transaction.to) : null,
  input: transaction.input,
  value: hexToBigInt(transaction.value),
  nonce: hexToNumber(transaction.nonce),
  r: transaction.r ?? null,
  s: transaction.s ?? null,
  v: transaction.v ? hexToBigInt(transaction.v) : null,
  type: transaction.type ?? "0x0",
  gas: hexToBigInt(transaction.gas),
  gas_price: transaction.gasPrice ? hexToBigInt(transaction.gasPrice) : null,
  max_fee_per_gas: transaction.maxFeePerGas
    ? hexToBigInt(transaction.maxFeePerGas)
    : null,
  max_priority_fee_per_gas: transaction.maxPriorityFeePerGas
    ? hexToBigInt(transaction.maxPriorityFeePerGas)
    : null,
  access_list: transaction.accessList
    ? JSON.stringify(transaction.accessList)
    : null,
});

type TransactionReceiptsTable = {
  chain_id: PgInt8;
  block_number: PgInt8;
  transaction_index: number;
  transaction_hash: Hash;
  block_hash: Hash;
  from: Address;
  to: Address | null;
  contract_address: Address | null;
  logs_bloom: Hex;
  gas_used: PgNumeric;
  cumulative_gas_used: PgNumeric;
  effective_gas_price: PgNumeric;
  status: Hex;
  type: Hex;
};

export const encodeTransactionReceipt = ({
  transactionReceipt,
  chainId,
}: {
  transactionReceipt: SyncTransactionReceipt;
  chainId: number;
}): Insertable<TransactionReceiptsTable> => ({
  chain_id: chainId,
  block_number: hexToNumber(transactionReceipt.blockNumber),
  transaction_index: hexToNumber(transactionReceipt.transactionIndex),
  transaction_hash: transactionReceipt.transactionHash,
  block_hash: transactionReceipt.blockHash,
  from: toLowerCase(transactionReceipt.from),
  to: transactionReceipt.to ? toLowerCase(transactionReceipt.to) : null,
  contract_address: transactionReceipt.contractAddress
    ? toLowerCase(transactionReceipt.contractAddress)
    : null,
  logs_bloom: transactionReceipt.logsBloom,
  gas_used: hexToBigInt(transactionReceipt.gasUsed),
  cumulative_gas_used: hexToBigInt(transactionReceipt.cumulativeGasUsed),
  effective_gas_price: hexToBigInt(transactionReceipt.effectiveGasPrice),
  status: transactionReceipt.status,
  type: transactionReceipt.type as Hex,
});

type TracesTable = {
  chain_id: PgInt8;
  block_number: PgInt8;
  transaction_index: number;
  trace_index: number;
  from: Address;
  to: Address | null;
  input: Hex;
  output: Hex | null;
  value: PgNumeric | null;
  type: string;
  gas: PgNumeric;
  gas_used: PgNumeric;
  error: string | null;
  revert_reason: string | null;
  subcalls: number;
};

export const encodeTrace = ({
  trace,
  block,
  transaction,
  chainId,
}: {
  trace: SyncTrace;
  block: Pick<SyncBlock, "number">;
  transaction: Pick<SyncTransaction, "transactionIndex">;
  chainId: number;
}): Insertable<TracesTable> => ({
  chain_id: chainId,
  block_number: hexToNumber(block.number),
  transaction_index: hexToNumber(transaction.transactionIndex),
  trace_index: trace.trace.index,
  from: toLowerCase(trace.trace.from),
  to: trace.trace.to ? toLowerCase(trace.trace.to) : null,
  input: trace.trace.input,
  output: trace.trace.output ?? null,
  value: trace.trace.value ? hexToBigInt(trace.trace.value) : null,
  type: trace.trace.type,
  gas: hexToBigInt(trace.trace.gas),
  gas_used: hexToBigInt(trace.trace.gasUsed),
  error: trace.trace.error ? trace.trace.error.replace(/\0/g, "") : null,
  revert_reason: trace.trace.revertReason
    ? trace.trace.revertReason.replace(/\0/g, "")
    : null,
  subcalls: trace.trace.subcalls,
});

<<<<<<< HEAD
=======
export const decodeTrace = ({ trace }: { trace: DbTrace }): InternalTrace => ({
  blockNumber: Number(trace.block_number),
  traceIndex: trace.trace_index,
  transactionIndex: trace.transaction_index,
  from: trace.from,
  to: trace.to,
  input: trace.input,
  output: trace.output ?? undefined,
  value: trace.value ? BigInt(trace.value) : null,
  type: trace.type as Trace["type"],
  gas: BigInt(trace.gas),
  gasUsed: BigInt(trace.gas_used),
  error: trace.error ?? undefined,
  revertReason: trace.revert_reason ?? undefined,
  subcalls: trace.subcalls,
});

>>>>>>> da3215cc
type IntervalTable = {
  fragment_id: FragmentId;
  chain_id: PgInt8;
  blocks: string;
};

type RpcRequestResultsTable = {
  request_hash: string;
  chain_id: PgInt8;
  block_number: PgInt8 | undefined;
  result: string;
};

type FactoriesTable = {
  id: ColumnType<number, undefined>;
  factory: Factory;
};

type FactoryAddressesTable = {
  id: ColumnType<number, undefined>;
  factory_id: number; // references `factories.id`
  chain_id: PgInt8;
  block_number: PgInt8;
  address: Address;
};

export type PonderSyncSchema = {
  blocks: BlocksTable;
  logs: LogsTable;
  transactions: TransactionsTable;
  transaction_receipts: TransactionReceiptsTable;
  traces: TracesTable;

  rpc_request_results: RpcRequestResultsTable;
  intervals: IntervalTable;
  factories: FactoriesTable;
  factory_addresses: FactoryAddressesTable;
};<|MERGE_RESOLUTION|>--- conflicted
+++ resolved
@@ -247,26 +247,6 @@
   subcalls: trace.trace.subcalls,
 });
 
-<<<<<<< HEAD
-=======
-export const decodeTrace = ({ trace }: { trace: DbTrace }): InternalTrace => ({
-  blockNumber: Number(trace.block_number),
-  traceIndex: trace.trace_index,
-  transactionIndex: trace.transaction_index,
-  from: trace.from,
-  to: trace.to,
-  input: trace.input,
-  output: trace.output ?? undefined,
-  value: trace.value ? BigInt(trace.value) : null,
-  type: trace.type as Trace["type"],
-  gas: BigInt(trace.gas),
-  gasUsed: BigInt(trace.gas_used),
-  error: trace.error ?? undefined,
-  revertReason: trace.revert_reason ?? undefined,
-  subcalls: trace.subcalls,
-});
-
->>>>>>> da3215cc
 type IntervalTable = {
   fragment_id: FragmentId;
   chain_id: PgInt8;
