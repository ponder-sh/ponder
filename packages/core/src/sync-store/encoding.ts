import type {
  SyncBlock,
  SyncCallTrace,
  SyncLog,
  SyncTransaction,
  SyncTransactionReceipt,
} from "@/types/sync.js";
import {
  EVENT_TYPES,
  encodeCheckpoint,
  maxCheckpoint,
  zeroCheckpoint,
} from "@/utils/checkpoint.js";
import { toLowerCase } from "@/utils/lowercase.js";
import type { ColumnType, Generated, Insertable } from "kysely";
import type { Address, Hash, Hex } from "viem";
import { hexToBigInt, hexToNumber } from "viem";

type BlocksTable = {
  hash: Hash;
  chainId: number;
  checkpoint: string;
  number: ColumnType<string, string | bigint, string | bigint>;
  timestamp: ColumnType<string, string | bigint, string | bigint>;
  baseFeePerGas: ColumnType<string, string | bigint, string | bigint> | null;
  difficulty: ColumnType<string, string | bigint, string | bigint>;
  extraData: Hex;
  gasLimit: ColumnType<string, string | bigint, string | bigint>;
  gasUsed: ColumnType<string, string | bigint, string | bigint>;
  logsBloom: Hex;
  miner: Address;
  mixHash: Hash | null;
  nonce: Hex | null;
  parentHash: Hash;
  receiptsRoot: Hex;
  sha3Uncles: Hash | null;
  size: ColumnType<string, string | bigint, string | bigint>;
  stateRoot: Hash;
  totalDifficulty: ColumnType<string, string | bigint, string | bigint> | null;
  transactionsRoot: Hash;
};

export const encodeBlock = ({
  block,
  chainId,
}: {
  block: SyncBlock;
  chainId: number;
}): Insertable<BlocksTable> => {
  return {
    hash: block.hash,
    chainId,
    checkpoint: encodeCheckpoint({
      blockTimestamp: hexToNumber(block.timestamp),
      chainId: BigInt(chainId),
      blockNumber: hexToBigInt(block.number),
      transactionIndex: maxCheckpoint.transactionIndex,
      eventType: EVENT_TYPES.blocks,
      eventIndex: zeroCheckpoint.eventIndex,
    }),
    baseFeePerGas: block.baseFeePerGas
      ? hexToBigInt(block.baseFeePerGas)
      : null,
    difficulty: hexToBigInt(block.difficulty),
    number: hexToBigInt(block.number),
    timestamp: hexToBigInt(block.timestamp),
    extraData: block.extraData,
    gasLimit: hexToBigInt(block.gasLimit),
    gasUsed: hexToBigInt(block.gasUsed),
    logsBloom: block.logsBloom!,
    miner: toLowerCase(block.miner),
    mixHash: block.mixHash ?? null,
    nonce: block.nonce ?? null,
    parentHash: block.parentHash,
    receiptsRoot: block.receiptsRoot,
    sha3Uncles: block.sha3Uncles ?? null,
    size: hexToBigInt(block.size),
    stateRoot: block.stateRoot,
    totalDifficulty: block.totalDifficulty
      ? hexToBigInt(block.totalDifficulty)
      : null,
    transactionsRoot: block.transactionsRoot,
  };
};

type LogsTable = {
  id: string;
  chainId: number;
  checkpoint: string | null;
  blockHash: Hash;
  blockNumber: ColumnType<string, string | bigint, string | bigint>;
  logIndex: number;
  transactionHash: Hash;
  transactionIndex: number;
  address: Address;
  topic0: Hex | null;
  topic1: Hex | null;
  topic2: Hex | null;
  topic3: Hex | null;
  data: Hex;
};

export const encodeLog = ({
  log,
  block,
  chainId,
}: {
  log: SyncLog;
  block?: SyncBlock;
  chainId: number;
}): Insertable<LogsTable> => {
  return {
    id: `${log.blockHash}-${log.logIndex}`,
    chainId,
    checkpoint:
      block === undefined
        ? null
        : encodeCheckpoint({
            blockTimestamp: hexToNumber(block.timestamp),
            chainId: BigInt(chainId),
            blockNumber: hexToBigInt(log.blockNumber),
            transactionIndex: hexToBigInt(log.transactionIndex),
            eventType: EVENT_TYPES.logs,
            eventIndex: hexToBigInt(log.logIndex),
          }),
    blockHash: log.blockHash,
    blockNumber: hexToBigInt(log.blockNumber),
    logIndex: hexToNumber(log.logIndex),
    transactionHash: log.transactionHash,
    transactionIndex: hexToNumber(log.transactionIndex),
    address: toLowerCase(log.address),
    topic0: log.topics[0] ? log.topics[0] : null,
    topic1: log.topics[1] ? log.topics[1] : null,
    topic2: log.topics[2] ? log.topics[2] : null,
    topic3: log.topics[3] ? log.topics[3] : null,
    data: log.data,
  };
};

type TransactionsTable = {
  hash: Hash;
  blockHash: Hash;
  blockNumber: ColumnType<string, string | bigint, string | bigint>;
  from: Address;
  gas: ColumnType<string, string | bigint, string | bigint>;
  input: Hex;
  nonce: number;
  r: Hex | null;
  s: Hex | null;
  to: Address | null;
  transactionIndex: number;
  v: ColumnType<string, string | bigint, string | bigint> | null;
  value: ColumnType<string, string | bigint, string | bigint>;
  type: Hex;
  gasPrice: ColumnType<string, string | bigint, string | bigint> | null;
  maxFeePerGas: ColumnType<string, string | bigint, string | bigint> | null;
  maxPriorityFeePerGas: ColumnType<
    string,
    string | bigint,
    string | bigint
  > | null;
  accessList: string | null;

  chainId: number;
};

export const encodeTransaction = ({
  transaction,
  chainId,
}: {
  transaction: SyncTransaction;
  chainId: number;
}): Insertable<TransactionsTable> => {
  return {
    hash: transaction.hash,
    chainId,
    blockHash: transaction.blockHash,
    blockNumber: hexToBigInt(transaction.blockNumber),
    accessList: transaction.accessList
      ? JSON.stringify(transaction.accessList)
      : undefined,
    from: toLowerCase(transaction.from),
    gas: hexToBigInt(transaction.gas),
    gasPrice: transaction.gasPrice ? hexToBigInt(transaction.gasPrice) : null,
    input: transaction.input,
    maxFeePerGas: transaction.maxFeePerGas
      ? hexToBigInt(transaction.maxFeePerGas)
      : null,
    maxPriorityFeePerGas: transaction.maxPriorityFeePerGas
      ? hexToBigInt(transaction.maxPriorityFeePerGas)
      : null,
    nonce: hexToNumber(transaction.nonce),
    r: transaction.r ?? null,
    s: transaction.s ?? null,
    to: transaction.to ? toLowerCase(transaction.to) : null,
    transactionIndex: hexToNumber(transaction.transactionIndex),
    type: transaction.type ?? "0x0",
    value: hexToBigInt(transaction.value),
    v: transaction.v ? hexToBigInt(transaction.v) : null,
  };
};

type TransactionReceiptsTable = {
  transactionHash: Hash;
  chainId: number;
  blockHash: Hash;
  blockNumber: ColumnType<string, string | bigint, string | bigint>;
  contractAddress: Address | null;
  cumulativeGasUsed: ColumnType<string, string | bigint, string | bigint>;
  effectiveGasPrice: ColumnType<string, string | bigint, string | bigint>;
  from: Address;
  gasUsed: ColumnType<string, string | bigint, string | bigint>;
  logs: string;
  logsBloom: Hex;
  status: Hex;
  to: Address | null;
  transactionIndex: number;
  type: Hex;
};

export const encodeTransactionReceipt = ({
  transactionReceipt,
  chainId,
}: {
  transactionReceipt: SyncTransactionReceipt;
  chainId: number;
}): Insertable<TransactionReceiptsTable> => {
  return {
    transactionHash: transactionReceipt.transactionHash,
    chainId,
    blockHash: transactionReceipt.blockHash,
    blockNumber: hexToBigInt(transactionReceipt.blockNumber),
    contractAddress: transactionReceipt.contractAddress
      ? toLowerCase(transactionReceipt.contractAddress)
      : null,
    cumulativeGasUsed: hexToBigInt(transactionReceipt.cumulativeGasUsed),
    effectiveGasPrice: hexToBigInt(transactionReceipt.effectiveGasPrice),
    from: toLowerCase(transactionReceipt.from),
    gasUsed: hexToBigInt(transactionReceipt.gasUsed),
    logs: JSON.stringify(transactionReceipt.logs),
    logsBloom: transactionReceipt.logsBloom,
    status: transactionReceipt.status,
    to: transactionReceipt.to ? toLowerCase(transactionReceipt.to) : null,
    transactionIndex: hexToNumber(transactionReceipt.transactionIndex),
    type: transactionReceipt.type as Hex,
  };
};

type CallTracesTable = {
  id: string;
  chainId: number;
  checkpoint: string;
  callType: string;
  from: Address;
  gas: ColumnType<string, string | bigint, string | bigint>;
  input: Hex;
  to: Address;
  value: ColumnType<string, string | bigint, string | bigint>;
  blockHash: Hex;
  blockNumber: ColumnType<string, string | bigint, string | bigint>;
  error: string | null;
  gasUsed: ColumnType<string, string | bigint, string | bigint> | null;
  output: Hex | null;
  subtraces: number;
  traceAddress: string;
  transactionHash: Hex;
  transactionPosition: number;
  functionSelector: Hex;
};

export function encodeCallTrace({
  trace,
  chainId,
}: {
  trace: SyncCallTrace;
  chainId: number;
}): Insertable<Omit<CallTracesTable, "checkpoint">> {
  return {
    id: `${trace.transactionHash}-${JSON.stringify(trace.traceAddress)}`,
    chainId,
    callType: trace.action.callType,
    from: toLowerCase(trace.action.from),
    gas: hexToBigInt(trace.action.gas),
    input: trace.action.input,
    to: toLowerCase(trace.action.to),
    value: hexToBigInt(trace.action.value),
    blockHash: trace.blockHash,
    blockNumber: hexToBigInt(trace.blockNumber),
    error: trace.error ?? null,
    gasUsed: trace.result ? hexToBigInt(trace.result.gasUsed) : null,
    output: trace.result ? trace.result.output : null,
    subtraces: trace.subtraces,
    traceAddress: JSON.stringify(trace.traceAddress),
    transactionHash: trace.transactionHash,
    transactionPosition: trace.transactionPosition,
    functionSelector: trace.action.input.slice(0, 10).toLowerCase() as Hex,
  };
}

type RpcRequestResultsTable = {
  request: string;
  chainId: number;
<<<<<<< HEAD
  blockNumber: string | bigint | undefined;
=======
  blockNumber: ColumnType<string, string | bigint, string | bigint>;
>>>>>>> 62902e3d
  result: string;
};

type LogFiltersTable = {
  id: string;
  chainId: number;
  address: Hex | null;
  topic0: Hex | null;
  topic1: Hex | null;
  topic2: Hex | null;
  topic3: Hex | null;
  includeTransactionReceipts: 0 | 1;
};

type LogFilterIntervalsTable = {
  id: Generated<number>;
  logFilterId: string;
  startBlock: ColumnType<string, string | bigint, string | bigint>;
  endBlock: ColumnType<string, string | bigint, string | bigint>;
};

type FactoryLogFiltersTable = {
  id: string;
  chainId: number;
  address: Hex;
  eventSelector: Hex;
  childAddressLocation: `topic${1 | 2 | 3}` | `offset${number}`;
  topic0: Hex | null;
  topic1: Hex | null;
  topic2: Hex | null;
  topic3: Hex | null;
  includeTransactionReceipts: 0 | 1;
};

type FactoryLogFilterIntervalsTable = {
  id: Generated<number>;
  factoryId: string;
  startBlock: ColumnType<string, string | bigint, string | bigint>;
  endBlock: ColumnType<string, string | bigint, string | bigint>;
};

type TraceFiltersTable = {
  id: string;
  chainId: number;
  fromAddress: Address | null;
  toAddress: Address | null;
};

type TraceFilterIntervalsTable = {
  id: Generated<number>;
  traceFilterId: string;
  startBlock: ColumnType<string, string | bigint, string | bigint>;
  endBlock: ColumnType<string, string | bigint, string | bigint>;
};

type FactoryTraceFiltersTable = {
  id: string;
  chainId: number;
  address: Hex;
  eventSelector: Hex;
  childAddressLocation: `topic${1 | 2 | 3}` | `offset${number}`;
  fromAddress: Address | null;
};

type FactoryTraceFilterIntervalsTable = {
  id: Generated<number>;
  factoryId: string;
  startBlock: ColumnType<string, string | bigint, string | bigint>;
  endBlock: ColumnType<string, string | bigint, string | bigint>;
};

type BlockFiltersTable = {
  id: string;
  chainId: number;
  interval: number;
  offset: number;
};

type BlockFilterIntervalsTable = {
  id: Generated<number>;
  blockFilterId: string;
  startBlock: ColumnType<string, string | bigint, string | bigint>;
  endBlock: ColumnType<string, string | bigint, string | bigint>;
};

export type PonderSyncSchema = {
  blocks: BlocksTable;
  logs: LogsTable;
  transactions: TransactionsTable;
  transactionReceipts: TransactionReceiptsTable;
  callTraces: CallTracesTable;

  rpcRequestResults: RpcRequestResultsTable;

  logFilters: LogFiltersTable;
  logFilterIntervals: LogFilterIntervalsTable;
  factoryLogFilters: FactoryLogFiltersTable;
  factoryLogFilterIntervals: FactoryLogFilterIntervalsTable;
  traceFilters: TraceFiltersTable;
  traceFilterIntervals: TraceFilterIntervalsTable;
  factoryTraceFilters: FactoryTraceFiltersTable;
  factoryTraceFilterIntervals: FactoryTraceFilterIntervalsTable;
  blockFilters: BlockFiltersTable;
  blockFilterIntervals: BlockFilterIntervalsTable;
};<|MERGE_RESOLUTION|>--- conflicted
+++ resolved
@@ -300,11 +300,11 @@
 type RpcRequestResultsTable = {
   request: string;
   chainId: number;
-<<<<<<< HEAD
-  blockNumber: string | bigint | undefined;
-=======
-  blockNumber: ColumnType<string, string | bigint, string | bigint>;
->>>>>>> 62902e3d
+  blockNumber: ColumnType<
+    string | undefined,
+    string | bigint | undefined,
+    string | bigint | undefined
+  >;
   result: string;
 };
 
