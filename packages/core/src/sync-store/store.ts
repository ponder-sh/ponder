<<<<<<< HEAD
import type { Kysely } from "kysely";
import type { Address, Hex, RpcBlock, RpcLog, RpcTransaction } from "viem";

=======
>>>>>>> f473f094
import type { FactoryCriteria, LogFilterCriteria } from "@/config/sources.js";
import type { Block, Log, Transaction } from "@/types/eth.js";
import type { Checkpoint } from "@/utils/checkpoint.js";
import type { Kysely, Migrator } from "kysely";
import type { Address, Hex, RpcBlock, RpcLog, RpcTransaction } from "viem";

export interface SyncStore {
  kind: "sqlite" | "postgres";
  db: Kysely<any>;

  migrateUp(): Promise<void>;

  /**
   * Insert a list of logs & associated transactions matching a given log filter
   * within a specific block. Also insert the log interval recording the eth_getLogs
   * request that was made and returned this result.
   *
   * Note that `block.number` should always be equal to `interval.endBlock`.
   */
  insertLogFilterInterval(options: {
    chainId: number;
    logFilter: LogFilterCriteria;
    block: RpcBlock;
    transactions: RpcTransaction[];
    logs: RpcLog[];
    interval: { startBlock: bigint; endBlock: bigint };
  }): Promise<void>;

  /**
   * Get all block intervals where logs (and associated blocks & transactions)
   * matching the specified log filter have already been inserted.
   */
  getLogFilterIntervals(options: {
    chainId: number;
    logFilter: LogFilterCriteria;
  }): Promise<[number, number][]>;

  /**
   * Insert a list of logs containing factory child addresses.
   *
   * Note that the log filter interval for these logs gets inserted
   * in a separate call to `insertLogFilterInterval`. The purpose of this
   * method is to make the logs available to `getFactoryChildAddresses`
   * without requiring that the associated block & transaction have been inserted.
   */
  insertFactoryChildAddressLogs(options: {
    chainId: number;
    logs: RpcLog[];
  }): Promise<void>;

  /**
   * Get all child contract addresses that have been created by
   * the specified factory up to the specified block number.
   *
   * Returns an async generator with a default page size of 500.
   */
  getFactoryChildAddresses(options: {
    chainId: number;
    factory: FactoryCriteria;
    upToBlockNumber: bigint;
    pageSize?: number;
  }): AsyncGenerator<Address[]>;

  /**
   * Insert a list of logs & associated transactions produced by all child
   * contracts of the specified factory within a specific block. Also insert the log
   * interval recording the eth_getLogs request that was made and returned this result.
   *
   * Note that `block.number` should always be equal to `interval.endBlock`.
   */
  insertFactoryLogFilterInterval(options: {
    chainId: number;
    factory: FactoryCriteria;
    block: RpcBlock;
    transactions: RpcTransaction[];
    logs: RpcLog[];
    interval: { startBlock: bigint; endBlock: bigint };
  }): Promise<void>;

  /**
   * Get all block intervals where logs (and associated blocks & transactions)
   * produced by all child contracts of the specified factory contract have already
   * been inserted.
   */
  getFactoryLogFilterIntervals(options: {
    chainId: number;
    factory: FactoryCriteria;
  }): Promise<[number, number][]>;

  /**
   * Inserts a new realtime block and any logs/transactions that match the
   * registered sources. Does NOT insert intervals to mark this data as finalized,
   * see insertRealtimeInterval for that.
   */
  insertRealtimeBlock(options: {
    chainId: number;
    block: RpcBlock;
    transactions: RpcTransaction[];
    logs: RpcLog[];
  }): Promise<void>;

  /**
   * Marks data as finalized by inserting cache intervals for all registered sources
   * in real time.
   */
  insertRealtimeInterval(options: {
    chainId: number;
    logFilters: LogFilterCriteria[];
    factories: FactoryCriteria[];
    interval: { startBlock: bigint; endBlock: bigint };
  }): Promise<void>;

  /**
   * Deletes ALL data from the store with a block number GREATER than the
   * specified block number. Any data at fromBlock is not deleted.
   *
   * This includes block/transaction/logs, child contracts, and intervals.
   */
  deleteRealtimeData(options: {
    chainId: number;
    fromBlock: bigint;
  }): Promise<void>;

  /** RPC REQUEST METHODS */

  insertRpcRequestResult(options: {
    request: string;
    blockNumber: bigint;
    chainId: number;
    result: string;
  }): Promise<void>;

  getRpcRequestResult(options: {
    request: string;
    blockNumber: bigint;
    chainId: number;
  }): Promise<{
    request: string;
    blockNumber: bigint;
    chainId: number;
    result: string;
  } | null>;

  /** EVENTS METHOD */

  getLogEvents(arg: {
    fromCheckpoint: Checkpoint;
    toCheckpoint: Checkpoint;
    limit: number;
    logFilters?: {
      id: string;
      chainId: number;
      criteria: LogFilterCriteria;
      fromBlock?: number;
      toBlock?: number;
      includeEventSelectors?: Hex[];
    }[];
    factories?: {
      id: string; // Note that this is the source ID of the child contract.
      chainId: number;
      criteria: FactoryCriteria;
      fromBlock?: number;
      toBlock?: number;
      includeEventSelectors?: Hex[];
    }[];
  }): Promise<
    {
      events: {
        sourceId: string;
        chainId: number;
        log: Log;
        block: Block;
        transaction: Transaction;
      }[];
      lastCheckpoint: Checkpoint | undefined;
    } & (
      | {
          hasNextPage: true;
          lastCheckpointInPage: Checkpoint;
        }
      | {
          hasNextPage: false;
          lastCheckpointInPage: undefined;
        }
    )
  >;
}<|MERGE_RESOLUTION|>--- conflicted
+++ resolved
@@ -1,9 +1,3 @@
-<<<<<<< HEAD
-import type { Kysely } from "kysely";
-import type { Address, Hex, RpcBlock, RpcLog, RpcTransaction } from "viem";
-
-=======
->>>>>>> f473f094
 import type { FactoryCriteria, LogFilterCriteria } from "@/config/sources.js";
 import type { Block, Log, Transaction } from "@/types/eth.js";
 import type { Checkpoint } from "@/utils/checkpoint.js";
