--- conflicted
+++ resolved
@@ -892,16 +892,6 @@
           hexToBigInt(number).toString(),
         );
 
-<<<<<<< HEAD
-      await database.qb.sync
-        .deleteFrom("rpc_request_results")
-        .where("chain_id", "=", chainId)
-        .where("block_number", "in", numbers)
-        .execute();
-    }),
-  pruneByChain: async ({ chainId }) =>
-    database.wrap({ method: "pruneByChain" }, () =>
-=======
         await database.qb.sync
           .deleteFrom("rpc_request_results")
           .where("chain_id", "=", chainId)
@@ -909,9 +899,8 @@
           .execute();
       },
     ),
-  pruneByChain: async ({ fromBlock, chainId }) =>
+  pruneByChain: async ({ chainId }) =>
     database.wrap({ method: "pruneByChain", includeTraceLogs: true }, () =>
->>>>>>> 25caa4a9
       database.qb.sync.transaction().execute(async (tx) => {
         await tx.deleteFrom("logs").where("chainId", "=", chainId).execute();
         await tx.deleteFrom("blocks").where("chainId", "=", chainId).execute();
