import type { Common } from "@/common/common.js";
import { NonRetryableError } from "@/common/errors.js";
import type { HeadlessKysely } from "@/database/kysely.js";
import type { RawEvent } from "@/sync/events.js";
import {
  type BlockFilterFragment,
  type LogFilterFragment,
  type TraceFilterFragment,
  buildBlockFilterFragment,
  buildLogFilterFragments,
  buildTraceFilterFragments,
} from "@/sync/fragments.js";
import {
  type BlockFilter,
  type CallTraceFilter,
  type Factory,
  type Filter,
  type LogFactory,
  type LogFilter,
  isAddressFactory,
} from "@/sync/source.js";
import type { CallTrace, Log, TransactionReceipt } from "@/types/eth.js";
import type {
  LightBlock,
  SyncBlock,
  SyncCallTrace,
  SyncLog,
  SyncTransaction,
  SyncTransactionReceipt,
} from "@/types/sync.js";
import type { NonNull } from "@/types/utils.js";
import { EVENT_TYPES, encodeCheckpoint } from "@/utils/checkpoint.js";
import {
  type Interval,
  intervalIntersectionMany,
  intervalUnion,
} from "@/utils/interval.js";
import { never } from "@/utils/never.js";
import {
  type Insertable,
  type Kysely,
  type SelectQueryBuilder,
  sql as ksql,
} from "kysely";
import {
  type Address,
  type Hash,
  type Hex,
  checksumAddress,
  hexToBigInt,
  hexToNumber,
} from "viem";
import {
  type PonderSyncSchema,
  encodeBlock,
  encodeCallTrace,
  encodeLog,
  encodeTransaction,
  encodeTransactionReceipt,
} from "./encoding.js";

export type SyncStore = {
  insertInterval(args: {
    filter: Filter;
    interval: Interval;
  }): Promise<void>;
  getIntervals(args: {
    filter: Filter;
  }): Promise<Interval[]>;
  getChildAddresses(args: {
    filter: Factory;
    limit?: number;
  }): Promise<Address[]>;
  filterChildAddresses(args: {
    filter: Factory;
    addresses: Address[];
  }): Promise<Set<Address>>;
  insertLogs(args: {
    logs: { log: SyncLog; block?: SyncBlock }[];
    shouldUpdateCheckpoint: boolean;
    chainId: number;
  }): Promise<void>;
  insertBlocks(args: { blocks: SyncBlock[]; chainId: number }): Promise<void>;
  /** Return true if the block receipt is present in the database. */
  hasBlock(args: { hash: Hash }): Promise<boolean>;
  insertTransactions(args: {
    transactions: SyncTransaction[];
    chainId: number;
  }): Promise<void>;
  /** Return true if the transaction is present in the database. */
  hasTransaction(args: { hash: Hash }): Promise<boolean>;
  insertTransactionReceipts(args: {
    transactionReceipts: SyncTransactionReceipt[];
    chainId: number;
  }): Promise<void>;
  /** Return true if the transaction receipt is present in the database. */
  hasTransactionReceipt(args: { hash: Hash }): Promise<boolean>;
  insertCallTraces(args: {
    callTraces: { callTrace: SyncCallTrace; block: SyncBlock }[];
    chainId: number;
  }): Promise<void>;
  /** Returns an ordered list of events based on the `filters` and pagination arguments. */
  getEvents(args: {
    filters: Filter[];
    from: string;
    to: string;
    limit: number;
  }): Promise<{ events: RawEvent[]; cursor: string }>;
  insertRpcRequestResult(args: {
    request: string;
    chainId: number;
    blockNumber: bigint | undefined;
    result: string;
  }): Promise<void>;
  getRpcRequestResult(args: {
    request: string;
    chainId: number;
  }): Promise<string | undefined>;
  pruneRpcRequestResult(args: {
    blocks: Pick<LightBlock, "number">[];
    chainId: number;
  }): Promise<void>;
  pruneByChain(args: {
    fromBlock: number;
    chainId: number;
  }): Promise<void>;
};

const logFactorySQL = (
  qb: SelectQueryBuilder<PonderSyncSchema, "logs", {}>,
  factory: LogFactory,
) =>
  qb
    .select(
      (() => {
        if (factory.childAddressLocation.startsWith("offset")) {
          const childAddressOffset = Number(
            factory.childAddressLocation.substring(6),
          );
          const start = 2 + 12 * 2 + childAddressOffset * 2 + 1;
          const length = 20 * 2;
          return ksql<Hex>`'0x' || substring(data from ${start}::int for ${length}::int)`;
        } else {
          const start = 2 + 12 * 2 + 1;
          const length = 20 * 2;
          return ksql<Hex>`'0x' || substring(${ksql.ref(
            factory.childAddressLocation,
          )} from ${start}::integer for ${length}::integer)`;
        }
      })().as("childAddress"),
    )
    .$call((qb) => {
      if (Array.isArray(factory.address)) {
        return qb.where("address", "in", factory.address);
      }
      return qb.where("address", "=", factory.address);
    })
    .where("topic0", "=", factory.eventSelector)
    .where("chainId", "=", factory.chainId);

export const createSyncStore = ({
  common,
  db,
}: {
  common: Common;
  db: HeadlessKysely<PonderSyncSchema>;
}): SyncStore => ({
  insertInterval: async ({ filter, interval }) =>
    db.wrap({ method: "insertInterval" }, async () => {
      const startBlock = BigInt(interval[0]);
      const endBlock = BigInt(interval[1]);

      switch (filter.type) {
        case "log": {
          for (const fragment of buildLogFilterFragments(filter)) {
            if (isAddressFactory(filter.address)) {
              await db
                .insertInto("factoryLogFilterIntervals")
                .values({
                  factoryId: fragment.id,
                  startBlock,
                  endBlock,
                })
                .execute();
            } else {
              await db
                .insertInto("logFilterIntervals")
                .values({
                  logFilterId: fragment.id,
                  startBlock,
                  endBlock,
                })
                .execute();
            }
          }
          break;
        }

        case "block": {
          const fragment = buildBlockFilterFragment(filter);
          await db
            .insertInto("blockFilterIntervals")
            .values({
              blockFilterId: fragment.id,
              startBlock,
              endBlock,
            })
            .execute();
          break;
        }

        case "callTrace": {
          for (const fragment of buildTraceFilterFragments(filter)) {
            if (isAddressFactory(filter.toAddress)) {
              await db
                .insertInto("factoryTraceFilterIntervals")
                .values({
                  factoryId: fragment.id,
                  startBlock,
                  endBlock,
                })
                .execute();
            } else {
              await db
                .insertInto("traceFilterIntervals")
                .values({
                  traceFilterId: fragment.id,
                  startBlock,
                  endBlock,
                })
                .execute();
            }
          }
          break;
        }

        default:
          never(filter);
      }
    }),
  getIntervals: async ({ filter }) =>
    db.wrap({ method: "getIntervals" }, async () => {
      const topicSQL = (
        qb: SelectQueryBuilder<
          PonderSyncSchema,
          | "logFilters"
          | "logFilterIntervals"
          | "factoryLogFilters"
          | "factoryLogFilterIntervals",
          {}
        >,
        fragment: LogFilterFragment,
      ) =>
        qb
          .where((eb) =>
            eb.or([
              eb("topic0", "is", null),
              eb("topic0", "=", fragment.topic0),
            ]),
          )
          .where((eb) =>
            eb.or([
              eb("topic1", "is", null),
              eb("topic1", "=", fragment.topic1),
            ]),
          )
          .where((eb) =>
            eb.or([
              eb("topic2", "is", null),
              eb("topic2", "=", fragment.topic2),
            ]),
          )
          .where((eb) =>
            eb.or([
              eb("topic3", "is", null),
              eb("topic3", "=", fragment.topic3),
            ]),
          );

      let fragments:
        | LogFilterFragment[]
        | TraceFilterFragment[]
        | BlockFilterFragment[];
      let table:
        | "logFilter"
        | "factoryLogFilter"
        | "traceFilter"
        | "factoryTraceFilter"
        | "blockFilter";
      let idCol:
        | "logFilterId"
        | "traceFilterId"
        | "blockFilterId"
        | "factoryId";
      let fragmentSelect: (
        fragment: any,
        qb: SelectQueryBuilder<PonderSyncSchema, keyof PonderSyncSchema, {}>,
      ) => SelectQueryBuilder<PonderSyncSchema, keyof PonderSyncSchema, {}>;

      switch (filter.type) {
        case "log":
          {
            if (isAddressFactory(filter.address)) {
              fragments = buildLogFilterFragments(filter);
              table = "factoryLogFilter";
              idCol = "factoryId";
              // @ts-ignore
              fragmentSelect = (fragment: LogFilterFragment<LogFactory>, qb) =>
                qb
                  .where("address", "=", fragment.address)
                  .where("eventSelector", "=", fragment.eventSelector)
                  .where(
                    "childAddressLocation",
                    "=",
                    fragment.childAddressLocation,
                  )
                  .where(
                    "includeTransactionReceipts",
                    ">=",
                    fragment.includeTransactionReceipts,
                  )
                  .$call((qb) => topicSQL(qb, fragment));
            } else {
              fragments = buildLogFilterFragments(filter);
              table = "logFilter";
              idCol = "logFilterId";
              // @ts-ignore
              fragmentSelect = (fragment: LogFilterFragment<undefined>, qb) =>
                qb
                  .where((eb) =>
                    eb.or([
                      eb("address", "is", null),
                      eb("address", "=", fragment.address),
                    ]),
                  )
                  .where(
                    "includeTransactionReceipts",
                    ">=",
                    fragment.includeTransactionReceipts,
                  )
                  .$call((qb) => topicSQL(qb, fragment));
            }
          }
          break;

        case "block":
          {
            fragments = [buildBlockFilterFragment(filter)];
            table = "blockFilter";
            idCol = "blockFilterId";
            fragmentSelect = (fragment, qb) =>
              qb.where("blockFilterId", "=", fragment.id);
          }
          break;

        case "callTrace":
          {
            if (isAddressFactory(filter.toAddress)) {
              fragments = buildTraceFilterFragments(filter);
              table = "factoryTraceFilter";
              idCol = "factoryId";
              fragmentSelect = (fragment: TraceFilterFragment<Factory>, qb) =>
                qb
                  .where("address", "=", fragment.address)
                  .where("eventSelector", "=", fragment.eventSelector)
                  .where(
                    "childAddressLocation",
                    "=",
                    fragment.childAddressLocation,
                  )
                  .where((eb) =>
                    eb.or([
                      eb("fromAddress", "is", null),
                      eb("fromAddress", "=", fragment.fromAddress),
                    ]),
                  );
            } else {
              fragments = buildTraceFilterFragments(filter);
              table = "traceFilter";
              idCol = "traceFilterId";
              fragmentSelect = (fragment: TraceFilterFragment<undefined>, qb) =>
                qb
                  .where((eb) =>
                    eb.or([
                      eb("fromAddress", "is", null),
                      eb("fromAddress", "=", fragment.fromAddress),
                    ]),
                  )
                  .where((eb) =>
                    eb.or([
                      eb("toAddress", "is", null),
                      eb("toAddress", "=", fragment.toAddress),
                    ]),
                  );
            }
          }
          break;

        default:
          never(filter);
      }

      // First, attempt to merge overlapping and adjacent intervals.
      for (const fragment of fragments!) {
        await db
          .insertInto(`${table!}s`)
          .values(fragment)
          .onConflict((oc) => oc.column("id").doNothing())
          .execute();

        let mergeComplete = false;
        while (mergeComplete === false) {
          await db.transaction().execute(async (tx) => {
            // This is a trick to add a LIMIT to a DELETE statement
            const existingIntervals = await tx
              .deleteFrom(`${table}Intervals`)
              .where(
                "id",
                "in",
                tx
                  .selectFrom(`${table}Intervals`)
                  .where(idCol, "=", fragment.id)
                  .select("id")
                  .orderBy("startBlock asc")
                  .limit(common.options.syncStoreMaxIntervals),
              )
              .returning(["startBlock", "endBlock"])
              .execute();

            const mergedIntervals = intervalUnion(
              existingIntervals.map((i) => [
                Number(i.startBlock),
                Number(i.endBlock),
              ]),
            );

            const mergedIntervalRows = mergedIntervals.map(
              ([startBlock, endBlock]) => ({
                [idCol as string]: fragment.id,
                startBlock: BigInt(startBlock),
                endBlock: BigInt(endBlock),
              }),
            );

            if (mergedIntervalRows.length > 0) {
              await tx
                .insertInto(`${table}Intervals`)
                .values(mergedIntervalRows)
                .execute();
            }

            if (
              mergedIntervalRows.length === common.options.syncStoreMaxIntervals
            ) {
              // This occurs when there are too many non-mergeable ranges with the same logFilterId. Should be almost impossible.
              throw new NonRetryableError(
                `'${table}Intervals' table for chain '${fragment.chainId}' has reached an unrecoverable level of fragmentation.`,
              );
            }

            if (
              existingIntervals.length !== common.options.syncStoreMaxIntervals
            ) {
              mergeComplete = true;
            }
          });
        }
      }

      const intervals: Interval[][] = [];
      for (const fragment of fragments!) {
        const _intervals = await db
          .selectFrom(`${table!}Intervals`)
          .innerJoin(`${table!}s`, idCol!, `${table!}s.id`)
          .$call((qb) => fragmentSelect(fragment, qb as any))
          .where("chainId", "=", fragment.chainId)
          .select(["startBlock", "endBlock"])
          .execute();

        const union = intervalUnion(
          _intervals.map(({ startBlock, endBlock }) => [
            Number(startBlock),
            Number(endBlock),
          ]),
        );

        intervals.push(union);
      }

      return intervalIntersectionMany(intervals);
    }),
  getChildAddresses: ({ filter, limit }) =>
    db.wrap({ method: "getChildAddresses" }, async () => {
      return await db
        .selectFrom("logs")
        .$call((qb) => logFactorySQL(qb, filter))
        .orderBy("id asc")
        .$if(limit !== undefined, (qb) => qb.limit(limit!))
        .execute()
        .then((addresses) => addresses.map(({ childAddress }) => childAddress));
    }),
  filterChildAddresses: ({ filter, addresses }) =>
    db.wrap({ method: "filterChildAddresses" }, async () => {
      const result = await db
        .with(
          "addresses(address)",
          () =>
            ksql`( values ${ksql.join(addresses.map((a) => ksql`( ${ksql.val(a)} )`))} )`,
        )
        .with("childAddresses", (db) =>
          db.selectFrom("logs").$call((qb) => logFactorySQL(qb, filter)),
        )
        .selectFrom("addresses")
        .where(
          "addresses.address",
          "in",
          ksql`(SELECT "childAddress" FROM "childAddresses")`,
        )
        .selectAll()
        .execute();

      return new Set<Address>([...result.map(({ address }) => address)]);
    }),
  insertLogs: async ({ logs, shouldUpdateCheckpoint, chainId }) => {
    if (logs.length === 0) return;
    await db.wrap({ method: "insertLogs" }, async () => {
      // Calculate `batchSize` based on how many parameters the
      // input will have
      const batchSize = Math.floor(
        common.options.databaseMaxQueryParameters /
          Object.keys(encodeLog({ log: logs[0]!.log, chainId })).length,
      );

      /**
       * As an optimization, logs that are matched by a factory do
       * not contain a checkpoint, because not corresponding block is
       * fetched (no block.timestamp). However, when a log is matched by
       * both a log filter and a factory, the checkpoint must be included
       * in the db.
       */

      for (let i = 0; i < logs.length; i += batchSize) {
        await db
          .insertInto("logs")
          .values(
            logs
              .slice(i, i + batchSize)
              .map(({ log, block }) => encodeLog({ log, block, chainId })),
          )
          .onConflict((oc) =>
            oc.column("id").$call((qb) =>
              shouldUpdateCheckpoint
                ? qb.doUpdateSet((eb) => ({
                    checkpoint: eb.ref("excluded.checkpoint"),
                  }))
                : qb.doNothing(),
            ),
          )
          .execute();
      }
    });
  },
  insertBlocks: async ({ blocks, chainId }) => {
    if (blocks.length === 0) return;
    await db.wrap({ method: "insertBlocks" }, async () => {
      // Calculate `batchSize` based on how many parameters the
      // input will have
      const batchSize = Math.floor(
        common.options.databaseMaxQueryParameters /
          Object.keys(encodeBlock({ block: blocks[0]!, chainId })).length,
      );

      for (let i = 0; i < blocks.length; i += batchSize) {
        await db
          .insertInto("blocks")
          .values(
            blocks
              .slice(i, i + batchSize)
              .map((block) => encodeBlock({ block, chainId })),
          )
          .onConflict((oc) => oc.column("hash").doNothing())
          .execute();
      }
    });
  },
  hasBlock: async ({ hash }) =>
    db.wrap({ method: "hasBlock" }, async () => {
      return await db
        .selectFrom("blocks")
        .select("hash")
        .where("hash", "=", hash)
        .executeTakeFirst()
        .then((result) => result !== undefined);
    }),
  insertTransactions: async ({ transactions, chainId }) => {
    if (transactions.length === 0) return;
    await db.wrap({ method: "insertTransactions" }, async () => {
      // Calculate `batchSize` based on how many parameters the
      // input will have
      const batchSize = Math.floor(
        common.options.databaseMaxQueryParameters /
          Object.keys(
            encodeTransaction({
              transaction: transactions[0]!,
              chainId,
            }),
          ).length,
      );

      for (let i = 0; i < transactions.length; i += batchSize) {
        await db
          .insertInto("transactions")
          .values(
            transactions
              .slice(i, i + batchSize)
              .map((transaction) =>
                encodeTransaction({ transaction, chainId }),
              ),
          )
          .onConflict((oc) => oc.column("hash").doNothing())
          .execute();
      }
    });
  },
  hasTransaction: async ({ hash }) =>
    db.wrap({ method: "hasTransaction" }, async () => {
      return await db
        .selectFrom("transactions")
        .select("hash")
        .where("hash", "=", hash)
        .executeTakeFirst()
        .then((result) => result !== undefined);
    }),
  insertTransactionReceipts: async ({ transactionReceipts, chainId }) => {
    if (transactionReceipts.length === 0) return;
    await db.wrap({ method: "insertTransactionReceipts" }, async () => {
      // Calculate `batchSize` based on how many parameters the
      // input will have
      const batchSize = Math.floor(
        common.options.databaseMaxQueryParameters /
          Object.keys(
            encodeTransactionReceipt({
              transactionReceipt: transactionReceipts[0]!,
              chainId,
            }),
          ).length,
      );

      for (let i = 0; i < transactionReceipts.length; i += batchSize) {
        await db
          .insertInto("transactionReceipts")
          .values(
            transactionReceipts
              .slice(i, i + batchSize)
              .map((transactionReceipt) =>
                encodeTransactionReceipt({
                  transactionReceipt,
                  chainId,
                }),
              ),
          )
          .onConflict((oc) => oc.column("transactionHash").doNothing())
          .execute();
      }
    });
  },
  hasTransactionReceipt: async ({ hash }) =>
    db.wrap({ method: "hasTransactionReceipt" }, async () => {
      return await db
        .selectFrom("transactionReceipts")
        .select("transactionHash")
        .where("transactionHash", "=", hash)
        .executeTakeFirst()
        .then((result) => result !== undefined);
    }),
  insertCallTraces: async ({ callTraces, chainId }) => {
    if (callTraces.length === 0) return;
    await db.wrap({ method: "insertCallTrace" }, async () => {
      // Delete existing traces with the same `transactionHash`. Then, calculate "callTraces.checkpoint"
      // based on the ordering of "callTraces.traceAddress" and add all traces to "callTraces" table.
      const traceByTransactionHash: {
        [transactionHash: Hex]: { traces: SyncCallTrace[]; block: SyncBlock };
      } = {};

      for (const { callTrace, block } of callTraces) {
        if (traceByTransactionHash[callTrace.transactionHash] === undefined) {
          traceByTransactionHash[callTrace.transactionHash] = {
            traces: [],
            block,
          };
        }
        traceByTransactionHash[callTrace.transactionHash]!.traces.push(
          callTrace,
        );
      }

      const values: Insertable<PonderSyncSchema["callTraces"]>[] = [];

      await db.transaction().execute(async (tx) => {
        for (const transactionHash of Object.keys(traceByTransactionHash)) {
          const block = traceByTransactionHash[transactionHash as Hex]!.block;
          const traces = await tx
            .deleteFrom("callTraces")
            .returningAll()
            .where("transactionHash", "=", transactionHash as Hex)
            .where("chainId", "=", chainId)
            .execute();

          traces.push(
            // @ts-ignore
            ...traceByTransactionHash[transactionHash as Hex]!.traces.map(
              (trace) => encodeCallTrace({ trace, chainId }),
            ),
          );

          // Use lexographical sort of stringified `traceAddress`.
          traces.sort((a, b) => {
            return a.traceAddress < b.traceAddress ? -1 : 1;
          });

          for (let i = 0; i < traces.length; i++) {
            const trace = traces[i]!;

            const checkpoint = encodeCheckpoint({
              blockTimestamp: hexToNumber(block.timestamp),
              chainId: BigInt(chainId),
              blockNumber: hexToBigInt(block.number),
              transactionIndex: BigInt(trace.transactionPosition),
              eventType: EVENT_TYPES.callTraces,
              eventIndex: BigInt(i),
            });
            trace.checkpoint = checkpoint;
            values.push(trace);
          }
        }

        // Calculate `batchSize` based on how many parameters the
        // input will have
        const batchSize = Math.floor(
          common.options.databaseMaxQueryParameters /
            Object.keys(values[0]!).length,
        );

        for (let i = 0; i < values.length; i += batchSize) {
          await tx
            .insertInto("callTraces")
            .values(values.slice(i, i + batchSize))
            .onConflict((oc) => oc.column("id").doNothing())
            .execute();
        }
      });
    });
  },
  getEvents: async ({ filters, from, to, limit }) => {
    const addressSQL = (
      qb: SelectQueryBuilder<
        PonderSyncSchema,
        "logs" | "blocks" | "callTraces",
        {}
      >,
      address: LogFilter["address"],
      column: "address" | "from" | "to",
    ) => {
      if (typeof address === "string") return qb.where(column, "=", address);
      if (isAddressFactory(address)) {
        return qb.where(
          column,
          "in",
          db.selectFrom("logs").$call((qb) => logFactorySQL(qb, address)),
        );
      }
      if (Array.isArray(address)) return qb.where(column, "in", address);

      return qb;
    };

    const logSQL = (
      filter: LogFilter,
      db: Kysely<PonderSyncSchema>,
      index: number,
    ) =>
      db
        .selectFrom("logs")
        .select([
          ksql.raw(`'${index}'`).as("filterIndex"),
          "checkpoint",
          "chainId",
          "blockHash",
          "transactionHash",
          "id as logId",
          ksql`null`.as("callTraceId"),
        ])
        .where("chainId", "=", filter.chainId)
        .$if(filter.topics !== undefined, (qb) => {
          for (const idx_ of [0, 1, 2, 3]) {
            const idx = idx_ as 0 | 1 | 2 | 3;
            // If it's an array of length 1, collapse it.
            const raw = filter.topics![idx] ?? null;
            if (raw === null) continue;
            const topic =
              Array.isArray(raw) && raw.length === 1 ? raw[0]! : raw;
            if (Array.isArray(topic)) {
              qb = qb.where((eb) =>
                eb.or(topic.map((t) => eb(`logs.topic${idx}`, "=", t))),
              );
            } else {
              qb = qb.where(`logs.topic${idx}`, "=", topic);
            }
          }
          return qb;
        })
        .$call((qb) => addressSQL(qb as any, filter.address, "address"))
        .where("blockNumber", ">=", filter.fromBlock.toString())
        .$if(filter.toBlock !== undefined, (qb) =>
          qb.where("blockNumber", "<=", filter.toBlock!.toString()),
        );

    const callTraceSQL = (
      filter: CallTraceFilter,
      db: Kysely<PonderSyncSchema>,
      index: number,
    ) =>
      db
        .selectFrom("callTraces")
        .select([
          ksql.raw(`'${index}'`).as("filterIndex"),
          "checkpoint",
          "chainId",
          "blockHash",
          "transactionHash",
          ksql`null`.as("logId"),
          "id as callTraceId",
        ])
        .where("chainId", "=", filter.chainId)
        .where((eb) =>
          eb.or(
            filter.functionSelectors.map((fs) =>
              eb("callTraces.functionSelector", "=", fs),
            ),
          ),
        )
        .where(ksql`${ksql.ref("callTraces.error")} IS NULL`)
        .$call((qb) => addressSQL(qb as any, filter.fromAddress, "from"))
        .$call((qb) => addressSQL(qb, filter.toAddress, "to"))
        .where("blockNumber", ">=", filter.fromBlock.toString())
        .$if(filter.toBlock !== undefined, (qb) =>
          qb.where("blockNumber", "<=", filter.toBlock!.toString()),
        );

    const blockSQL = (
      filter: BlockFilter,
      db: Kysely<PonderSyncSchema>,
      index: number,
    ) =>
      db
        .selectFrom("blocks")
        .select([
          ksql.raw(`'${index}'`).as("filterIndex"),
          "checkpoint",
          "chainId",
          "hash as blockHash",
          ksql`null`.as("transactionHash"),
          ksql`null`.as("logId"),
          ksql`null`.as("callTraceId"),
        ])
        .where("chainId", "=", filter.chainId)
        .$if(filter !== undefined && filter.interval !== undefined, (qb) =>
          qb.where(ksql`(number - ${filter.offset}) % ${filter.interval} = 0`),
        )
        .where("number", ">=", filter.fromBlock.toString())
        .$if(filter.toBlock !== undefined, (qb) =>
          qb.where("number", "<=", filter.toBlock!.toString()),
        );

    const rows = await db.wrap(
      {
        method: "getEvents",
        shouldRetry(error) {
          return error.message.includes("statement timeout") === false;
        },
      },
      async () => {
        let query:
          | SelectQueryBuilder<
              PonderSyncSchema,
              "logs" | "callTraces" | "blocks",
              {
                filterIndex: number;
                checkpoint: string;
                chainId: number;
                blockHash: string;
                transactionHash: string;
                logId: string;
                callTraceId: string;
              }
            >
          | undefined;

        for (let i = 0; i < filters.length; i++) {
          const filter = filters[i]!;

          const _query =
            filter.type === "log"
              ? logSQL(filter, db, i)
              : filter.type === "callTrace"
                ? callTraceSQL(filter, db, i)
                : blockSQL(filter, db, i);

          // @ts-ignore
          query = query === undefined ? _query : query.unionAll(_query);
        }

        return await db
          .with("event", () => query!)
          .selectFrom("event")
          .select([
            "event.filterIndex as event_filterIndex",
            "event.checkpoint as event_checkpoint",
          ])
          .innerJoin("blocks", "blocks.hash", "event.blockHash")
          .select([
            "blocks.baseFeePerGas as block_baseFeePerGas",
            "blocks.difficulty as block_difficulty",
            "blocks.extraData as block_extraData",
            "blocks.gasLimit as block_gasLimit",
            "blocks.gasUsed as block_gasUsed",
            "blocks.hash as block_hash",
            "blocks.logsBloom as block_logsBloom",
            "blocks.miner as block_miner",
            "blocks.mixHash as block_mixHash",
            "blocks.nonce as block_nonce",
            "blocks.number as block_number",
            "blocks.parentHash as block_parentHash",
            "blocks.receiptsRoot as block_receiptsRoot",
            "blocks.sha3Uncles as block_sha3Uncles",
            "blocks.size as block_size",
            "blocks.stateRoot as block_stateRoot",
            "blocks.timestamp as block_timestamp",
            "blocks.totalDifficulty as block_totalDifficulty",
            "blocks.transactionsRoot as block_transactionsRoot",
          ])
          .leftJoin("logs", "logs.id", "event.logId")
          .select([
            "logs.address as log_address",
            "logs.blockHash as log_blockHash",
            "logs.blockNumber as log_blockNumber",
            "logs.chainId as log_chainId",
            "logs.data as log_data",
            "logs.id as log_id",
            "logs.logIndex as log_logIndex",
            "logs.topic0 as log_topic0",
            "logs.topic1 as log_topic1",
            "logs.topic2 as log_topic2",
            "logs.topic3 as log_topic3",
            "logs.transactionHash as log_transactionHash",
            "logs.transactionIndex as log_transactionIndex",
          ])
          .leftJoin(
            "transactions",
            "transactions.hash",
            "event.transactionHash",
          )
          .select([
            "transactions.accessList as tx_accessList",
            "transactions.blockHash as tx_blockHash",
            "transactions.blockNumber as tx_blockNumber",
            "transactions.from as tx_from",
            "transactions.gas as tx_gas",
            "transactions.gasPrice as tx_gasPrice",
            "transactions.hash as tx_hash",
            "transactions.input as tx_input",
            "transactions.maxFeePerGas as tx_maxFeePerGas",
            "transactions.maxPriorityFeePerGas as tx_maxPriorityFeePerGas",
            "transactions.nonce as tx_nonce",
            "transactions.r as tx_r",
            "transactions.s as tx_s",
            "transactions.to as tx_to",
            "transactions.transactionIndex as tx_transactionIndex",
            "transactions.type as tx_type",
            "transactions.value as tx_value",
            "transactions.v as tx_v",
          ])
          .leftJoin("callTraces", "callTraces.id", "event.callTraceId")
          .select([
            "callTraces.id as callTrace_id",
            "callTraces.callType as callTrace_callType",
            "callTraces.from as callTrace_from",
            "callTraces.gas as callTrace_gas",
            "callTraces.input as callTrace_input",
            "callTraces.to as callTrace_to",
            "callTraces.value as callTrace_value",
            "callTraces.blockHash as callTrace_blockHash",
            "callTraces.blockNumber as callTrace_blockNumber",
            "callTraces.gasUsed as callTrace_gasUsed",
            "callTraces.output as callTrace_output",
            "callTraces.subtraces as callTrace_subtraces",
            "callTraces.traceAddress as callTrace_traceAddress",
            "callTraces.transactionHash as callTrace_transactionHash",
            "callTraces.transactionPosition as callTrace_transactionPosition",
          ])
          .leftJoin(
            "transactionReceipts",
            "transactionReceipts.transactionHash",
            "event.transactionHash",
          )
          .select([
            "transactionReceipts.blockHash as txr_blockHash",
            "transactionReceipts.blockNumber as txr_blockNumber",
            "transactionReceipts.contractAddress as txr_contractAddress",
            "transactionReceipts.cumulativeGasUsed as txr_cumulativeGasUsed",
            "transactionReceipts.effectiveGasPrice as txr_effectiveGasPrice",
            "transactionReceipts.from as txr_from",
            "transactionReceipts.gasUsed as txr_gasUsed",
            "transactionReceipts.logs as txr_logs",
            "transactionReceipts.logsBloom as txr_logsBloom",
            "transactionReceipts.status as txr_status",
            "transactionReceipts.to as txr_to",
            "transactionReceipts.transactionHash as txr_transactionHash",
            "transactionReceipts.transactionIndex as txr_transactionIndex",
            "transactionReceipts.type as txr_type",
          ])
          .where("event.checkpoint", ">", from)
          .where("event.checkpoint", "<=", to)
          .orderBy("event.checkpoint", "asc")
          .orderBy("event.filterIndex", "asc")
          .limit(limit)
          .execute();
      },
    );

    const events = rows.map((_row) => {
      // Without this cast, the block_ and tx_ fields are all nullable
      // which makes this very annoying. Should probably add a runtime check
      // that those fields are indeed present before continuing here.
      const row = _row as NonNull<(typeof rows)[number]>;

      const filter = filters[row.event_filterIndex]!;

      const hasLog = row.log_id !== null;
      const hasTransaction = row.tx_hash !== null;
      const hasCallTrace = row.callTrace_id !== null;
      const hasTransactionReceipt =
        (filter.type === "log" || filter.type === "callTrace") &&
        filter.includeTransactionReceipts;

      return {
        chainId: filter.chainId,
        sourceIndex: Number(row.event_filterIndex),
        checkpoint: row.event_checkpoint,
        block: {
          baseFeePerGas:
            row.block_baseFeePerGas !== null
              ? BigInt(row.block_baseFeePerGas)
              : null,
          difficulty: BigInt(row.block_difficulty),
          extraData: row.block_extraData,
          gasLimit: BigInt(row.block_gasLimit),
          gasUsed: BigInt(row.block_gasUsed),
          hash: row.block_hash,
          logsBloom: row.block_logsBloom,
          miner: checksumAddress(row.block_miner),
          mixHash: row.block_mixHash,
          nonce: row.block_nonce,
          number: BigInt(row.block_number),
          parentHash: row.block_parentHash,
          receiptsRoot: row.block_receiptsRoot,
          sha3Uncles: row.block_sha3Uncles,
          size: BigInt(row.block_size),
          stateRoot: row.block_stateRoot,
          timestamp: BigInt(row.block_timestamp),
          totalDifficulty:
            row.block_totalDifficulty !== null
              ? BigInt(row.block_totalDifficulty)
              : null,
          transactionsRoot: row.block_transactionsRoot,
        },
        log: hasLog
          ? {
              address: checksumAddress(row.log_address!),
              blockHash: row.log_blockHash,
              blockNumber: BigInt(row.log_blockNumber),
              data: row.log_data,
              id: row.log_id as Log["id"],
              logIndex: Number(row.log_logIndex),
              removed: false,
              topics: [
                row.log_topic0,
                row.log_topic1,
                row.log_topic2,
                row.log_topic3,
              ].filter((t): t is Hex => t !== null) as [Hex, ...Hex[]] | [],
              transactionHash: row.log_transactionHash,
              transactionIndex: Number(row.log_transactionIndex),
            }
          : undefined,
        transaction: hasTransaction
          ? {
              blockHash: row.tx_blockHash,
              blockNumber: BigInt(row.tx_blockNumber),
              from: checksumAddress(row.tx_from),
              gas: BigInt(row.tx_gas),
              hash: row.tx_hash,
              input: row.tx_input,
              nonce: Number(row.tx_nonce),
              r: row.tx_r,
              s: row.tx_s,
              to: row.tx_to ? checksumAddress(row.tx_to) : row.tx_to,
              transactionIndex: Number(row.tx_transactionIndex),
              value: BigInt(row.tx_value),
              v: row.tx_v !== null ? BigInt(row.tx_v) : null,
              ...(row.tx_type === "0x0"
                ? {
                    type: "legacy",
                    gasPrice: BigInt(row.tx_gasPrice),
                  }
                : row.tx_type === "0x1"
                  ? {
                      type: "eip2930",
                      gasPrice: BigInt(row.tx_gasPrice),
                      accessList: JSON.parse(row.tx_accessList),
                    }
                  : row.tx_type === "0x2"
                    ? {
                        type: "eip1559",
                        maxFeePerGas: BigInt(row.tx_maxFeePerGas),
                        maxPriorityFeePerGas: BigInt(
                          row.tx_maxPriorityFeePerGas,
                        ),
                      }
                    : row.tx_type === "0x7e"
                      ? {
                          type: "deposit",
                          maxFeePerGas:
                            row.tx_maxFeePerGas !== null
                              ? BigInt(row.tx_maxFeePerGas)
                              : undefined,
                          maxPriorityFeePerGas:
                            row.tx_maxPriorityFeePerGas !== null
                              ? BigInt(row.tx_maxPriorityFeePerGas)
                              : undefined,
                        }
                      : {
                          type: row.tx_type,
                        }),
            }
          : undefined,
        trace: hasCallTrace
          ? {
              id: row.callTrace_id,
              from: checksumAddress(row.callTrace_from),
              to: checksumAddress(row.callTrace_to),
              gas: BigInt(row.callTrace_gas),
              value: BigInt(row.callTrace_value),
              input: row.callTrace_input,
              output: row.callTrace_output,
              gasUsed: BigInt(row.callTrace_gasUsed),
              subtraces: row.callTrace_subtraces,
              traceAddress: JSON.parse(row.callTrace_traceAddress),
              blockHash: row.callTrace_blockHash,
              blockNumber: BigInt(row.callTrace_blockNumber),
              transactionHash: row.callTrace_transactionHash,
              transactionIndex: row.callTrace_transactionPosition,
              callType: row.callTrace_callType as CallTrace["callType"],
            }
          : undefined,
        transactionReceipt: hasTransactionReceipt
          ? {
              blockHash: row.txr_blockHash,
              blockNumber: BigInt(row.txr_blockNumber),
              contractAddress: row.txr_contractAddress
                ? checksumAddress(row.txr_contractAddress)
                : null,
              cumulativeGasUsed: BigInt(row.txr_cumulativeGasUsed),
              effectiveGasPrice: BigInt(row.txr_effectiveGasPrice),
              from: checksumAddress(row.txr_from),
              gasUsed: BigInt(row.txr_gasUsed),
              logs: JSON.parse(row.txr_logs).map((log: SyncLog) => ({
                id: `${log.blockHash}-${log.logIndex}`,
                address: checksumAddress(log.address),
                blockHash: log.blockHash,
                blockNumber: hexToBigInt(log.blockNumber),
                data: log.data,
                logIndex: hexToNumber(log.logIndex),
                removed: false,
                topics: [
                  log.topics[0] ?? null,
                  log.topics[1] ?? null,
                  log.topics[2] ?? null,
                  log.topics[3] ?? null,
                ].filter((t): t is Hex => t !== null) as [Hex, ...Hex[]] | [],
                transactionHash: log.transactionHash,
                transactionIndex: hexToNumber(log.transactionIndex),
              })),
              logsBloom: row.txr_logsBloom,
              status:
                row.txr_status === "0x1"
                  ? "success"
                  : row.txr_status === "0x0"
                    ? "reverted"
                    : (row.txr_status as TransactionReceipt["status"]),
              to: row.txr_to ? checksumAddress(row.txr_to) : null,
              transactionHash: row.txr_transactionHash,
              transactionIndex: Number(row.txr_transactionIndex),
              type:
                row.txr_type === "0x0"
                  ? "legacy"
                  : row.txr_type === "0x1"
                    ? "eip2930"
                    : row.tx_type === "0x2"
                      ? "eip1559"
                      : row.tx_type === "0x7e"
                        ? "deposit"
                        : row.tx_type,
            }
          : undefined,
      } satisfies RawEvent;
    });

    let cursor: string;
    if (events.length !== limit) {
      cursor = to;
    } else {
      cursor = events[events.length - 1]!.checkpoint!;
    }

    return { events, cursor };
  },
  insertRpcRequestResult: async ({ request, blockNumber, chainId, result }) =>
    db.wrap({ method: "insertRpcRequestResult" }, async () => {
      await db
        .insertInto("rpcRequestResults")
        .values({
          request,
<<<<<<< HEAD
          blockNumber:
            blockNumber === undefined
              ? undefined
              : formatBig(dialect, blockNumber),
=======
          blockNumber,
>>>>>>> 62902e3d
          chainId,
          result,
        })
        .onConflict((oc) =>
          oc.columns(["request", "chainId"]).doUpdateSet({ result }),
        )
        .execute();
    }),
  getRpcRequestResult: async ({ request, chainId }) =>
    db.wrap({ method: "getRpcRequestResult" }, async () => {
      const result = await db
        .selectFrom("rpcRequestResults")
        .select("result")
        .where("request", "=", request)
        .where("chainId", "=", chainId)
<<<<<<< HEAD
=======
        .where("blockNumber", "=", blockNumber.toString())
>>>>>>> 62902e3d
        .executeTakeFirst();

      return result?.result;
    }),
  pruneRpcRequestResult: async ({ blocks, chainId }) =>
    db.wrap({ method: "pruneRpcRequestResult" }, async () => {
      if (blocks.length === 0) return;

      const numbers = blocks.map(({ number }) =>
        hexToBigInt(number).toString(),
      );

      await db
        .deleteFrom("rpcRequestResults")
        .where("chainId", "=", chainId)
        .where("blockNumber", "in", numbers)
        .execute();
    }),
  pruneByChain: async ({ fromBlock, chainId }) =>
    db.wrap({ method: "pruneByChain" }, () =>
      db.transaction().execute(async (tx) => {
        await tx
          .with("deleteLogFilter(logFilterId)", (qb) =>
            qb
              .selectFrom("logFilterIntervals")
              .innerJoin("logFilters", "logFilterId", "logFilters.id")
              .select("logFilterId")
              .where("chainId", "=", chainId)
              .where("startBlock", ">=", fromBlock.toString()),
          )
          .deleteFrom("logFilterIntervals")
          .where(
            "logFilterId",
            "in",
            ksql`(SELECT "logFilterId" FROM ${ksql.table("deleteLogFilter")})`,
          )
          .execute();

        await tx
          .with("updateLogFilter(logFilterId)", (qb) =>
            qb
              .selectFrom("logFilterIntervals")
              .innerJoin("logFilters", "logFilterId", "logFilters.id")
              .select("logFilterId")
              .where("chainId", "=", chainId)
              .where("startBlock", "<", fromBlock.toString())
              .where("endBlock", ">", fromBlock.toString()),
          )
          .updateTable("logFilterIntervals")
          .set({
            endBlock: fromBlock.toString(),
          })
          .where(
            "logFilterId",
            "in",
            ksql`(SELECT "logFilterId" FROM ${ksql.table("updateLogFilter")})`,
          )
          .execute();

        await tx
          .with("deleteFactoryLogFilter(factoryId)", (qb) =>
            qb
              .selectFrom("factoryLogFilterIntervals")
              .innerJoin(
                "factoryLogFilters",
                "factoryId",
                "factoryLogFilters.id",
              )

              .select("factoryId")
              .where("chainId", "=", chainId)
              .where("startBlock", ">=", fromBlock.toString()),
          )
          .deleteFrom("factoryLogFilterIntervals")
          .where(
            "factoryId",
            "in",
            ksql`(SELECT "factoryId" FROM ${ksql.table("deleteFactoryLogFilter")})`,
          )
          .execute();

        await tx
          .with("updateFactoryLogFilter(factoryId)", (qb) =>
            qb
              .selectFrom("factoryLogFilterIntervals")
              .innerJoin(
                "factoryLogFilters",
                "factoryId",
                "factoryLogFilters.id",
              )

              .select("factoryId")
              .where("chainId", "=", chainId)
              .where("startBlock", "<", fromBlock.toString())
              .where("endBlock", ">", fromBlock.toString()),
          )
          .updateTable("factoryLogFilterIntervals")
          .set({
            endBlock: BigInt(fromBlock),
          })
          .where(
            "factoryId",
            "in",
            ksql`(SELECT "factoryId" FROM ${ksql.table("updateFactoryLogFilter")})`,
          )
          .execute();

        await tx
          .with("deleteTraceFilter(traceFilterId)", (qb) =>
            qb
              .selectFrom("traceFilterIntervals")
              .innerJoin("traceFilters", "traceFilterId", "traceFilters.id")
              .select("traceFilterId")
              .where("chainId", "=", chainId)
              .where("startBlock", ">=", fromBlock.toString()),
          )
          .deleteFrom("traceFilterIntervals")
          .where(
            "traceFilterId",
            "in",
            ksql`(SELECT "traceFilterId" FROM ${ksql.table("deleteTraceFilter")})`,
          )
          .execute();

        await tx
          .with("updateTraceFilter(traceFilterId)", (qb) =>
            qb
              .selectFrom("traceFilterIntervals")
              .innerJoin("traceFilters", "traceFilterId", "traceFilters.id")
              .select("traceFilterId")
              .where("chainId", "=", chainId)
              .where("startBlock", "<", fromBlock.toString())
              .where("endBlock", ">", fromBlock.toString()),
          )
          .updateTable("traceFilterIntervals")
          .set({
            endBlock: BigInt(fromBlock),
          })
          .where(
            "traceFilterId",
            "in",
            ksql`(SELECT "traceFilterId" FROM ${ksql.table("updateTraceFilter")})`,
          )
          .execute();

        await tx
          .with("deleteFactoryTraceFilter(factoryId)", (qb) =>
            qb
              .selectFrom("factoryTraceFilterIntervals")
              .innerJoin(
                "factoryTraceFilters",
                "factoryId",
                "factoryTraceFilters.id",
              )
              .select("factoryId")
              .where("chainId", "=", chainId)
              .where("startBlock", ">=", fromBlock.toString()),
          )
          .deleteFrom("factoryTraceFilterIntervals")
          .where(
            "factoryId",
            "in",
            ksql`(SELECT "factoryId" FROM ${ksql.table("deleteFactoryTraceFilter")})`,
          )
          .execute();

        await tx
          .with("updateFactoryTraceFilter(factoryId)", (qb) =>
            qb
              .selectFrom("factoryTraceFilterIntervals")
              .innerJoin(
                "factoryTraceFilters",
                "factoryId",
                "factoryTraceFilters.id",
              )

              .select("factoryId")
              .where("chainId", "=", chainId)
              .where("startBlock", "<", fromBlock.toString())
              .where("endBlock", ">", fromBlock.toString()),
          )
          .updateTable("factoryTraceFilterIntervals")
          .set({
            endBlock: BigInt(fromBlock),
          })
          .where(
            "factoryId",
            "in",
            ksql`(SELECT "factoryId" FROM ${ksql.table("updateFactoryTraceFilter")})`,
          )
          .execute();

        await tx
          .with("deleteBlockFilter(blockFilterId)", (qb) =>
            qb
              .selectFrom("blockFilterIntervals")
              .innerJoin("blockFilters", "blockFilterId", "blockFilters.id")
              .select("blockFilterId")
              .where("chainId", "=", chainId)
              .where("startBlock", ">=", fromBlock.toString()),
          )
          .deleteFrom("blockFilterIntervals")
          .where(
            "blockFilterId",
            "in",
            ksql`(SELECT "blockFilterId" FROM ${ksql.table("deleteBlockFilter")})`,
          )
          .execute();

        await tx
          .with("updateBlockFilter(blockFilterId)", (qb) =>
            qb
              .selectFrom("blockFilterIntervals")
              .innerJoin("blockFilters", "blockFilterId", "blockFilters.id")
              .select("blockFilterId")
              .where("chainId", "=", chainId)
              .where("startBlock", "<", fromBlock.toString())
              .where("endBlock", ">", fromBlock.toString()),
          )
          .updateTable("blockFilterIntervals")
          .set({
            endBlock: BigInt(fromBlock),
          })
          .where(
            "blockFilterId",
            "in",
            ksql`(SELECT "blockFilterId" FROM ${ksql.table("updateBlockFilter")})`,
          )
          .execute();

        await tx
          .deleteFrom("logs")
          .where("chainId", "=", chainId)
          .where("blockNumber", ">=", fromBlock.toString())
          .execute();
        await tx
          .deleteFrom("blocks")
          .where("chainId", "=", chainId)
          .where("number", ">=", fromBlock.toString())
          .execute();
        await tx
          .deleteFrom("rpcRequestResults")
          .where("chainId", "=", chainId)
          .where("blockNumber", ">=", fromBlock.toString())
          .execute();
        await tx
          .deleteFrom("callTraces")
          .where("chainId", "=", chainId)
          .where("blockNumber", ">=", fromBlock.toString())
          .execute();
        await tx
          .deleteFrom("transactions")
          .where("chainId", "=", chainId)
          .where("blockNumber", ">=", fromBlock.toString())
          .execute();
        await tx
          .deleteFrom("transactionReceipts")
          .where("chainId", "=", chainId)
          .where("blockNumber", ">=", fromBlock.toString())
          .execute();
      }),
    ),
});<|MERGE_RESOLUTION|>--- conflicted
+++ resolved
@@ -1231,14 +1231,7 @@
         .insertInto("rpcRequestResults")
         .values({
           request,
-<<<<<<< HEAD
-          blockNumber:
-            blockNumber === undefined
-              ? undefined
-              : formatBig(dialect, blockNumber),
-=======
           blockNumber,
->>>>>>> 62902e3d
           chainId,
           result,
         })
@@ -1254,10 +1247,6 @@
         .select("result")
         .where("request", "=", request)
         .where("chainId", "=", chainId)
-<<<<<<< HEAD
-=======
-        .where("blockNumber", "=", blockNumber.toString())
->>>>>>> 62902e3d
         .executeTakeFirst();
 
       return result?.result;
