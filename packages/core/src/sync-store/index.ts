import type { Common } from "@/common/common.js";
import { NonRetryableError } from "@/common/errors.js";
import type { HeadlessKysely } from "@/database/kysely.js";
import type { RawEvent } from "@/sync/events.js";
import {
  type BlockFilterFragment,
  type LogFilterFragment,
  type TraceFilterFragment,
  buildBlockFilterFragment,
  buildLogFilterFragments,
  buildTraceFilterFragments,
} from "@/sync/fragments.js";
import {
  type BlockFilter,
  type CallTraceFilter,
  type Factory,
  type Filter,
  type LogFactory,
  type LogFilter,
  isAddressFactory,
} from "@/sync/source.js";
import type { CallTrace, Log, TransactionReceipt } from "@/types/eth.js";
import type {
  LightBlock,
  SyncBlock,
  SyncCallTrace,
  SyncLog,
  SyncTransaction,
  SyncTransactionReceipt,
} from "@/types/sync.js";
import type { NonNull } from "@/types/utils.js";
import { EVENT_TYPES, encodeCheckpoint } from "@/utils/checkpoint.js";
import { decodeToBigInt } from "@/utils/encoding.js";
import {
  type Interval,
  intervalIntersectionMany,
  intervalUnion,
} from "@/utils/interval.js";
import { never } from "@/utils/never.js";
import { type Kysely, type SelectQueryBuilder, sql as ksql } from "kysely";
import {
  type Address,
  type Hash,
  type Hex,
  checksumAddress,
  hexToBigInt,
  hexToNumber,
} from "viem";
import {
  type PonderSyncSchema,
  encodeBlock,
  encodeCallTrace,
  encodeLog,
  encodeTransaction,
  encodeTransactionReceipt,
  formatBig,
  parseBig,
} from "./encoding.js";

export type SyncStore = {
  insertInterval(args: {
    filter: Filter;
    interval: Interval;
  }): Promise<void>;
  getIntervals(args: {
    filter: Filter;
  }): Promise<Interval[]>;
  getChildAddresses(args: {
    filter: Factory;
    limit: number;
  }): Promise<Address[]>;
  filterChildAddresses(args: {
    filter: Factory;
    addresses: Address[];
  }): Promise<Set<Address>>;
  insertLogs(args: {
    logs: { log: SyncLog; block?: SyncBlock }[];
    shouldUpdateCheckpoint: boolean;
    chainId: number;
  }): Promise<void>;
  insertBlocks(args: { blocks: SyncBlock[]; chainId: number }): Promise<void>;
  /** Return true if the block receipt is present in the database. */
  hasBlock(args: { hash: Hash }): Promise<boolean>;
  insertTransactions(args: {
    transactions: SyncTransaction[];
    chainId: number;
  }): Promise<void>;
  /** Return true if the transaction is present in the database. */
  hasTransaction(args: { hash: Hash }): Promise<boolean>;
  insertTransactionReceipts(args: {
    transactionReceipts: SyncTransactionReceipt[];
    chainId: number;
  }): Promise<void>;
  /** Return true if the transaction receipt is present in the database. */
  hasTransactionReceipt(args: { hash: Hash }): Promise<boolean>;
  insertCallTraces(args: {
    callTraces: { callTrace: SyncCallTrace; block: SyncBlock }[];
    chainId: number;
  }): Promise<void>;
  /** Returns an ordered list of events based on the `filters` and pagination arguments. */
  getEvents(args: {
    filters: Filter[];
    from: string;
    to: string;
    limit: number;
  }): Promise<{ events: RawEvent[]; cursor: string }>;
  insertRpcRequestResult(args: {
    request: string;
    blockNumber: bigint;
    chainId: number;
    result: string;
  }): Promise<void>;
  getRpcRequestResult(args: {
    request: string;
    blockNumber: bigint;
    chainId: number;
  }): Promise<string | null>;
<<<<<<< HEAD
  pruneRpcRequestByBlock(args: {
    fromBlock: number;
=======
  pruneByBlock(args: {
    blocks: Pick<LightBlock, "hash" | "number">[];
>>>>>>> 1616a510
    chainId: number;
  }): Promise<void>;
  pruneByChain(args: {
    fromBlock: number;
    chainId: number;
  }): Promise<void>;
};

const logFactorySQL = (
  sql: "sqlite" | "postgres",
  qb: SelectQueryBuilder<PonderSyncSchema, "logs", {}>,
  factory: LogFactory,
) =>
  qb
    .select(
      (() => {
        if (factory.childAddressLocation.startsWith("offset")) {
          const childAddressOffset = Number(
            factory.childAddressLocation.substring(6),
          );
          const start = 2 + 12 * 2 + childAddressOffset * 2 + 1;
          const length = 20 * 2;
          return sql === "sqlite"
            ? ksql<Hex>`'0x' || substring(data, ${start}, ${length})`
            : ksql<Hex>`'0x' || substring(data from ${start}::int for ${length}::int)`;
        } else {
          const start = 2 + 12 * 2 + 1;
          const length = 20 * 2;
          return sql === "sqlite"
            ? ksql<Hex>`'0x' || substring(${ksql.ref(factory.childAddressLocation)}, ${start}, ${length})`
            : ksql<Hex>`'0x' || substring(${ksql.ref(
                factory.childAddressLocation,
              )} from ${start}::integer for ${length}::integer)`;
        }
      })().as("childAddress"),
    )
    .$call((qb) => {
      if (Array.isArray(factory.address)) {
        return qb.where("address", "in", factory.address);
      }
      return qb.where("address", "=", factory.address);
    })
    .where("topic0", "=", factory.eventSelector)
    .where("chainId", "=", factory.chainId);

export const createSyncStore = ({
  common,
  db,
  sql,
}: {
  common: Common;
  sql: "sqlite" | "postgres";
  db: HeadlessKysely<PonderSyncSchema>;
}): SyncStore => ({
  insertInterval: async ({ filter, interval }) =>
    db.wrap({ method: "insertInterval" }, async () => {
      const startBlock = formatBig(sql, interval[0]);
      const endBlock = formatBig(sql, interval[1]);

      switch (filter.type) {
        case "log": {
          for (const fragment of buildLogFilterFragments(filter)) {
            if (isAddressFactory(filter.address)) {
              await db
                .insertInto("factoryLogFilterIntervals")
                .values({
                  factoryId: fragment.id,
                  startBlock,
                  endBlock,
                })
                .execute();
            } else {
              await db
                .insertInto("logFilterIntervals")
                .values({
                  logFilterId: fragment.id,
                  startBlock,
                  endBlock,
                })
                .execute();
            }
          }
          break;
        }

        case "block": {
          const fragment = buildBlockFilterFragment(filter);
          await db
            .insertInto("blockFilterIntervals")
            .values({
              blockFilterId: fragment.id,
              startBlock,
              endBlock,
            })
            .execute();
          break;
        }

        case "callTrace": {
          for (const fragment of buildTraceFilterFragments(filter)) {
            if (isAddressFactory(filter.toAddress)) {
              await db
                .insertInto("factoryTraceFilterIntervals")
                .values({
                  factoryId: fragment.id,
                  startBlock,
                  endBlock,
                })
                .execute();
            } else {
              await db
                .insertInto("traceFilterIntervals")
                .values({
                  traceFilterId: fragment.id,
                  startBlock,
                  endBlock,
                })
                .execute();
            }
          }
          break;
        }

        default:
          never(filter);
      }
    }),
  getIntervals: async ({ filter }) =>
    db.wrap({ method: "getIntervals" }, async () => {
      const topicSQL = (
        qb: SelectQueryBuilder<
          PonderSyncSchema,
          | "logFilters"
          | "logFilterIntervals"
          | "factoryLogFilters"
          | "factoryLogFilterIntervals",
          {}
        >,
        fragment: LogFilterFragment,
      ) =>
        qb
          .where((eb) =>
            eb.or([
              eb("topic0", "is", null),
              eb("topic0", "=", fragment.topic0),
            ]),
          )
          .where((eb) =>
            eb.or([
              eb("topic1", "is", null),
              eb("topic1", "=", fragment.topic1),
            ]),
          )
          .where((eb) =>
            eb.or([
              eb("topic2", "is", null),
              eb("topic2", "=", fragment.topic2),
            ]),
          )
          .where((eb) =>
            eb.or([
              eb("topic3", "is", null),
              eb("topic3", "=", fragment.topic3),
            ]),
          );

      let fragments:
        | LogFilterFragment[]
        | TraceFilterFragment[]
        | BlockFilterFragment[];
      let table:
        | "logFilter"
        | "factoryLogFilter"
        | "traceFilter"
        | "factoryTraceFilter"
        | "blockFilter";
      let idCol:
        | "logFilterId"
        | "traceFilterId"
        | "blockFilterId"
        | "factoryId";
      let fragmentSelect: (
        fragment: any,
        qb: SelectQueryBuilder<PonderSyncSchema, keyof PonderSyncSchema, {}>,
      ) => SelectQueryBuilder<PonderSyncSchema, keyof PonderSyncSchema, {}>;

      switch (filter.type) {
        case "log":
          {
            if (isAddressFactory(filter.address)) {
              fragments = buildLogFilterFragments(filter);
              table = "factoryLogFilter";
              idCol = "factoryId";
              // @ts-ignore
              fragmentSelect = (fragment: LogFilterFragment<LogFactory>, qb) =>
                qb
                  .where("address", "=", fragment.address)
                  .where("eventSelector", "=", fragment.eventSelector)
                  .where(
                    "childAddressLocation",
                    "=",
                    fragment.childAddressLocation,
                  )
                  .where(
                    "includeTransactionReceipts",
                    ">=",
                    fragment.includeTransactionReceipts,
                  )
                  .$call((qb) => topicSQL(qb, fragment));
            } else {
              fragments = buildLogFilterFragments(filter);
              table = "logFilter";
              idCol = "logFilterId";
              // @ts-ignore
              fragmentSelect = (fragment: LogFilterFragment<undefined>, qb) =>
                qb
                  .where((eb) =>
                    eb.or([
                      eb("address", "is", null),
                      eb("address", "=", fragment.address),
                    ]),
                  )
                  .where(
                    "includeTransactionReceipts",
                    ">=",
                    fragment.includeTransactionReceipts,
                  )
                  .$call((qb) => topicSQL(qb, fragment));
            }
          }
          break;

        case "block":
          {
            fragments = [buildBlockFilterFragment(filter)];
            table = "blockFilter";
            idCol = "blockFilterId";
            fragmentSelect = (fragment, qb) =>
              qb.where("blockFilterId", "=", fragment.id);
          }
          break;

        case "callTrace":
          {
            if (isAddressFactory(filter.toAddress)) {
              fragments = buildTraceFilterFragments(filter);
              table = "factoryTraceFilter";
              idCol = "factoryId";
              fragmentSelect = (fragment: TraceFilterFragment<Factory>, qb) =>
                qb
                  .where("address", "=", fragment.address)
                  .where("eventSelector", "=", fragment.eventSelector)
                  .where(
                    "childAddressLocation",
                    "=",
                    fragment.childAddressLocation,
                  )
                  .where((eb) =>
                    eb.or([
                      eb("fromAddress", "is", null),
                      eb("fromAddress", "=", fragment.fromAddress),
                    ]),
                  );
            } else {
              fragments = buildTraceFilterFragments(filter);
              table = "traceFilter";
              idCol = "traceFilterId";
              fragmentSelect = (fragment: TraceFilterFragment<undefined>, qb) =>
                qb
                  .where((eb) =>
                    eb.or([
                      eb("fromAddress", "is", null),
                      eb("fromAddress", "=", fragment.fromAddress),
                    ]),
                  )
                  .where((eb) =>
                    eb.or([
                      eb("toAddress", "is", null),
                      eb("toAddress", "=", fragment.toAddress),
                    ]),
                  );
            }
          }
          break;

        default:
          never(filter);
      }

      // First, attempt to merge overlapping and adjacent intervals.
      for (const fragment of fragments!) {
        await db
          .insertInto(`${table!}s`)
          .values(fragment)
          .onConflict((oc) => oc.column("id").doNothing())
          .execute();

        let mergeComplete = false;
        while (mergeComplete === false) {
          await db.transaction().execute(async (tx) => {
            // This is a trick to add a LIMIT to a DELETE statement
            const existingIntervals = await tx
              .deleteFrom(`${table}Intervals`)
              .where(
                "id",
                "in",
                tx
                  .selectFrom(`${table}Intervals`)
                  .where(idCol, "=", fragment.id)
                  .select("id")
                  .limit(common.options.syncStoreMaxIntervals),
              )
              .returning(["startBlock", "endBlock"])
              .execute();

            const mergedIntervals = intervalUnion(
              existingIntervals.map((i) =>
                sql === "sqlite"
                  ? [
                      Number(decodeToBigInt(i.startBlock as string)),
                      Number(decodeToBigInt(i.endBlock as string)),
                    ]
                  : [Number(i.startBlock), Number(i.endBlock)],
              ),
            );

            const mergedIntervalRows = mergedIntervals.map(
              ([startBlock, endBlock]) => ({
                [idCol as string]: fragment.id,
                startBlock: formatBig(sql, startBlock),
                endBlock: formatBig(sql, endBlock),
              }),
            );

            if (mergedIntervalRows.length > 0) {
              await tx
                .insertInto(`${table}Intervals`)
                .values(mergedIntervalRows)
                .execute();
            }

            if (
              mergedIntervalRows.length === common.options.syncStoreMaxIntervals
            ) {
              // This occurs when there are too many non-mergeable ranges with the same logFilterId. Should be almost impossible.
              throw new NonRetryableError(
                `'${table}Intervals' table for chain '${fragment.chainId}' has reached an unrecoverable level of fragmentation.`,
              );
            }

            if (
              existingIntervals.length !== common.options.syncStoreMaxIntervals
            ) {
              mergeComplete = true;
            }
          });
        }
      }

      const intervals: Interval[][] = [];
      for (const fragment of fragments!) {
        const _intervals = await db
          .selectFrom(`${table!}Intervals`)
          .innerJoin(`${table!}s`, idCol!, `${table!}s.id`)
          .$call((qb) => fragmentSelect(fragment, qb as any))
          .where("chainId", "=", fragment.chainId)
          .select(["startBlock", "endBlock"])
          .execute();

        const union = intervalUnion(
          _intervals.map(({ startBlock, endBlock }) =>
            sql === "sqlite"
              ? [
                  Number(decodeToBigInt(startBlock as string)),
                  Number(decodeToBigInt(endBlock as string)),
                ]
              : [Number(startBlock), Number(endBlock)],
          ),
        );

        intervals.push(union);
      }

      return intervalIntersectionMany(intervals);
    }),
  getChildAddresses: ({ filter, limit }) =>
    db.wrap({ method: "getChildAddresses" }, async () => {
      return await db
        .selectFrom("logs")
        .$call((qb) => logFactorySQL(sql, qb, filter))
        .orderBy("id asc")
        .limit(limit)
        .execute()
        .then((addresses) => addresses.map(({ childAddress }) => childAddress));
    }),
  filterChildAddresses: ({ filter, addresses }) =>
    db.wrap({ method: "filterChildAddresses" }, async () => {
      const result = await db
        .with(
          "addresses(address)",
          () =>
            ksql`( values ${ksql.join(addresses.map((a) => ksql`( ${ksql.val(a)} )`))} )`,
        )
        .with("childAddresses", (db) =>
          db.selectFrom("logs").$call((qb) => logFactorySQL(sql, qb, filter)),
        )
        .selectFrom("addresses")
        .where(
          "addresses.address",
          "in",
          ksql`(SELECT "childAddress" FROM "childAddresses")`,
        )
        .selectAll()
        .execute();

      return new Set<Address>([...result.map(({ address }) => address)]);
    }),
  insertLogs: async ({ logs, shouldUpdateCheckpoint, chainId }) => {
    if (logs.length === 0) return;
    await db.wrap({ method: "insertLogs" }, async () => {
      // Calculate `batchSize` based on how many parameters the
      // input will have
      const batchSize = Math.floor(
        common.options.databaseMaxQueryParameters /
          Object.keys(encodeLog({ log: logs[0]!.log, chainId, sql })).length,
      );

      /**
       * As an optimization, logs that are matched by a factory do
       * not contain a checkpoint, because not corresponding block is
       * fetched (no block.timestamp). However, when a log is matched by
       * both a log filter and a factory, the checkpoint must be included
       * in the db.
       */

      for (let i = 0; i < logs.length; i += batchSize) {
        await db
          .insertInto("logs")
          .values(
            logs
              .slice(i, i + batchSize)
              .map(({ log, block }) => encodeLog({ log, block, chainId, sql })),
          )
          .onConflict((oc) =>
            oc.column("id").$call((qb) =>
              shouldUpdateCheckpoint
                ? qb.doUpdateSet((eb) => ({
                    checkpoint: eb.ref("excluded.checkpoint"),
                  }))
                : qb.doNothing(),
            ),
          )
          .execute();
      }
    });
  },
  insertBlocks: async ({ blocks, chainId }) => {
    if (blocks.length === 0) return;
    await db.wrap({ method: "insertBlocks" }, async () => {
      // Calculate `batchSize` based on how many parameters the
      // input will have
      const batchSize = Math.floor(
        common.options.databaseMaxQueryParameters /
          Object.keys(encodeBlock({ block: blocks[0]!, chainId, sql })).length,
      );

      for (let i = 0; i < blocks.length; i += batchSize) {
        await db
          .insertInto("blocks")
          .values(
            blocks
              .slice(i, i + batchSize)
              .map((block) => encodeBlock({ block, chainId, sql })),
          )
          .onConflict((oc) => oc.column("hash").doNothing())
          .execute();
      }
    });
  },
  hasBlock: async ({ hash }) =>
    db.wrap({ method: "hasBlock" }, async () => {
      return await db
        .selectFrom("blocks")
        .select("hash")
        .where("hash", "=", hash)
        .executeTakeFirst()
        .then((result) => result !== undefined);
    }),
  insertTransactions: async ({ transactions, chainId }) => {
    if (transactions.length === 0) return;
    await db.wrap({ method: "insertTransactions" }, async () => {
      // Calculate `batchSize` based on how many parameters the
      // input will have
      const batchSize = Math.floor(
        common.options.databaseMaxQueryParameters /
          Object.keys(
            encodeTransaction({ transaction: transactions[0]!, chainId, sql }),
          ).length,
      );

      for (let i = 0; i < transactions.length; i += batchSize) {
        await db
          .insertInto("transactions")
          .values(
            transactions
              .slice(i, i + batchSize)
              .map((transaction) =>
                encodeTransaction({ transaction, chainId, sql }),
              ),
          )
          .onConflict((oc) =>
            oc.column("hash").doUpdateSet((eb) => ({
              blockHash: eb.ref("excluded.blockHash"),
              blockNumber: eb.ref("excluded.blockNumber"),
              transactionIndex: eb.ref("excluded.transactionIndex"),
            })),
          )
          .execute();
      }
    });
  },
  hasTransaction: async ({ hash }) =>
    db.wrap({ method: "hasTransaction" }, async () => {
      return await db
        .selectFrom("transactions")
        .select("hash")
        .where("hash", "=", hash)
        .executeTakeFirst()
        .then((result) => result !== undefined);
    }),
  insertTransactionReceipts: async ({ transactionReceipts, chainId }) => {
    if (transactionReceipts.length === 0) return;
    await db.wrap({ method: "insertTransactionReceipts" }, async () => {
      // Calculate `batchSize` based on how many parameters the
      // input will have
      const batchSize = Math.floor(
        common.options.databaseMaxQueryParameters /
          Object.keys(
            encodeTransactionReceipt({
              transactionReceipt: transactionReceipts[0]!,
              chainId,
              sql,
            }),
          ).length,
      );

      for (let i = 0; i < transactionReceipts.length; i += batchSize) {
        await db
          .insertInto("transactionReceipts")
          .values(
            transactionReceipts
              .slice(i, i + batchSize)
              .map((transactionReceipt) =>
                encodeTransactionReceipt({ transactionReceipt, chainId, sql }),
              ),
          )
          .onConflict((oc) =>
            oc.column("transactionHash").doUpdateSet((eb) => ({
              blockHash: eb.ref("excluded.blockHash"),
              blockNumber: eb.ref("excluded.blockNumber"),
              contractAddress: eb.ref("excluded.contractAddress"),
              cumulativeGasUsed: eb.ref("excluded.cumulativeGasUsed"),
              effectiveGasPrice: eb.ref("excluded.effectiveGasPrice"),
              gasUsed: eb.ref("excluded.gasUsed"),
              logs: eb.ref("excluded.logs"),
              logsBloom: eb.ref("excluded.logsBloom"),
              transactionIndex: eb.ref("excluded.transactionIndex"),
            })),
          )
          .execute();
      }
    });
  },
  hasTransactionReceipt: async ({ hash }) =>
    db.wrap({ method: "hasTransactionReceipt" }, async () => {
      return await db
        .selectFrom("transactionReceipts")
        .select("transactionHash")
        .where("transactionHash", "=", hash)
        .executeTakeFirst()
        .then((result) => result !== undefined);
    }),
  insertCallTraces: async ({ callTraces, chainId }) => {
    if (callTraces.length === 0) return;
    await db.wrap({ method: "insertCallTrace" }, async () => {
      // Delete existing traces with the same `transactionHash`. Then, calculate "callTraces.checkpoint"
      // based on the ordering of "callTraces.traceAddress" and add all traces to "callTraces" table.
      const traceByTransactionHash: {
        [transactionHash: Hex]: { traces: SyncCallTrace[]; block: SyncBlock };
      } = {};

      for (const { callTrace, block } of callTraces) {
        if (traceByTransactionHash[callTrace.transactionHash] === undefined) {
          traceByTransactionHash[callTrace.transactionHash] = {
            traces: [],
            block,
          };
        }
        traceByTransactionHash[callTrace.transactionHash]!.traces.push(
          callTrace,
        );
      }

      const values: PonderSyncSchema["callTraces"][] = [];

      await db.transaction().execute(async (tx) => {
        for (const transactionHash of Object.keys(traceByTransactionHash)) {
          const block = traceByTransactionHash[transactionHash as Hex]!.block;
          const traces = await tx
            .deleteFrom("callTraces")
            .returningAll()
            .where("transactionHash", "=", transactionHash as Hex)
            .where("chainId", "=", chainId)
            .execute();

          traces.push(
            // @ts-ignore
            ...traceByTransactionHash[transactionHash as Hex]!.traces.map(
              (trace) => encodeCallTrace({ trace, chainId, sql }),
            ),
          );

          // Use lexographical sort of stringified `traceAddress`.
          traces.sort((a, b) => {
            return a.traceAddress < b.traceAddress ? -1 : 1;
          });

          for (let i = 0; i < traces.length; i++) {
            const trace = traces[i]!;

            const checkpoint = encodeCheckpoint({
              blockTimestamp: hexToNumber(block.timestamp),
              chainId: BigInt(chainId),
              blockNumber: hexToBigInt(block.number),
              transactionIndex: BigInt(trace.transactionPosition),
              eventType: EVENT_TYPES.callTraces,
              eventIndex: BigInt(i),
            });
            trace.checkpoint = checkpoint;
            values.push(trace);
          }
        }

        // Calculate `batchSize` based on how many parameters the
        // input will have
        const batchSize = Math.floor(
          common.options.databaseMaxQueryParameters /
            Object.keys(values[0]!).length,
        );

        for (let i = 0; i < values.length; i += batchSize) {
          await tx
            .insertInto("callTraces")
            .values(values.slice(i, i + batchSize))
            .onConflict((oc) => oc.column("id").doNothing())
            .execute();
        }
      });
    });
  },
  getEvents: async ({ filters, from, to, limit }) => {
    const addressSQL = (
      qb: SelectQueryBuilder<
        PonderSyncSchema,
        "logs" | "blocks" | "callTraces",
        {}
      >,
      address: LogFilter["address"],
      column: "address" | "from" | "to",
    ) => {
      if (typeof address === "string") return qb.where(column, "=", address);
      if (isAddressFactory(address)) {
        return qb.where(
          column,
          "in",
          db.selectFrom("logs").$call((qb) => logFactorySQL(sql, qb, address)),
        );
      }
      if (Array.isArray(address)) return qb.where(column, "in", address);

      return qb;
    };

    const logSQL = (
      filter: LogFilter,
      db: Kysely<PonderSyncSchema>,
      index: number,
    ) =>
      db
        .selectFrom("logs")
        .select([
          ksql.raw(`'${index}'`).as("filterIndex"),
          "checkpoint",
          "chainId",
          "blockHash",
          "transactionHash",
          "id as logId",
          ksql`null`.as("callTraceId"),
        ])
        .where("chainId", "=", filter.chainId)
        .$if(filter.topics !== undefined, (qb) => {
          for (const idx_ of [0, 1, 2, 3]) {
            const idx = idx_ as 0 | 1 | 2 | 3;
            // If it's an array of length 1, collapse it.
            const raw = filter.topics![idx] ?? null;
            if (raw === null) continue;
            const topic =
              Array.isArray(raw) && raw.length === 1 ? raw[0]! : raw;
            if (Array.isArray(topic)) {
              qb = qb.where((eb) =>
                eb.or(topic.map((t) => eb(`logs.topic${idx}`, "=", t))),
              );
            } else {
              qb = qb.where(`logs.topic${idx}`, "=", topic);
            }
          }
          return qb;
        })
        .$call((qb) => addressSQL(qb as any, filter.address, "address"))
        .where("blockNumber", ">=", formatBig(sql, filter.fromBlock))
        .$if(filter.toBlock !== undefined, (qb) =>
          qb.where("blockNumber", "<=", formatBig(sql, filter.toBlock!)),
        );

    const callTraceSQL = (
      filter: CallTraceFilter,
      db: Kysely<PonderSyncSchema>,
      index: number,
    ) =>
      db
        .selectFrom("callTraces")
        .select([
          ksql.raw(`'${index}'`).as("filterIndex"),
          "checkpoint",
          "chainId",
          "blockHash",
          "transactionHash",
          ksql`null`.as("logId"),
          "id as callTraceId",
        ])
        .where((eb) =>
          eb.or(
            filter.functionSelectors.map((fs) =>
              eb("callTraces.functionSelector", "=", fs),
            ),
          ),
        )
        .where(ksql`${ksql.ref("callTraces.error")} IS NULL`)
        .$call((qb) => addressSQL(qb as any, filter.fromAddress, "from"))
        .$call((qb) => addressSQL(qb, filter.toAddress, "to"))
        .where("blockNumber", ">=", formatBig(sql, filter.fromBlock))
        .$if(filter.toBlock !== undefined, (qb) =>
          qb.where("blockNumber", "<=", formatBig(sql, filter.toBlock!)),
        );

    const blockSQL = (
      filter: BlockFilter,
      db: Kysely<PonderSyncSchema>,
      index: number,
    ) =>
      db
        .selectFrom("blocks")
        .select([
          ksql.raw(`'${index}'`).as("filterIndex"),
          "checkpoint",
          "chainId",
          "hash as blockHash",
          ksql`null`.as("transactionHash"),
          ksql`null`.as("logId"),
          ksql`null`.as("callTraceId"),
        ])
        .where("chainId", "=", filter.chainId)
        .$if(filter !== undefined && filter.interval !== undefined, (qb) =>
          qb.where(ksql`(number - ${filter.offset}) % ${filter.interval} = 0`),
        )
        .where("number", ">=", formatBig(sql, filter.fromBlock))
        .$if(filter.toBlock !== undefined, (qb) =>
          qb.where("number", "<=", formatBig(sql, filter.toBlock!)),
        );

    const rows = await db.wrap(
      {
        method: "getEvents",
        shouldRetry(error) {
          return error.message.includes("statement timeout") === false;
        },
      },
      async () => {
        let query:
          | SelectQueryBuilder<
              PonderSyncSchema,
              "logs" | "callTraces" | "blocks",
              {
                filterIndex: number;
                checkpoint: string;
                chainId: number;
                blockHash: string;
                transactionHash: string;
                logId: string;
                callTraceId: string;
              }
            >
          | undefined;

        for (let i = 0; i < filters.length; i++) {
          const filter = filters[i]!;

          const _query =
            filter.type === "log"
              ? logSQL(filter, db, i)
              : filter.type === "callTrace"
                ? callTraceSQL(filter, db, i)
                : blockSQL(filter, db, i);

          // @ts-ignore
          query = query === undefined ? _query : query.unionAll(_query);
        }

        return await db
          .with("event", () => query!)
          .selectFrom("event")
          .select([
            "event.filterIndex as event_filterIndex",
            "event.checkpoint as event_checkpoint",
          ])
          .innerJoin("blocks", "blocks.hash", "event.blockHash")
          .select([
            "blocks.baseFeePerGas as block_baseFeePerGas",
            "blocks.difficulty as block_difficulty",
            "blocks.extraData as block_extraData",
            "blocks.gasLimit as block_gasLimit",
            "blocks.gasUsed as block_gasUsed",
            "blocks.hash as block_hash",
            "blocks.logsBloom as block_logsBloom",
            "blocks.miner as block_miner",
            "blocks.mixHash as block_mixHash",
            "blocks.nonce as block_nonce",
            "blocks.number as block_number",
            "blocks.parentHash as block_parentHash",
            "blocks.receiptsRoot as block_receiptsRoot",
            "blocks.sha3Uncles as block_sha3Uncles",
            "blocks.size as block_size",
            "blocks.stateRoot as block_stateRoot",
            "blocks.timestamp as block_timestamp",
            "blocks.totalDifficulty as block_totalDifficulty",
            "blocks.transactionsRoot as block_transactionsRoot",
          ])
          .leftJoin("logs", "logs.id", "event.logId")
          .select([
            "logs.address as log_address",
            "logs.blockHash as log_blockHash",
            "logs.blockNumber as log_blockNumber",
            "logs.chainId as log_chainId",
            "logs.data as log_data",
            "logs.id as log_id",
            "logs.logIndex as log_logIndex",
            "logs.topic0 as log_topic0",
            "logs.topic1 as log_topic1",
            "logs.topic2 as log_topic2",
            "logs.topic3 as log_topic3",
            "logs.transactionHash as log_transactionHash",
            "logs.transactionIndex as log_transactionIndex",
          ])
          .leftJoin(
            "transactions",
            "transactions.hash",
            "event.transactionHash",
          )
          .select([
            "transactions.accessList as tx_accessList",
            "transactions.blockHash as tx_blockHash",
            "transactions.blockNumber as tx_blockNumber",
            "transactions.from as tx_from",
            "transactions.gas as tx_gas",
            "transactions.gasPrice as tx_gasPrice",
            "transactions.hash as tx_hash",
            "transactions.input as tx_input",
            "transactions.maxFeePerGas as tx_maxFeePerGas",
            "transactions.maxPriorityFeePerGas as tx_maxPriorityFeePerGas",
            "transactions.nonce as tx_nonce",
            "transactions.r as tx_r",
            "transactions.s as tx_s",
            "transactions.to as tx_to",
            "transactions.transactionIndex as tx_transactionIndex",
            "transactions.type as tx_type",
            "transactions.value as tx_value",
            "transactions.v as tx_v",
          ])
          .leftJoin("callTraces", "callTraces.id", "event.callTraceId")
          .select([
            "callTraces.id as callTrace_id",
            "callTraces.callType as callTrace_callType",
            "callTraces.from as callTrace_from",
            "callTraces.gas as callTrace_gas",
            "callTraces.input as callTrace_input",
            "callTraces.to as callTrace_to",
            "callTraces.value as callTrace_value",
            "callTraces.blockHash as callTrace_blockHash",
            "callTraces.blockNumber as callTrace_blockNumber",
            "callTraces.gasUsed as callTrace_gasUsed",
            "callTraces.output as callTrace_output",
            "callTraces.subtraces as callTrace_subtraces",
            "callTraces.traceAddress as callTrace_traceAddress",
            "callTraces.transactionHash as callTrace_transactionHash",
            "callTraces.transactionPosition as callTrace_transactionPosition",
          ])
          .leftJoin(
            "transactionReceipts",
            "transactionReceipts.transactionHash",
            "event.transactionHash",
          )
          .select([
            "transactionReceipts.blockHash as txr_blockHash",
            "transactionReceipts.blockNumber as txr_blockNumber",
            "transactionReceipts.contractAddress as txr_contractAddress",
            "transactionReceipts.cumulativeGasUsed as txr_cumulativeGasUsed",
            "transactionReceipts.effectiveGasPrice as txr_effectiveGasPrice",
            "transactionReceipts.from as txr_from",
            "transactionReceipts.gasUsed as txr_gasUsed",
            "transactionReceipts.logs as txr_logs",
            "transactionReceipts.logsBloom as txr_logsBloom",
            "transactionReceipts.status as txr_status",
            "transactionReceipts.to as txr_to",
            "transactionReceipts.transactionHash as txr_transactionHash",
            "transactionReceipts.transactionIndex as txr_transactionIndex",
            "transactionReceipts.type as txr_type",
          ])
          .where("event.checkpoint", ">", from)
          .where("event.checkpoint", "<=", to)
          .orderBy("event.checkpoint", "asc")
          .orderBy("event.filterIndex", "asc")
          .limit(limit)
          .execute();
      },
    );

    const events = rows.map((_row) => {
      // Without this cast, the block_ and tx_ fields are all nullable
      // which makes this very annoying. Should probably add a runtime check
      // that those fields are indeed present before continuing here.
      const row = _row as NonNull<(typeof rows)[number]>;

      const filter = filters[row.event_filterIndex]!;

      const hasLog = row.log_id !== null;
      const hasTransaction = row.tx_hash !== null;
      const hasCallTrace = row.callTrace_id !== null;
      const hasTransactionReceipt = row.txr_blockHash !== null;

      return {
        chainId: filter.chainId,
        sourceIndex: row.event_filterIndex,
        checkpoint: row.event_checkpoint,
        block: {
          baseFeePerGas: row.block_baseFeePerGas
            ? parseBig(sql, row.block_baseFeePerGas)
            : null,
          difficulty: parseBig(sql, row.block_difficulty),
          extraData: row.block_extraData,
          gasLimit: parseBig(sql, row.block_gasLimit),
          gasUsed: parseBig(sql, row.block_gasUsed),
          hash: row.block_hash,
          logsBloom: row.block_logsBloom,
          miner: checksumAddress(row.block_miner),
          mixHash: row.block_mixHash,
          nonce: row.block_nonce,
          number: parseBig(sql, row.block_number),
          parentHash: row.block_parentHash,
          receiptsRoot: row.block_receiptsRoot,
          sha3Uncles: row.block_sha3Uncles,
          size: parseBig(sql, row.block_size),
          stateRoot: row.block_stateRoot,
          timestamp: parseBig(sql, row.block_timestamp),
          totalDifficulty: row.block_totalDifficulty
            ? parseBig(sql, row.block_totalDifficulty)
            : null,
          transactionsRoot: row.block_transactionsRoot,
        },
        log: hasLog
          ? {
              address: checksumAddress(row.log_address!),
              blockHash: row.log_blockHash,
              blockNumber: parseBig(sql, row.log_blockNumber!),
              data: row.log_data,
              id: row.log_id as Log["id"],
              logIndex: Number(row.log_logIndex),
              removed: false,
              topics: [
                row.log_topic0,
                row.log_topic1,
                row.log_topic2,
                row.log_topic3,
              ].filter((t): t is Hex => t !== null) as [Hex, ...Hex[]] | [],
              transactionHash: row.log_transactionHash,
              transactionIndex: Number(row.log_transactionIndex),
            }
          : undefined,
        transaction: hasTransaction
          ? {
              blockHash: row.tx_blockHash,
              blockNumber: parseBig(sql, row.tx_blockNumber),
              from: checksumAddress(row.tx_from),
              gas: parseBig(sql, row.tx_gas),
              hash: row.tx_hash,
              input: row.tx_input,
              nonce: Number(row.tx_nonce),
              r: row.tx_r,
              s: row.tx_s,
              to: row.tx_to ? checksumAddress(row.tx_to) : row.tx_to,
              transactionIndex: Number(row.tx_transactionIndex),
              value: parseBig(sql, row.tx_value),
              v: row.tx_v ? parseBig(sql, row.tx_v) : null,
              ...(row.tx_type === "0x0"
                ? {
                    type: "legacy",
                    gasPrice: parseBig(sql, row.tx_gasPrice),
                  }
                : row.tx_type === "0x1"
                  ? {
                      type: "eip2930",
                      gasPrice: parseBig(sql, row.tx_gasPrice),
                      accessList: JSON.parse(row.tx_accessList),
                    }
                  : row.tx_type === "0x2"
                    ? {
                        type: "eip1559",
                        maxFeePerGas: parseBig(sql, row.tx_maxFeePerGas),
                        maxPriorityFeePerGas: parseBig(
                          sql,
                          row.tx_maxPriorityFeePerGas,
                        ),
                      }
                    : row.tx_type === "0x7e"
                      ? {
                          type: "deposit",
                          maxFeePerGas: row.tx_maxFeePerGas
                            ? parseBig(sql, row.tx_maxFeePerGas)
                            : undefined,
                          maxPriorityFeePerGas: row.tx_maxPriorityFeePerGas
                            ? parseBig(sql, row.tx_maxPriorityFeePerGas)
                            : undefined,
                        }
                      : {
                          type: row.tx_type,
                        }),
            }
          : undefined,
        trace: hasCallTrace
          ? {
              id: row.callTrace_id,
              from: checksumAddress(row.callTrace_from),
              to: checksumAddress(row.callTrace_to),
              gas: parseBig(sql, row.callTrace_gas),
              value: parseBig(sql, row.callTrace_value),
              input: row.callTrace_input,
              output: row.callTrace_output,
              gasUsed: parseBig(sql, row.callTrace_gasUsed),
              subtraces: row.callTrace_subtraces,
              traceAddress: JSON.parse(row.callTrace_traceAddress),
              blockHash: row.callTrace_blockHash,
              blockNumber: parseBig(sql, row.callTrace_blockNumber),
              transactionHash: row.callTrace_transactionHash,
              transactionIndex: row.callTrace_transactionPosition,
              callType: row.callTrace_callType as CallTrace["callType"],
            }
          : undefined,
        transactionReceipt: hasTransactionReceipt
          ? {
              blockHash: row.txr_blockHash,
              blockNumber: parseBig(sql, row.txr_blockNumber),
              contractAddress: row.txr_contractAddress
                ? checksumAddress(row.txr_contractAddress)
                : null,
              cumulativeGasUsed: parseBig(sql, row.txr_cumulativeGasUsed),
              effectiveGasPrice: parseBig(sql, row.txr_effectiveGasPrice),
              from: checksumAddress(row.txr_from),
              gasUsed: parseBig(sql, row.txr_gasUsed),
              logs: JSON.parse(row.txr_logs).map((log: SyncLog) => ({
                address: checksumAddress(log.address),
                blockHash: log.blockHash,
                blockNumber: hexToBigInt(log.blockNumber),
                data: log.data,
                logIndex: hexToNumber(log.logIndex),
                removed: false,
                topics: [
                  log.topics[0] ?? null,
                  log.topics[1] ?? null,
                  log.topics[2] ?? null,
                  log.topics[3] ?? null,
                ].filter((t): t is Hex => t !== null) as [Hex, ...Hex[]] | [],
                transactionHash: log.transactionHash,
                transactionIndex: hexToNumber(log.transactionIndex),
              })),
              logsBloom: row.txr_logsBloom,
              status:
                row.txr_status === "0x1"
                  ? "success"
                  : row.txr_status === "0x0"
                    ? "reverted"
                    : (row.txr_status as TransactionReceipt["status"]),
              to: row.txr_to ? checksumAddress(row.txr_to) : null,
              transactionHash: row.txr_transactionHash,
              transactionIndex: Number(row.txr_transactionIndex),
              type:
                row.txr_type === "0x0"
                  ? "legacy"
                  : row.txr_type === "0x1"
                    ? "eip2930"
                    : row.tx_type === "0x2"
                      ? "eip1559"
                      : row.tx_type === "0x7e"
                        ? "deposit"
                        : row.tx_type,
            }
          : undefined,
      } satisfies RawEvent;
    });

    let cursor: string;
    if (events.length !== limit) {
      cursor = to;
    } else {
      cursor = events[events.length - 1]!.checkpoint!;
    }

    return { events, cursor };
  },
  insertRpcRequestResult: async ({ request, blockNumber, chainId, result }) =>
    db.wrap({ method: "insertRpcRequestResult" }, async () => {
      await db
        .insertInto("rpcRequestResults")
        .values({
          request,
          blockNumber: formatBig(sql, blockNumber),
          chainId,
          result,
        })
        .onConflict((oc) =>
          oc
            .columns(["request", "chainId", "blockNumber"])
            .doUpdateSet({ result }),
        )
        .execute();
    }),
  getRpcRequestResult: async ({ request, blockNumber, chainId }) =>
    db.wrap({ method: "getRpcRequestResult" }, async () => {
      const result = await db
        .selectFrom("rpcRequestResults")
        .select("result")
        .where("request", "=", request)
        .where("chainId", "=", chainId)
        .where("blockNumber", "=", formatBig(sql, blockNumber))
        .executeTakeFirst();

      return result?.result ?? null;
    }),
<<<<<<< HEAD
  pruneRpcRequestByBlock: async ({ fromBlock, chainId }) =>
    db.wrap({ method: "pruneRpcRequestByBlock" }, async () => {
      await db
        .deleteFrom("rpcRequestResults")
        .where("chainId", "=", chainId)
        .where("blockNumber", ">", formatBig(sql, fromBlock))
=======
  pruneByBlock: async ({ blocks, chainId }) =>
    db.wrap({ method: "pruneByBlock" }, async () => {
      if (blocks.length === 0) return;

      const hashes = blocks.map(({ hash }) => hash);
      const numbers = blocks.map(({ number }) =>
        formatBig(sql, hexToBigInt(number)),
      );

      await db.deleteFrom("blocks").where("hash", "in", hashes).execute();
      await db.deleteFrom("logs").where("blockHash", "in", hashes).execute();
      await db
        .deleteFrom("callTraces")
        .where("blockHash", "in", hashes)
        .execute();
      await db
        .deleteFrom("rpcRequestResults")
        .where("chainId", "=", chainId)
        .where("blockNumber", "in", numbers)
>>>>>>> 1616a510
        .execute();
    }),
  pruneByChain: async ({ fromBlock, chainId }) =>
    db.wrap({ method: "pruneByChain" }, () =>
      db.transaction().execute(async (tx) => {
        await tx
          .with("deleteLogFilter(logFilterId)", (qb) =>
            qb
              .selectFrom("logFilterIntervals")
              .innerJoin("logFilters", "logFilterId", "logFilters.id")
              .select("logFilterId")
              .where("chainId", "=", chainId)
              .where("startBlock", ">=", formatBig(sql, fromBlock)),
          )
          .deleteFrom("logFilterIntervals")
          .where(
            "logFilterId",
            "in",
            ksql`(SELECT "logFilterId" FROM ${ksql.table("deleteLogFilter")})`,
          )
          .execute();

        await tx
          .with("updateLogFilter(logFilterId)", (qb) =>
            qb
              .selectFrom("logFilterIntervals")
              .innerJoin("logFilters", "logFilterId", "logFilters.id")
              .select("logFilterId")
              .where("chainId", "=", chainId)
              .where("startBlock", "<", formatBig(sql, fromBlock))
              .where("endBlock", ">", formatBig(sql, fromBlock)),
          )
          .updateTable("logFilterIntervals")
          .set({
            endBlock: formatBig(sql, fromBlock),
          })
          .where(
            "logFilterId",
            "in",
            ksql`(SELECT "logFilterId" FROM ${ksql.table("updateLogFilter")})`,
          )
          .execute();

        await tx
          .with("deleteFactoryLogFilter(factoryId)", (qb) =>
            qb
              .selectFrom("factoryLogFilterIntervals")
              .innerJoin(
                "factoryLogFilters",
                "factoryId",
                "factoryLogFilters.id",
              )

              .select("factoryId")
              .where("chainId", "=", chainId)
              .where("startBlock", ">=", formatBig(sql, fromBlock)),
          )
          .deleteFrom("factoryLogFilterIntervals")
          .where(
            "factoryId",
            "in",
            ksql`(SELECT "factoryId" FROM ${ksql.table("deleteFactoryLogFilter")})`,
          )
          .execute();

        await tx
          .with("updateFactoryLogFilter(factoryId)", (qb) =>
            qb
              .selectFrom("factoryLogFilterIntervals")
              .innerJoin(
                "factoryLogFilters",
                "factoryId",
                "factoryLogFilters.id",
              )

              .select("factoryId")
              .where("chainId", "=", chainId)
              .where("startBlock", "<", formatBig(sql, fromBlock))
              .where("endBlock", ">", formatBig(sql, fromBlock)),
          )
          .updateTable("factoryLogFilterIntervals")
          .set({
            endBlock: formatBig(sql, fromBlock),
          })
          .where(
            "factoryId",
            "in",
            ksql`(SELECT "factoryId" FROM ${ksql.table("updateFactoryLogFilter")})`,
          )
          .execute();

        await tx
          .with("deleteTraceFilter(traceFilterId)", (qb) =>
            qb
              .selectFrom("traceFilterIntervals")
              .innerJoin("traceFilters", "traceFilterId", "traceFilters.id")
              .select("traceFilterId")
              .where("chainId", "=", chainId)
              .where("startBlock", ">=", formatBig(sql, fromBlock)),
          )
          .deleteFrom("traceFilterIntervals")
          .where(
            "traceFilterId",
            "in",
            ksql`(SELECT "traceFilterId" FROM ${ksql.table("deleteTraceFilter")})`,
          )
          .execute();

        await tx
          .with("updateTraceFilter(traceFilterId)", (qb) =>
            qb
              .selectFrom("traceFilterIntervals")
              .innerJoin("traceFilters", "traceFilterId", "traceFilters.id")
              .select("traceFilterId")
              .where("chainId", "=", chainId)
              .where("startBlock", "<", formatBig(sql, fromBlock))
              .where("endBlock", ">", formatBig(sql, fromBlock)),
          )
          .updateTable("traceFilterIntervals")
          .set({
            endBlock: formatBig(sql, fromBlock),
          })
          .where(
            "traceFilterId",
            "in",
            ksql`(SELECT "traceFilterId" FROM ${ksql.table("updateTraceFilter")})`,
          )
          .execute();

        await tx
          .with("deleteFactoryTraceFilter(factoryId)", (qb) =>
            qb
              .selectFrom("factoryTraceFilterIntervals")
              .innerJoin(
                "factoryTraceFilters",
                "factoryId",
                "factoryTraceFilters.id",
              )
              .select("factoryId")
              .where("chainId", "=", chainId)
              .where("startBlock", ">=", formatBig(sql, fromBlock)),
          )
          .deleteFrom("factoryTraceFilterIntervals")
          .where(
            "factoryId",
            "in",
            ksql`(SELECT "factoryId" FROM ${ksql.table("deleteFactoryTraceFilter")})`,
          )
          .execute();

        await tx
          .with("updateFactoryTraceFilter(factoryId)", (qb) =>
            qb
              .selectFrom("factoryTraceFilterIntervals")
              .innerJoin(
                "factoryTraceFilters",
                "factoryId",
                "factoryTraceFilters.id",
              )

              .select("factoryId")
              .where("chainId", "=", chainId)
              .where("startBlock", "<", formatBig(sql, fromBlock))
              .where("endBlock", ">", formatBig(sql, fromBlock)),
          )
          .updateTable("factoryTraceFilterIntervals")
          .set({
            endBlock: formatBig(sql, fromBlock),
          })
          .where(
            "factoryId",
            "in",
            ksql`(SELECT "factoryId" FROM ${ksql.table("updateFactoryTraceFilter")})`,
          )
          .execute();

        await tx
          .with("deleteBlockFilter(blockFilterId)", (qb) =>
            qb
              .selectFrom("blockFilterIntervals")
              .innerJoin("blockFilters", "blockFilterId", "blockFilters.id")
              .select("blockFilterId")
              .where("chainId", "=", chainId)
              .where("startBlock", ">=", formatBig(sql, fromBlock)),
          )
          .deleteFrom("blockFilterIntervals")
          .where(
            "blockFilterId",
            "in",
            ksql`(SELECT "blockFilterId" FROM ${ksql.table("deleteBlockFilter")})`,
          )
          .execute();

        await tx
          .with("updateBlockFilter(blockFilterId)", (qb) =>
            qb
              .selectFrom("blockFilterIntervals")
              .innerJoin("blockFilters", "blockFilterId", "blockFilters.id")
              .select("blockFilterId")
              .where("chainId", "=", chainId)
              .where("startBlock", "<", formatBig(sql, fromBlock))
              .where("endBlock", ">", formatBig(sql, fromBlock)),
          )
          .updateTable("blockFilterIntervals")
          .set({
            endBlock: formatBig(sql, fromBlock),
          })
          .where(
            "blockFilterId",
            "in",
            ksql`(SELECT "blockFilterId" FROM ${ksql.table("updateBlockFilter")})`,
          )
          .execute();

        await tx
          .deleteFrom("logs")
          .where("chainId", "=", chainId)
          .where("blockNumber", ">=", formatBig(sql, fromBlock))
          .execute();
        await tx
          .deleteFrom("blocks")
          .where("chainId", "=", chainId)
          .where("number", ">=", formatBig(sql, fromBlock))
          .execute();
        await tx
          .deleteFrom("rpcRequestResults")
          .where("chainId", "=", chainId)
          .where("blockNumber", ">=", formatBig(sql, fromBlock))
          .execute();
        await tx
          .deleteFrom("callTraces")
          .where("chainId", "=", chainId)
          .where("blockNumber", ">=", formatBig(sql, fromBlock))
          .execute();
        await tx
          .deleteFrom("transactions")
          .where("chainId", "=", chainId)
          .where("blockNumber", ">=", formatBig(sql, fromBlock))
          .execute();
        await tx
          .deleteFrom("transactionReceipts")
          .where("chainId", "=", chainId)
          .where("blockNumber", ">=", formatBig(sql, fromBlock))
          .execute();
      }),
    ),
});<|MERGE_RESOLUTION|>--- conflicted
+++ resolved
@@ -115,13 +115,8 @@
     blockNumber: bigint;
     chainId: number;
   }): Promise<string | null>;
-<<<<<<< HEAD
-  pruneRpcRequestByBlock(args: {
-    fromBlock: number;
-=======
   pruneByBlock(args: {
     blocks: Pick<LightBlock, "hash" | "number">[];
->>>>>>> 1616a510
     chainId: number;
   }): Promise<void>;
   pruneByChain(args: {
@@ -1278,14 +1273,6 @@
 
       return result?.result ?? null;
     }),
-<<<<<<< HEAD
-  pruneRpcRequestByBlock: async ({ fromBlock, chainId }) =>
-    db.wrap({ method: "pruneRpcRequestByBlock" }, async () => {
-      await db
-        .deleteFrom("rpcRequestResults")
-        .where("chainId", "=", chainId)
-        .where("blockNumber", ">", formatBig(sql, fromBlock))
-=======
   pruneByBlock: async ({ blocks, chainId }) =>
     db.wrap({ method: "pruneByBlock" }, async () => {
       if (blocks.length === 0) return;
@@ -1305,7 +1292,6 @@
         .deleteFrom("rpcRequestResults")
         .where("chainId", "=", chainId)
         .where("blockNumber", "in", numbers)
->>>>>>> 1616a510
         .execute();
     }),
   pruneByChain: async ({ fromBlock, chainId }) =>
