--- conflicted
+++ resolved
@@ -508,33 +508,6 @@
         .execute()
         .then((addresses) => addresses.map(({ childAddress }) => childAddress));
     }),
-<<<<<<< HEAD
-=======
-  filterChildAddresses: ({ filter, addresses }) =>
-    db.wrap({ method: "filterChildAddresses" }, async () => {
-      const result = await db
-        .with(
-          "addresses(address)",
-          () =>
-            ksql`( values ${ksql.join(addresses.map((a) => ksql`( ${ksql.val(a)} )`))} )`,
-        )
-        .with("childAddresses", (db) =>
-          db
-            .selectFrom("logs")
-            .$call((qb) => logFactorySQL(dialect, qb, filter)),
-        )
-        .selectFrom("addresses")
-        .where(
-          "addresses.address",
-          "in",
-          ksql`(SELECT "childAddress" FROM "childAddresses")`,
-        )
-        .selectAll()
-        .execute();
-
-      return new Set<Address>([...result.map(({ address }) => address)]);
-    }),
->>>>>>> 5dbe92bf
   insertLogs: async ({ logs, shouldUpdateCheckpoint, chainId }) => {
     if (logs.length === 0) return;
     await db.wrap({ method: "insertLogs" }, async () => {
