import crypto from "node:crypto";
import type { Database } from "@/database/index.js";
import { extractBlockNumberParam } from "@/indexing/client.js";
import type { Common } from "@/internal/common.js";
import type { Logger } from "@/internal/logger.js";
import type {
  BlockFilter,
  Factory,
  Filter,
  FilterWithoutBlocks,
  Fragment,
  FragmentId,
  InternalBlock,
  InternalLog,
  InternalTrace,
  InternalTransaction,
  InternalTransactionReceipt,
  LightBlock,
  LogFilter,
  RequiredInternalBlockColumns,
  RequiredInternalTraceColumns,
  RequiredInternalTransactionColumns,
  RequiredInternalTransactionReceiptColumns,
  SyncBlock,
  SyncBlockHeader,
  SyncLog,
  SyncTrace,
  SyncTransaction,
  SyncTransactionReceipt,
  TraceFilter,
  TransactionFilter,
  TransferFilter,
} from "@/internal/types.js";
import type { RequestParameters } from "@/rpc/index.js";
import {
  isAddressFactory,
  unionFilterIncludeBlock,
  unionFilterIncludeTrace,
  unionFilterIncludeTransaction,
  unionFilterIncludeTransactionReceipt,
} from "@/runtime/filter.js";
import { encodeFragment, getFragments } from "@/runtime/fragments.js";
import type { Interval } from "@/utils/interval.js";
import { toLowerCase } from "@/utils/lowercase.js";
import { orderObject } from "@/utils/order.js";
import { startClock } from "@/utils/timer.js";
import {
  type SQL,
  and,
  asc,
  desc,
  eq,
  gte,
  inArray,
  isNull,
  lt,
  lte,
  or,
  sql,
} from "drizzle-orm";
import { type PgColumn, unionAll } from "drizzle-orm/pg-core";
import { type Address, hexToNumber, isHex } from "viem";
import {
  encodeBlock,
  encodeLog,
  encodeTrace,
  encodeTransaction,
  encodeTransactionReceipt,
} from "./encode.js";
import * as PONDER_SYNC from "./schema.js";

export type SyncStore = {
<<<<<<< HEAD
  insertIntervals(
    args: {
      intervals: { filter: FilterWithoutBlocks; interval: Interval }[];
      chainId: number;
    },
    context?: { logger?: Logger },
  ): Promise<void>;
  getIntervals(
    args: { filters: Filter[] },
    context?: { logger?: Logger },
  ): Promise<Map<Filter, { fragment: Fragment; intervals: Interval[] }[]>>;
  insertChildAddresses(
    args: {
      factory: Factory;
      childAddresses: Map<Address, number>;
      chainId: number;
    },
    context?: { logger?: Logger },
  ): Promise<void>;
  getChildAddresses(
    args: { factory: Factory },
    context?: { logger?: Logger },
  ): Promise<Map<Address, number>>;
  getSafeCrashRecoveryBlock(
    args: {
      chainId: number;
      timestamp: number;
    },
    context?: { logger?: Logger },
  ): Promise<{ number: bigint; timestamp: bigint } | undefined>;
  insertLogs(
    args: { logs: SyncLog[]; chainId: number },
    context?: { logger?: Logger },
  ): Promise<void>;
  insertBlocks(
    args: {
      blocks: (SyncBlock | SyncBlockHeader)[];
      chainId: number;
    },
    context?: { logger?: Logger },
  ): Promise<void>;
  insertTransactions(
    args: {
      transactions: SyncTransaction[];
      chainId: number;
    },
    context?: { logger?: Logger },
  ): Promise<void>;
  insertTransactionReceipts(
    args: {
      transactionReceipts: SyncTransactionReceipt[];
      chainId: number;
    },
    context?: { logger?: Logger },
  ): Promise<void>;
  insertTraces(
    args: {
      traces: {
        trace: SyncTrace;
        block: SyncBlock;
        transaction: SyncTransaction;
      }[];
      chainId: number;
    },
    context?: { logger?: Logger },
  ): Promise<void>;
  getEventBlockData(
    args: {
      filters: Filter[];
      fromBlock: number;
      toBlock: number;
      chainId: number;
      limit: number;
    },
    context?: { logger?: Logger },
  ): Promise<{
    blockData: {
      block: InternalBlock;
      logs: InternalLog[];
      transactions: InternalTransaction[];
      transactionReceipts: InternalTransactionReceipt[];
      traces: InternalTrace[];
    }[];
=======
  insertIntervals(args: {
    intervals: { filter: FilterWithoutBlocks; interval: Interval }[];
    chainId: number;
  }): Promise<void>;
  getIntervals(args: { filters: Filter[] }): Promise<
    Map<Filter, { fragment: Fragment; intervals: Interval[] }[]>
  >;
  insertChildAddresses(args: {
    factory: Factory;
    childAddresses: Map<Address, number>;
    chainId: number;
  }): Promise<void>;
  getChildAddresses(args: { factory: Factory }): Promise<Map<Address, number>>;
  getSafeCrashRecoveryBlock(args: {
    chainId: number;
    timestamp: number;
  }): Promise<{ number: bigint; timestamp: bigint } | undefined>;
  insertLogs(args: { logs: SyncLog[]; chainId: number }): Promise<void>;
  insertBlocks(args: {
    blocks: (SyncBlock | SyncBlockHeader)[];
    chainId: number;
  }): Promise<void>;
  insertTransactions(args: {
    transactions: SyncTransaction[];
    chainId: number;
  }): Promise<void>;
  insertTransactionReceipts(args: {
    transactionReceipts: SyncTransactionReceipt[];
    chainId: number;
  }): Promise<void>;
  insertTraces(args: {
    traces: {
      trace: SyncTrace;
      block: SyncBlock;
      transaction: SyncTransaction;
    }[];
    chainId: number;
  }): Promise<void>;
  getEventData(args: {
    filters: Filter[];
    fromBlock: number;
    toBlock: number;
    chainId: number;
    limit: number;
  }): Promise<{
    blocks: InternalBlock[];
    logs: InternalLog[];
    transactions: InternalTransaction[];
    transactionReceipts: InternalTransactionReceipt[];
    traces: InternalTrace[];
>>>>>>> dc4aca3a
    cursor: number;
  }>;
  insertRpcRequestResults(
    args: {
      requests: {
        request: RequestParameters;
        blockNumber: number | undefined;
        result: string;
      }[];
      chainId: number;
    },
    context?: { logger?: Logger },
  ): Promise<void>;
  getRpcRequestResults(
    args: {
      requests: RequestParameters[];
      chainId: number;
    },
    context?: { logger?: Logger },
  ): Promise<(string | undefined)[]>;
  pruneRpcRequestResults(
    args: {
      blocks: Pick<LightBlock, "number">[];
      chainId: number;
    },
    context?: { logger?: Logger },
  ): Promise<void>;
  pruneByChain(
    args: { chainId: number },
    context?: { logger?: Logger },
  ): Promise<void>;
};

export const createSyncStore = ({
  common,
  database,
}: {
  common: Common;
  database: Database;
<<<<<<< HEAD
}): SyncStore => ({
  insertIntervals: async ({ intervals, chainId }, context) => {
    if (intervals.length === 0) return;
=======
}): SyncStore => {
  const syncStore = {
    insertIntervals: async ({ intervals, chainId }) => {
      if (intervals.length === 0) return;
>>>>>>> dc4aca3a

      const perFragmentIntervals = new Map<FragmentId, Interval[]>();
      const values: (typeof PONDER_SYNC.intervals.$inferInsert)[] = [];

      // dedupe and merge matching fragments

      for (const { filter, interval } of intervals) {
        for (const fragment of getFragments(filter)) {
          const fragmentId = encodeFragment(fragment.fragment);
          if (perFragmentIntervals.has(fragmentId) === false) {
            perFragmentIntervals.set(fragmentId, []);
          }

          perFragmentIntervals.get(fragmentId)!.push(interval);
        }
      }

      // NOTE: In order to force proper range union behavior, `interval[1]` must
      // be rounded up.

      for (const [fragmentId, intervals] of perFragmentIntervals) {
        const numranges = intervals
          .map((interval) => {
            const start = interval[0];
            const end = interval[1] + 1;
            return `numrange(${start}, ${end}, '[]')`;
          })
          .join(", ");

        values.push({
          fragmentId: fragmentId,
          chainId: BigInt(chainId),
          // @ts-expect-error
          blocks: sql.raw(`nummultirange(${numranges})`),
        });
      }

<<<<<<< HEAD
    await database.syncQB.wrap(
      { label: "insert_intervals" },
      (db) =>
=======
      await database.syncQB.wrap({ label: "insert_intervals" }, (db) =>
>>>>>>> dc4aca3a
        db
          .insert(PONDER_SYNC.intervals)
          .values(values)
          .onConflictDoUpdate({
            target: PONDER_SYNC.intervals.fragmentId,
            set: { blocks: sql`intervals.blocks + excluded.blocks` },
          }),
<<<<<<< HEAD
      context,
    );
  },
  getIntervals: async ({ filters }, context) => {
    const queries = filters.flatMap((filter, i) => {
      const fragments = getFragments(filter);
      return fragments.map((fragment, j) =>
        database.syncQB.raw
          .select({
            mergedBlocks: sql<string>`range_agg(unnested.blocks)`.as(
              "merged_blocks",
            ),
            filter: sql.raw(`'${i}'`).as("filter"),
            fragment: sql.raw(`'${j}'`).as("fragment"),
          })
          .from(
            database.syncQB.raw
              .select({ blocks: sql.raw("unnest(blocks)").as("blocks") })
              .from(PONDER_SYNC.intervals)
              .where(
                inArray(PONDER_SYNC.intervals.fragmentId, fragment.adjacentIds),
              )
              .as("unnested"),
          ),
=======
>>>>>>> dc4aca3a
      );
    },
    getIntervals: async ({ filters }) => {
      const queries = filters.flatMap((filter, i) => {
        const fragments = getFragments(filter);
        return fragments.map((fragment, j) =>
          database.syncQB.raw
            .select({
              mergedBlocks: sql<string>`range_agg(unnested.blocks)`.as(
                "merged_blocks",
              ),
              filter: sql.raw(`'${i}'`).as("filter"),
              fragment: sql.raw(`'${j}'`).as("fragment"),
            })
            .from(
              database.syncQB.raw
                .select({ blocks: sql.raw("unnest(blocks)").as("blocks") })
                .from(PONDER_SYNC.intervals)
                .where(
                  inArray(
                    PONDER_SYNC.intervals.fragmentId,
                    fragment.adjacentIds,
                  ),
                )
                .as("unnested"),
            ),
        );
      });

      let rows: Awaited<(typeof queries)[number]>;

<<<<<<< HEAD
    if (queries.length > 1) {
      rows = await database.syncQB.wrap(
        { label: "select_intervals" },
        () =>
          // @ts-expect-error
          unionAll(...queries),
        context,
      );
    } else {
      rows = await database.syncQB.wrap(
        { label: "select_intervals" },
        () => queries[0]!.execute(),
        context,
      );
    }
=======
      if (queries.length > 1) {
        rows = await database.syncQB.wrap({ label: "select_intervals" }, () =>
          // @ts-expect-error
          unionAll(...queries),
        );
      } else {
        rows = await database.syncQB.wrap({ label: "select_intervals" }, () =>
          queries[0]!.execute(),
        );
      }
>>>>>>> dc4aca3a

      const result = new Map<
        Filter,
        { fragment: Fragment; intervals: Interval[] }[]
      >();

      // NOTE: `interval[1]` must be rounded down in order to offset the previous
      // rounding.

      for (let i = 0; i < filters.length; i++) {
        const filter = filters[i]!;
        const fragments = getFragments(filter);
        result.set(filter, []);
        for (let j = 0; j < fragments.length; j++) {
          const fragment = fragments[j]!;
          const intervals = rows
            .filter((row) => row.filter === `${i}`)
            .filter((row) => row.fragment === `${j}`)
            .map((row) =>
              (row.mergedBlocks
                ? (JSON.parse(
                    `[${row.mergedBlocks.slice(1, -1)}]`,
                  ) as Interval[])
                : []
              ).map((interval) => [interval[0], interval[1] - 1] as Interval),
            )[0]!;

          result.get(filter)!.push({ fragment: fragment.fragment, intervals });
        }
      }

      return result;
    },

<<<<<<< HEAD
  insertChildAddresses: async (
    { factory, childAddresses, chainId },
    context,
  ) => {
    if (childAddresses.size === 0) return;
=======
    insertChildAddresses: async ({ factory, childAddresses, chainId }) => {
      if (childAddresses.size === 0) return;
>>>>>>> dc4aca3a

      const { id, ..._factory } = factory;

      const batchSize = Math.floor(
        common.options.databaseMaxQueryParameters / 3,
      );

      const values: (typeof PONDER_SYNC.factoryAddresses.$inferInsert)[] = [];

      const factoryInsert = database.syncQB.raw.$with("factory_insert").as(
        database.syncQB.raw
          .insert(PONDER_SYNC.factories)
          .values({ factory: _factory })
          // @ts-expect-error bug with drizzle-orm
          .returning({ id: PONDER_SYNC.factories.id })
          .onConflictDoUpdate({
            target: PONDER_SYNC.factories.factory,
            set: { factory: sql`excluded.factory` },
          }),
      );

      for (const [address, blockNumber] of childAddresses) {
        values.push({
          // @ts-expect-error
          factoryId: sql`(SELECT id FROM factory_insert)`,
          chainId: BigInt(chainId),
          blockNumber: BigInt(blockNumber),
          address,
        });
      }

<<<<<<< HEAD
    for (let i = 0; i < values.length; i += batchSize) {
      await database.syncQB.wrap(
        { label: "insert_child_addresses" },
        (db) =>
=======
      for (let i = 0; i < values.length; i += batchSize) {
        await database.syncQB.wrap({ label: "insert_child_addresses" }, (db) =>
>>>>>>> dc4aca3a
          db
            .with(factoryInsert)
            .insert(PONDER_SYNC.factoryAddresses)
            .values(values.slice(i, i + batchSize)),
<<<<<<< HEAD
        context,
      );
    }
  },
  getChildAddresses: ({ factory }, context) => {
    const { id, ..._factory } = factory;

    const factoryInsert = database.syncQB.raw.$with("factory_insert").as(
      database.syncQB.raw
        .insert(PONDER_SYNC.factories)
        .values({ factory: _factory })
        // @ts-expect-error bug with drizzle-orm
        .returning({ id: PONDER_SYNC.factories.id })
        .onConflictDoUpdate({
          target: PONDER_SYNC.factories.factory,
          set: { factory: sql`excluded.factory` },
        }),
    );

    return database.syncQB
      .wrap(
        { label: "select_child_addresses" },
        (db) =>
=======
        );
      }
    },
    getChildAddresses: ({ factory }) => {
      const { id, ..._factory } = factory;

      const factoryInsert = database.syncQB.raw.$with("factory_insert").as(
        database.syncQB.raw
          .insert(PONDER_SYNC.factories)
          .values({ factory: _factory })
          // @ts-expect-error bug with drizzle-orm
          .returning({ id: PONDER_SYNC.factories.id })
          .onConflictDoUpdate({
            target: PONDER_SYNC.factories.factory,
            set: { factory: sql`excluded.factory` },
          }),
      );

      return database.syncQB
        .wrap({ label: "select_child_addresses" }, (db) =>
>>>>>>> dc4aca3a
          db
            .with(factoryInsert)
            .select({
              address: PONDER_SYNC.factoryAddresses.address,
              blockNumber: PONDER_SYNC.factoryAddresses.blockNumber,
            })
            .from(PONDER_SYNC.factoryAddresses)
            .where(
              eq(
                PONDER_SYNC.factoryAddresses.factoryId,
                database.syncQB.raw
                  .select({ id: factoryInsert.id })
                  .from(factoryInsert),
              ),
            ),
<<<<<<< HEAD
        context,
      )
      .then((rows) => {
        const result = new Map<Address, number>();
        for (const { address, blockNumber } of rows) {
          if (
            result.has(address) === false ||
            result.get(address)! > Number(blockNumber)
          ) {
            result.set(address, Number(blockNumber));
          }
        }
        return result;
      });
  },
  getSafeCrashRecoveryBlock: async ({ chainId, timestamp }, context) => {
    const rows = await database.syncQB.wrap(
      { label: "select_crash_recovery_block" },
      (db) =>
        db
          .select({
            number: PONDER_SYNC.blocks.number,
            timestamp: PONDER_SYNC.blocks.timestamp,
          })
          .from(PONDER_SYNC.blocks)
          .where(
            and(
              eq(PONDER_SYNC.blocks.chainId, BigInt(chainId)),
              lt(PONDER_SYNC.blocks.timestamp, BigInt(timestamp)),
            ),
          )
          .orderBy(desc(PONDER_SYNC.blocks.number))
          .limit(1),
      context,
    );

    return rows[0];
  },
  insertLogs: async ({ logs, chainId }, context) => {
    if (logs.length === 0) return;
=======
        )
        .then((rows) => {
          const result = new Map<Address, number>();
          for (const { address, blockNumber } of rows) {
            if (
              result.has(address) === false ||
              result.get(address)! > Number(blockNumber)
            ) {
              result.set(address, Number(blockNumber));
            }
          }
          return result;
        });
    },
    getSafeCrashRecoveryBlock: async ({ chainId, timestamp }) => {
      const rows = await database.syncQB.wrap(
        { label: "select_crash_recovery_block" },
        (db) =>
          db
            .select({
              number: PONDER_SYNC.blocks.number,
              timestamp: PONDER_SYNC.blocks.timestamp,
            })
            .from(PONDER_SYNC.blocks)
            .where(
              and(
                eq(PONDER_SYNC.blocks.chainId, BigInt(chainId)),
                lt(PONDER_SYNC.blocks.timestamp, BigInt(timestamp)),
              ),
            )
            .orderBy(desc(PONDER_SYNC.blocks.number))
            .limit(1),
      );

      return rows[0];
    },
    insertLogs: async ({ logs, chainId }) => {
      if (logs.length === 0) return;
>>>>>>> dc4aca3a

      // Calculate `batchSize` based on how many parameters the
      // input will have
      const batchSize = Math.floor(
        common.options.databaseMaxQueryParameters /
          Object.keys(encodeLog({ log: logs[0]!, chainId })).length,
      );

      // As an optimization, logs that are matched by a factory do
      // not contain a checkpoint, because not corresponding block is
      // fetched (no block.timestamp). However, when a log is matched by
      // both a log filter and a factory, the checkpoint must be included
      // in the db.

<<<<<<< HEAD
    for (let i = 0; i < logs.length; i += batchSize) {
      await database.syncQB.wrap(
        { label: "insert_logs" },
        (db) =>
=======
      for (let i = 0; i < logs.length; i += batchSize) {
        await database.syncQB.wrap({ label: "insert_logs" }, (db) =>
>>>>>>> dc4aca3a
          db
            .insert(PONDER_SYNC.logs)
            .values(
              logs
                .slice(i, i + batchSize)
                .map((log) => encodeLog({ log, chainId })),
            )
            .onConflictDoNothing({
              target: [
                PONDER_SYNC.logs.chainId,
                PONDER_SYNC.logs.blockNumber,
                PONDER_SYNC.logs.logIndex,
              ],
            }),
<<<<<<< HEAD
        context,
      );
    }
  },
  insertBlocks: async ({ blocks, chainId }, context) => {
    if (blocks.length === 0) return;

    // Calculate `batchSize` based on how many parameters the
    // input will have
    const batchSize = Math.floor(
      common.options.databaseMaxQueryParameters /
        Object.keys(encodeBlock({ block: blocks[0]!, chainId })).length,
    );

    for (let i = 0; i < blocks.length; i += batchSize) {
      await database.syncQB.wrap(
        { label: "insert_blocks" },
        (db) =>
=======
        );
      }
    },
    insertBlocks: async ({ blocks, chainId }) => {
      if (blocks.length === 0) return;

      // Calculate `batchSize` based on how many parameters the
      // input will have
      const batchSize = Math.floor(
        common.options.databaseMaxQueryParameters /
          Object.keys(encodeBlock({ block: blocks[0]!, chainId })).length,
      );

      for (let i = 0; i < blocks.length; i += batchSize) {
        await database.syncQB.wrap({ label: "insert_blocks" }, (db) =>
>>>>>>> dc4aca3a
          db
            .insert(PONDER_SYNC.blocks)
            .values(
              blocks
                .slice(i, i + batchSize)
                .map((block) => encodeBlock({ block, chainId })),
            )
            .onConflictDoNothing({
              target: [PONDER_SYNC.blocks.chainId, PONDER_SYNC.blocks.number],
            }),
<<<<<<< HEAD
        context,
      );
    }
  },
  insertTransactions: async ({ transactions, chainId }, context) => {
    if (transactions.length === 0) return;

    // Calculate `batchSize` based on how many parameters the
    // input will have
    const batchSize = Math.floor(
      common.options.databaseMaxQueryParameters /
        Object.keys(
          encodeTransaction({
            transaction: transactions[0]!,
            chainId,
          }),
        ).length,
    );

    // As an optimization for the migration, transactions inserted before 0.8 do not
    // contain a checkpoint. However, for correctness the checkpoint must be inserted
    // for new transactions (using onConflictDoUpdate).

    for (let i = 0; i < transactions.length; i += batchSize) {
      await database.syncQB.wrap(
        { label: "insert_transactions" },
        (db) =>
          db
            .insert(PONDER_SYNC.transactions)
            .values(
              transactions
                .slice(i, i + batchSize)
                .map((transaction) =>
                  encodeTransaction({ transaction, chainId }),
                ),
            )
            .onConflictDoNothing({
              target: [
                PONDER_SYNC.transactions.chainId,
                PONDER_SYNC.transactions.blockNumber,
                PONDER_SYNC.transactions.transactionIndex,
              ],
            }),
        context,
      );
    }
  },
  insertTransactionReceipts: async (
    { transactionReceipts, chainId },
    context,
  ) => {
    if (transactionReceipts.length === 0) return;

    // Calculate `batchSize` based on how many parameters the
    // input will have
    const batchSize = Math.floor(
      common.options.databaseMaxQueryParameters /
        Object.keys(
          encodeTransactionReceipt({
            transactionReceipt: transactionReceipts[0]!,
            chainId,
          }),
        ).length,
    );
=======
        );
      }
    },
    insertTransactions: async ({ transactions, chainId }) => {
      if (transactions.length === 0) return;

      // Calculate `batchSize` based on how many parameters the
      // input will have
      const batchSize = Math.floor(
        common.options.databaseMaxQueryParameters /
          Object.keys(
            encodeTransaction({
              transaction: transactions[0]!,
              chainId,
            }),
          ).length,
      );

      // As an optimization for the migration, transactions inserted before 0.8 do not
      // contain a checkpoint. However, for correctness the checkpoint must be inserted
      // for new transactions (using onConflictDoUpdate).
>>>>>>> dc4aca3a

      for (let i = 0; i < transactions.length; i += batchSize) {
        await database.syncQB.wrap({ label: "insert_transactions" }, (db) =>
          db
            .insert(PONDER_SYNC.transactions)
            .values(
              transactions
                .slice(i, i + batchSize)
                .map((transaction) =>
                  encodeTransaction({ transaction, chainId }),
                ),
            )
            .onConflictDoNothing({
              target: [
                PONDER_SYNC.transactions.chainId,
                PONDER_SYNC.transactions.blockNumber,
                PONDER_SYNC.transactions.transactionIndex,
              ],
            }),
<<<<<<< HEAD
        context,
      );
    }
  },
  insertTraces: async ({ traces, chainId }, context) => {
    if (traces.length === 0) return;

    // Calculate `batchSize` based on how many parameters the
    // input will have
    const batchSize = Math.floor(
      common.options.databaseMaxQueryParameters /
        Object.keys(
          encodeTrace({
            trace: traces[0]!.trace,
            block: traces[0]!.block,
            transaction: traces[0]!.transaction,
            chainId,
          }),
        ).length,
    );

    for (let i = 0; i < traces.length; i += batchSize) {
      await database.syncQB.wrap(
        { label: "insert_traces" },
        (db) =>
          db
            .insert(PONDER_SYNC.traces)
            .values(
              traces
                .slice(i, i + batchSize)
                .map(({ trace, block, transaction }) =>
                  encodeTrace({ trace, block, transaction, chainId }),
                ),
            )
            .onConflictDoNothing({
              target: [
                PONDER_SYNC.traces.chainId,
                PONDER_SYNC.traces.blockNumber,
                PONDER_SYNC.traces.transactionIndex,
                PONDER_SYNC.traces.traceIndex,
              ],
            }),
        context,
      );
    }
  },
  getEventBlockData: async (
    { filters, fromBlock, toBlock, chainId, limit: _limit },
    context,
  ) => {
    let limit = _limit;

    // @ts-ignore
    const fn = async () => {
=======
        );
      }
    },
    insertTransactionReceipts: async ({ transactionReceipts, chainId }) => {
      if (transactionReceipts.length === 0) return;

      // Calculate `batchSize` based on how many parameters the
      // input will have
      const batchSize = Math.floor(
        common.options.databaseMaxQueryParameters /
          Object.keys(
            encodeTransactionReceipt({
              transactionReceipt: transactionReceipts[0]!,
              chainId,
            }),
          ).length,
      );

      for (let i = 0; i < transactionReceipts.length; i += batchSize) {
        await database.syncQB.wrap(
          { label: "insert_transaction_receipts" },
          (db) =>
            db
              .insert(PONDER_SYNC.transactionReceipts)
              .values(
                transactionReceipts
                  .slice(i, i + batchSize)
                  .map((transactionReceipt) =>
                    encodeTransactionReceipt({
                      transactionReceipt,
                      chainId,
                    }),
                  ),
              )
              .onConflictDoNothing({
                target: [
                  PONDER_SYNC.transactionReceipts.chainId,
                  PONDER_SYNC.transactionReceipts.blockNumber,
                  PONDER_SYNC.transactionReceipts.transactionIndex,
                ],
              }),
        );
      }
    },
    insertTraces: async ({ traces, chainId }) => {
      if (traces.length === 0) return;

      // Calculate `batchSize` based on how many parameters the
      // input will have
      const batchSize = Math.floor(
        common.options.databaseMaxQueryParameters /
          Object.keys(
            encodeTrace({
              trace: traces[0]!.trace,
              block: traces[0]!.block,
              transaction: traces[0]!.transaction,
              chainId,
            }),
          ).length,
      );

      for (let i = 0; i < traces.length; i += batchSize) {
        await database.syncQB.wrap({ label: "insert_traces" }, (db) =>
          db
            .insert(PONDER_SYNC.traces)
            .values(
              traces
                .slice(i, i + batchSize)
                .map(({ trace, block, transaction }) =>
                  encodeTrace({ trace, block, transaction, chainId }),
                ),
            )
            .onConflictDoNothing({
              target: [
                PONDER_SYNC.traces.chainId,
                PONDER_SYNC.traces.blockNumber,
                PONDER_SYNC.traces.transactionIndex,
                PONDER_SYNC.traces.traceIndex,
              ],
            }),
        );
      }
    },
    getEventData: async ({
      filters,
      fromBlock,
      toBlock,
      chainId,
      limit,
    }: {
      filters: Filter[];
      fromBlock: number;
      toBlock: number;
      chainId: number;
      limit: number;
    }): Promise<{
      blocks: InternalBlock[];
      logs: InternalLog[];
      transactions: InternalTransaction[];
      transactionReceipts: InternalTransactionReceipt[];
      traces: InternalTrace[];
      cursor: number;
    }> => {
>>>>>>> dc4aca3a
      const logFilters = filters.filter(
        (f): f is LogFilter => f.type === "log",
      );
      const transactionFilters = filters.filter(
        (f): f is TransactionFilter => f.type === "transaction",
      );
      const traceFilters = filters.filter(
        (f): f is TraceFilter => f.type === "trace",
      );
      const transferFilters = filters.filter(
        (f): f is TransferFilter => f.type === "transfer",
      );

      const shouldQueryBlocks = true;
      const shouldQueryLogs = logFilters.length > 0;
      const shouldQueryTraces =
        traceFilters.length > 0 || transferFilters.length > 0;
      const shouldQueryTransactions =
        transactionFilters.length > 0 || shouldQueryLogs || shouldQueryTraces;
      const shouldQueryTransactionReceipts = filters.some(
        (filter) => filter.hasTransactionReceipt,
      );

      type BlockSelect = {
        [P in RequiredInternalBlockColumns]: (typeof PONDER_SYNC.blocks)[P];
      } & {
        [P in Exclude<
          keyof typeof PONDER_SYNC.blocks.$inferSelect,
          RequiredInternalBlockColumns
        >]?: (typeof PONDER_SYNC.blocks)[P];
      };
      type TransactionSelect = {
        [P in RequiredInternalTransactionColumns]: (typeof PONDER_SYNC.transactions)[P];
      } & {
        [P in Exclude<
          keyof typeof PONDER_SYNC.transactions.$inferSelect,
          RequiredInternalTransactionColumns
        >]?: (typeof PONDER_SYNC.transactions)[P];
      };
      type TransactionReceiptSelect = {
        [P in RequiredInternalTransactionReceiptColumns]: (typeof PONDER_SYNC.transactionReceipts)[P];
      } & {
        [P in Exclude<
          keyof typeof PONDER_SYNC.transactionReceipts.$inferSelect,
          RequiredInternalTransactionReceiptColumns
        >]?: (typeof PONDER_SYNC.transactionReceipts)[P];
      };
      type TraceSelect = {
        [P in RequiredInternalTraceColumns]: (typeof PONDER_SYNC.traces)[P];
      } & {
        [P in Exclude<
          keyof typeof PONDER_SYNC.traces.$inferSelect,
          RequiredInternalTraceColumns
        >]?: (typeof PONDER_SYNC.traces)[P];
      };
      // Note: `LogSelect` doesn't exist because all log columns are required.

      const blockSelect: BlockSelect = {
        number: PONDER_SYNC.blocks.number,
        hash: PONDER_SYNC.blocks.hash,
        timestamp: PONDER_SYNC.blocks.timestamp,
      };

      for (const column of unionFilterIncludeBlock(filters)) {
        // @ts-ignore
        blockSelect[column] = PONDER_SYNC.blocks[column];
      }

      const blocksQuery = database.syncQB.raw
        .select(blockSelect)
        .from(PONDER_SYNC.blocks)
        .where(
          and(
            eq(PONDER_SYNC.blocks.chainId, BigInt(chainId)),
            gte(PONDER_SYNC.blocks.number, BigInt(fromBlock)),
            lte(PONDER_SYNC.blocks.number, BigInt(toBlock)),
          ),
        )
        .orderBy(asc(PONDER_SYNC.blocks.number))
        .limit(limit);

      const transactionSelect: TransactionSelect = {
        blockNumber: PONDER_SYNC.transactions.blockNumber,
        transactionIndex: PONDER_SYNC.transactions.transactionIndex,
        from: PONDER_SYNC.transactions.from,
        to: PONDER_SYNC.transactions.to,
        hash: PONDER_SYNC.transactions.hash,
        type: PONDER_SYNC.transactions.type,
      };

      for (const column of unionFilterIncludeTransaction(filters)) {
        // @ts-ignore
        transactionSelect[column] = PONDER_SYNC.transactions[column];
      }

      const transactionsQuery = database.syncQB.raw
        .select(transactionSelect)
        .from(PONDER_SYNC.transactions)
        .where(
          and(
            eq(PONDER_SYNC.transactions.chainId, BigInt(chainId)),
            gte(PONDER_SYNC.transactions.blockNumber, BigInt(fromBlock)),
            lte(PONDER_SYNC.transactions.blockNumber, BigInt(toBlock)),
          ),
        )
        .orderBy(
          asc(PONDER_SYNC.transactions.blockNumber),
          asc(PONDER_SYNC.transactions.transactionIndex),
        )
        .limit(limit);

      const transactionReceiptSelect: TransactionReceiptSelect = {
        blockNumber: PONDER_SYNC.transactionReceipts.blockNumber,
        transactionIndex: PONDER_SYNC.transactionReceipts.transactionIndex,
        status: PONDER_SYNC.transactionReceipts.status,
        from: PONDER_SYNC.transactionReceipts.from,
        to: PONDER_SYNC.transactionReceipts.to,
      };

      for (const column of unionFilterIncludeTransactionReceipt(filters)) {
        // @ts-ignore
        transactionReceiptSelect[column] =
          PONDER_SYNC.transactionReceipts[column];
      }

      const transactionReceiptsQuery = database.syncQB.raw
        .select(transactionReceiptSelect)
        .from(PONDER_SYNC.transactionReceipts)
        .where(
          and(
            eq(PONDER_SYNC.transactionReceipts.chainId, BigInt(chainId)),
            gte(PONDER_SYNC.transactionReceipts.blockNumber, BigInt(fromBlock)),
            lte(PONDER_SYNC.transactionReceipts.blockNumber, BigInt(toBlock)),
          ),
        )
        .orderBy(
          asc(PONDER_SYNC.transactionReceipts.blockNumber),
          asc(PONDER_SYNC.transactionReceipts.transactionIndex),
        )
        .limit(limit);

      const traceSelect: TraceSelect = {
        blockNumber: PONDER_SYNC.traces.blockNumber,
        transactionIndex: PONDER_SYNC.traces.transactionIndex,
        from: PONDER_SYNC.traces.from,
        to: PONDER_SYNC.traces.to,
        input: PONDER_SYNC.traces.input,
        output: PONDER_SYNC.traces.output,
        value: PONDER_SYNC.traces.value,
        type: PONDER_SYNC.traces.type,
        error: PONDER_SYNC.traces.error,
        traceIndex: PONDER_SYNC.traces.traceIndex,
      };

      for (const column of unionFilterIncludeTrace(filters)) {
        // @ts-ignore
        traceSelect[column] = PONDER_SYNC.traces[column];
      }

      const tracesQuery = database.syncQB.raw
        .select(traceSelect)
        .from(PONDER_SYNC.traces)
        .where(
          and(
            eq(PONDER_SYNC.traces.chainId, BigInt(chainId)),
            gte(PONDER_SYNC.traces.blockNumber, BigInt(fromBlock)),
            lte(PONDER_SYNC.traces.blockNumber, BigInt(toBlock)),
            or(
              ...traceFilters.map((filter) => traceFilter(filter)),
              ...transferFilters.map((filter) => transferFilter(filter)),
            ),
          ),
        )
        .orderBy(
          asc(PONDER_SYNC.traces.blockNumber),
          asc(PONDER_SYNC.traces.transactionIndex),
          asc(PONDER_SYNC.traces.traceIndex),
        )
        .limit(limit);

      const logsQuery = database.syncQB.raw
        .select({
          blockNumber: PONDER_SYNC.logs.blockNumber,
          logIndex: PONDER_SYNC.logs.logIndex,
          transactionIndex: PONDER_SYNC.logs.transactionIndex,
          address: PONDER_SYNC.logs.address,
          topic0: PONDER_SYNC.logs.topic0,
          topic1: PONDER_SYNC.logs.topic1,
          topic2: PONDER_SYNC.logs.topic2,
          topic3: PONDER_SYNC.logs.topic3,
          data: PONDER_SYNC.logs.data,
        })
        .from(PONDER_SYNC.logs)
        .where(
          and(
            eq(PONDER_SYNC.logs.chainId, BigInt(chainId)),
            gte(PONDER_SYNC.logs.blockNumber, BigInt(fromBlock)),
            lte(PONDER_SYNC.logs.blockNumber, BigInt(toBlock)),
            or(...logFilters.map((filter) => logFilter(filter))),
          ),
        )
        .orderBy(
          asc(PONDER_SYNC.logs.blockNumber),
          asc(PONDER_SYNC.logs.logIndex),
        )
        .limit(limit);

      let endClock = startClock();

      const [
        blocksRows,
        transactionsRows,
        transactionReceiptsRows,
        logsRows,
        tracesRows,
      ] = await Promise.all([
        shouldQueryBlocks
          ? database.syncQB.wrap({ label: "select_blocks" }, () => blocksQuery)
          : [],
        shouldQueryTransactions
          ? database.syncQB.wrap(
              { label: "select_transactions" },
              () => transactionsQuery,
              context,
            )
          : [],
        shouldQueryTransactionReceipts
          ? database.syncQB.wrap(
              { label: "select_transaction_receipts" },
              () => transactionReceiptsQuery,
              context,
            )
          : [],
        shouldQueryLogs
          ? database.syncQB.wrap(
              { label: "select_logs" },
              () => logsQuery,
              context,
            )
          : [],
        shouldQueryTraces
          ? database.syncQB.wrap(
              { label: "select_traces" },
              () => tracesQuery,
              context,
            )
          : [],
      ]);

      const supremum = Math.min(
        blocksRows.length < limit
          ? Number.POSITIVE_INFINITY
          : Number(blocksRows[blocksRows.length - 1]!.number),
        transactionsRows.length < limit
          ? Number.POSITIVE_INFINITY
          : Number(transactionsRows[transactionsRows.length - 1]!.blockNumber),
        transactionReceiptsRows.length < limit
          ? Number.POSITIVE_INFINITY
          : Number(
              transactionReceiptsRows[transactionReceiptsRows.length - 1]!
                .blockNumber,
            ),
        logsRows.length < limit
          ? Number.POSITIVE_INFINITY
          : Number(logsRows[logsRows.length - 1]!.blockNumber),
        tracesRows.length < limit
          ? Number.POSITIVE_INFINITY
          : Number(tracesRows[tracesRows.length - 1]!.blockNumber),
      );

      endClock = startClock();

      let cursor: number;
      if (
        Math.max(
          blocksRows.length,
          transactionsRows.length,
          transactionReceiptsRows.length,
          logsRows.length,
          tracesRows.length,
        ) !== limit
      ) {
        cursor = toBlock;
      } else if (
        blocksRows.length === limit &&
        Math.max(
          transactionsRows.length,
          transactionReceiptsRows.length,
          logsRows.length,
          tracesRows.length,
        ) !== limit
      ) {
        // all events for `supremum` block have been extracted
        cursor = supremum;
      } else {
        // there may be events for `supremum` block that have not been extracted
        cursor = supremum - 1;

        if (cursor < fromBlock) {
          return syncStore.getEventData({
            filters,
            fromBlock,
            toBlock,
            chainId,
            limit: limit * 2,
          });
        }
      }

      endClock = startClock();

      for (let i = 0; i < blocksRows.length; i++) {
        if (Number(blocksRows[i]!.number) > cursor) {
          blocksRows.length = i;
          break;
        }

        const block = blocksRows[i]!;

        if (block.miner) {
          block.miner = toLowerCase(block.miner);
        }
      }

      for (let i = 0; i < transactionsRows.length; i++) {
        if (Number(transactionsRows[i]!.blockNumber) > cursor) {
          transactionsRows.length = i;
          break;
        }

        const transaction = transactionsRows[i]!;
        const internalTransaction =
          transaction as unknown as InternalTransaction;

        internalTransaction.blockNumber = Number(transaction.blockNumber);
        internalTransaction.from = toLowerCase(transaction.from);
        if (transaction.to !== null) {
          internalTransaction.to = toLowerCase(transaction.to);
        }

        if (transaction.type === "0x0") {
          internalTransaction.type = "legacy";
          internalTransaction.accessList = undefined;
          internalTransaction.maxFeePerGas = undefined;
          internalTransaction.maxPriorityFeePerGas = undefined;
        } else if (transaction.type === "0x1") {
          internalTransaction.type = "eip2930";
          internalTransaction.accessList =
            transaction.accessList === undefined
              ? undefined
              : JSON.parse(transaction.accessList!);
          internalTransaction.maxFeePerGas = undefined;
          internalTransaction.maxPriorityFeePerGas = undefined;
        } else if (transaction.type === "0x2") {
          internalTransaction.type = "eip1559";
          internalTransaction.gasPrice = undefined;
          internalTransaction.accessList = undefined;
        } else if (transaction.type === "0x7e") {
          internalTransaction.type = "deposit";
          internalTransaction.gasPrice = undefined;
          internalTransaction.accessList = undefined;
        }
      }

      for (let i = 0; i < transactionReceiptsRows.length; i++) {
        if (Number(transactionReceiptsRows[i]!.blockNumber) > cursor) {
          transactionReceiptsRows.length = i;
          break;
        }

        const transactionReceipt = transactionReceiptsRows[i]!;

        const internalTransactionReceipt =
          transactionReceipt as unknown as InternalTransactionReceipt;

        internalTransactionReceipt.blockNumber = Number(
          transactionReceipt.blockNumber,
        );
        if (transactionReceipt.contractAddress) {
          internalTransactionReceipt.contractAddress = toLowerCase(
            transactionReceipt.contractAddress,
          );
        }
        internalTransactionReceipt.from = toLowerCase(transactionReceipt.from);
        if (transactionReceipt.to !== null) {
          internalTransactionReceipt.to = toLowerCase(transactionReceipt.to);
        }
        internalTransactionReceipt.status =
          transactionReceipt.status === "0x1"
            ? "success"
            : transactionReceipt.status === "0x0"
              ? "reverted"
              : (transactionReceipt.status as InternalTransactionReceipt["status"]);
        internalTransactionReceipt.type =
          transactionReceipt.type === "0x0"
            ? "legacy"
            : transactionReceipt.type === "0x1"
              ? "eip2930"
              : transactionReceipt.type === "0x2"
                ? "eip1559"
                : transactionReceipt.type === "0x7e"
                  ? "deposit"
                  : transactionReceipt.type;
      }

      for (let i = 0; i < tracesRows.length; i++) {
        if (Number(tracesRows[i]!.blockNumber) > cursor) {
          tracesRows.length = i;
          break;
        }

        const trace = tracesRows[i]!;
        const internalTrace = trace as unknown as InternalTrace;

        internalTrace.blockNumber = Number(trace.blockNumber);

        internalTrace.from = toLowerCase(trace.from);
        if (trace.to !== null) {
          internalTrace.to = toLowerCase(trace.to);
        }

        if (trace.output === null) {
          internalTrace.output = undefined;
        }

        if (trace.error === null) {
          internalTrace.error = undefined;
        }

        if (trace.revertReason === null) {
          internalTrace.revertReason = undefined;
        }
      }

      for (let i = 0; i < logsRows.length; i++) {
        if (Number(logsRows[i]!.blockNumber) > cursor) {
          logsRows.length = i;
          break;
        }

        const log = logsRows[i]!;
        const internalLog = log as unknown as InternalLog;

        internalLog.blockNumber = Number(log.blockNumber);
        internalLog.address = toLowerCase(log.address);
        internalLog.removed = false;
        internalLog.topics = [
          // @ts-ignore
          log.topic0,
          log.topic1,
          log.topic2,
          log.topic3,
        ];
        // @ts-ignore
        log.topic0 = undefined;
        // @ts-ignore
        log.topic1 = undefined;
        // @ts-ignore
        log.topic2 = undefined;
        // @ts-ignore
        log.topic3 = undefined;
      }

      common.metrics.ponder_historical_extract_duration.inc(
        { step: "format" },
        endClock(),
      );

      await new Promise(setImmediate);

      return {
        blocks: blocksRows as InternalBlock[],
        logs: logsRows as InternalLog[],
        transactions: transactionsRows as InternalTransaction[],
        transactionReceipts:
          transactionReceiptsRows as InternalTransactionReceipt[],
        traces: tracesRows as InternalTrace[],
        cursor,
      };
    },
    insertRpcRequestResults: async ({ requests, chainId }) => {
      if (requests.length === 0) return;

      const values = requests.map(({ request, blockNumber, result }) => ({
        requestHash: crypto
          .createHash("md5")
          .update(toLowerCase(JSON.stringify(orderObject(request))))
          .digest("hex"),
        chainId: BigInt(chainId),
        blockNumber: blockNumber ? BigInt(blockNumber) : undefined,
        result,
      }));

      await database.syncQB.wrap({ label: "insert_rpc_requests" }, (db) =>
        db
          .insert(PONDER_SYNC.rpcRequestResults)
          .values(values)
          .onConflictDoNothing({
            target: [
              PONDER_SYNC.rpcRequestResults.requestHash,
              PONDER_SYNC.rpcRequestResults.chainId,
            ],
          }),
      );
    },
    getRpcRequestResults: async ({ requests, chainId }) => {
      if (requests.length === 0) return [];

<<<<<<< HEAD
      return { blockData, cursor };
    };

    return fn();
  },
  insertRpcRequestResults: async ({ requests, chainId }, context) => {
    if (requests.length === 0) return;

    const values = requests.map(({ request, blockNumber, result }) => ({
      requestHash: crypto
        .createHash("md5")
        .update(toLowerCase(JSON.stringify(orderObject(request))))
        .digest("hex"),
      chainId: BigInt(chainId),
      blockNumber: blockNumber ? BigInt(blockNumber) : undefined,
      result,
    }));

    await database.syncQB.wrap(
      { label: "insert_rpc_requests" },
      (db) =>
        db
          .insert(PONDER_SYNC.rpcRequestResults)
          .values(values)
          .onConflictDoNothing({
            target: [
              PONDER_SYNC.rpcRequestResults.requestHash,
              PONDER_SYNC.rpcRequestResults.chainId,
            ],
          }),
      context,
    );
  },
  getRpcRequestResults: async ({ requests, chainId }, context) => {
    if (requests.length === 0) return [];
=======
      // Optimized fast path for high number of `requests` using a range of block numbers
      // rather than querying each request individually.
>>>>>>> dc4aca3a

      const blockNumbersByRequest: (number | undefined)[] = new Array(
        requests.length,
      );
      const requestHashes: string[] = new Array(requests.length);

      for (let i = 0; i < requests.length; i++) {
        const request = requests[i]!;
        const blockNumber = extractBlockNumberParam(request);

        // Note: "latest" is not considered a block number
        if (isHex(blockNumber)) {
          blockNumbersByRequest[i] = hexToNumber(blockNumber);
        } else {
          blockNumbersByRequest[i] = undefined;
        }

        const requestHash = crypto
          .createHash("md5")
          .update(toLowerCase(JSON.stringify(orderObject(request))))
          .digest("hex");

        requestHashes[i] = requestHash;
      }

      const blockNumbers = blockNumbersByRequest.filter(
        (blockNumber): blockNumber is number => blockNumber !== undefined,
      );

      if (blockNumbers.length > 100) {
        const minBlockNumber = Math.min(...blockNumbers);
        const maxBlockNumber = Math.max(...blockNumbers);

        const nonBlockRequestHashes = requestHashes.filter(
          (_, i) => blockNumbersByRequest[i] === undefined,
        );

        const result = await Promise.all([
          database.syncQB.wrap({ label: "select_rpc_requests" }, (db) =>
            db
              .select({
                request_hash: PONDER_SYNC.rpcRequestResults.requestHash,
                result: PONDER_SYNC.rpcRequestResults.result,
              })
              .from(PONDER_SYNC.rpcRequestResults)
              .where(
                and(
                  eq(PONDER_SYNC.rpcRequestResults.chainId, BigInt(chainId)),
                  gte(
                    PONDER_SYNC.rpcRequestResults.blockNumber,
                    BigInt(minBlockNumber),
                  ),
                  lte(
                    PONDER_SYNC.rpcRequestResults.blockNumber,
                    BigInt(maxBlockNumber),
                  ),
                ),
              ),
          ),
          nonBlockRequestHashes.length === 0
            ? []
            : database.syncQB.wrap({ label: "select_rpc_requests" }, (db) =>
                db
                  .select({
                    request_hash: PONDER_SYNC.rpcRequestResults.requestHash,
                    result: PONDER_SYNC.rpcRequestResults.result,
                  })
                  .from(PONDER_SYNC.rpcRequestResults)
                  .where(
                    and(
                      eq(
                        PONDER_SYNC.rpcRequestResults.chainId,
                        BigInt(chainId),
                      ),
                      inArray(
                        PONDER_SYNC.rpcRequestResults.requestHash,
                        nonBlockRequestHashes,
                      ),
                    ),
                  ),
              ),
        ]);

        const results = new Map<string, string | undefined>();
        for (const row of result[0]!) {
          results.set(row.request_hash, row.result);
        }
        for (const row of result[1]!) {
          results.set(row.request_hash, row.result);
        }

        return requestHashes.map((requestHash) => results.get(requestHash));
      }

<<<<<<< HEAD
      const result = await Promise.all([
        database.syncQB.wrap(
          { label: "select_rpc_requests" },
          (db) =>
            db
              .select({
                request_hash: PONDER_SYNC.rpcRequestResults.requestHash,
                result: PONDER_SYNC.rpcRequestResults.result,
              })
              .from(PONDER_SYNC.rpcRequestResults)
              .where(
                and(
                  eq(PONDER_SYNC.rpcRequestResults.chainId, BigInt(chainId)),
                  gte(
                    PONDER_SYNC.rpcRequestResults.blockNumber,
                    BigInt(minBlockNumber),
                  ),
                  lte(
                    PONDER_SYNC.rpcRequestResults.blockNumber,
                    BigInt(maxBlockNumber),
                  ),
                ),
              ),
          context,
        ),
        nonBlockRequestHashes.length === 0
          ? []
          : database.syncQB.wrap(
              { label: "select_rpc_requests" },
              (db) =>
                db
                  .select({
                    request_hash: PONDER_SYNC.rpcRequestResults.requestHash,
                    result: PONDER_SYNC.rpcRequestResults.result,
                  })
                  .from(PONDER_SYNC.rpcRequestResults)
                  .where(
                    and(
                      eq(
                        PONDER_SYNC.rpcRequestResults.chainId,
                        BigInt(chainId),
                      ),
                      inArray(
                        PONDER_SYNC.rpcRequestResults.requestHash,
                        nonBlockRequestHashes,
                      ),
                    ),
                  ),
              context,
            ),
      ]);
=======
      const result = await database.syncQB.wrap(
        { label: "select_rpc_requests" },
        (db) =>
          db
            .select({
              request_hash: PONDER_SYNC.rpcRequestResults.requestHash,
              result: PONDER_SYNC.rpcRequestResults.result,
            })
            .from(PONDER_SYNC.rpcRequestResults)
            .where(
              and(
                eq(PONDER_SYNC.rpcRequestResults.chainId, BigInt(chainId)),
                inArray(
                  PONDER_SYNC.rpcRequestResults.requestHash,
                  requestHashes,
                ),
              ),
            ),
      );
>>>>>>> dc4aca3a

      const results = new Map<string, string | undefined>();
      for (const row of result) {
        results.set(row.request_hash, row.result);
      }

      return requestHashes.map((requestHash) => results.get(requestHash));
    },
    pruneRpcRequestResults: async ({ blocks, chainId }) => {
      if (blocks.length === 0) return;

      const numbers = blocks.map(({ number }) => BigInt(hexToNumber(number)));

      await database.syncQB.wrap({ label: "delete_rpc_requests" }, (db) =>
        db
          .delete(PONDER_SYNC.rpcRequestResults)
          .where(
            and(
              eq(PONDER_SYNC.rpcRequestResults.chainId, BigInt(chainId)),
              inArray(PONDER_SYNC.rpcRequestResults.blockNumber, numbers),
            ),
          ),
<<<<<<< HEAD
      context,
    );

    const results = new Map<string, string | undefined>();
    for (const row of result) {
      results.set(row.request_hash, row.result);
    }

    return requestHashes.map((requestHash) => results.get(requestHash));
  },
  pruneRpcRequestResults: async ({ blocks, chainId }, context) => {
    if (blocks.length === 0) return;

    const numbers = blocks.map(({ number }) => BigInt(hexToNumber(number)));

    await database.syncQB.wrap(
      { label: "delete_rpc_requests" },
      (db) =>
        db
          .delete(PONDER_SYNC.rpcRequestResults)
          .where(
            and(
              eq(PONDER_SYNC.rpcRequestResults.chainId, BigInt(chainId)),
              inArray(PONDER_SYNC.rpcRequestResults.blockNumber, numbers),
            ),
          ),
      context,
    );
  },
  pruneByChain: async ({ chainId }, context) =>
    database.syncQB.transaction(async (tx) => {
      await tx.wrap(
        { label: "delete_logs" },
        (db) =>
          db
            .delete(PONDER_SYNC.logs)
            .where(eq(PONDER_SYNC.logs.chainId, BigInt(chainId)))
            .execute(),
        context,
      );
      await tx.wrap(
        { label: "delete_blocks" },
        (db) =>
          db
            .delete(PONDER_SYNC.blocks)
            .where(eq(PONDER_SYNC.blocks.chainId, BigInt(chainId)))
            .execute(),
        context,
      );
      await tx.wrap(
        { label: "delete_traces" },
        (db) =>
=======
      );
    },
    pruneByChain: async ({ chainId }) =>
      database.syncQB.transaction(async (tx) => {
        await tx.wrap({ label: "delete_logs" }, (db) =>
          db
            .delete(PONDER_SYNC.logs)
            .where(eq(PONDER_SYNC.logs.chainId, BigInt(chainId)))
            .execute(),
        );
        await tx.wrap({ label: "delete_blocks" }, (db) =>
          db
            .delete(PONDER_SYNC.blocks)
            .where(eq(PONDER_SYNC.blocks.chainId, BigInt(chainId)))
            .execute(),
        );
        await tx.wrap({ label: "delete_traces" }, (db) =>
>>>>>>> dc4aca3a
          db
            .delete(PONDER_SYNC.traces)
            .where(eq(PONDER_SYNC.traces.chainId, BigInt(chainId)))
            .execute(),
<<<<<<< HEAD
        context,
      );
      await tx.wrap(
        { label: "delete_transactions" },
        (db) =>
=======
        );
        await tx.wrap({ label: "delete_transactions" }, (db) =>
>>>>>>> dc4aca3a
          db
            .delete(PONDER_SYNC.transactions)
            .where(eq(PONDER_SYNC.transactions.chainId, BigInt(chainId)))
            .execute(),
<<<<<<< HEAD
        context,
      );
      await tx.wrap(
        { label: "delete_transaction_receipts" },
        (db) =>
=======
        );
        await tx.wrap({ label: "delete_transaction_receipts" }, (db) =>
>>>>>>> dc4aca3a
          db
            .delete(PONDER_SYNC.transactionReceipts)
            .where(eq(PONDER_SYNC.transactionReceipts.chainId, BigInt(chainId)))
            .execute(),
<<<<<<< HEAD
        context,
      );
      await tx.wrap(
        { label: "delete_factory_addresses" },
        (db) =>
=======
        );
        await tx.wrap({ label: "delete_factory_addresses" }, (db) =>
>>>>>>> dc4aca3a
          db
            .delete(PONDER_SYNC.factoryAddresses)
            .where(eq(PONDER_SYNC.factoryAddresses.chainId, BigInt(chainId)))
            .execute(),
<<<<<<< HEAD
        context,
      );
    }),
});
=======
        );
      }),
  } satisfies SyncStore;

  return syncStore;
};
>>>>>>> dc4aca3a

const addressFilter = (
  address:
    | LogFilter["address"]
    | TransactionFilter["fromAddress"]
    | TransactionFilter["toAddress"],
  column: PgColumn,
): SQL => {
  // `factory` filtering is handled in-memory
  if (isAddressFactory(address)) return sql`true`;
  // @ts-ignore
  if (Array.isArray(address)) return inArray(column, address);
  // @ts-ignore
  if (typeof address === "string") return eq(column, address);
  return sql`true`;
};

export const logFilter = (filter: LogFilter): SQL => {
  const conditions: SQL[] = [];

  for (const idx of [0, 1, 2, 3] as const) {
    // If it's an array of length 1, collapse it.
    const raw = filter[`topic${idx}`] ?? null;
    if (raw === null) continue;
    const topic = Array.isArray(raw) && raw.length === 1 ? raw[0]! : raw;
    if (Array.isArray(topic)) {
      conditions.push(inArray(PONDER_SYNC.logs[`topic${idx}`], topic));
    } else {
      conditions.push(eq(PONDER_SYNC.logs[`topic${idx}`], topic));
    }
  }

  conditions.push(addressFilter(filter.address, PONDER_SYNC.logs.address));

  if (filter.fromBlock !== undefined) {
    conditions.push(
      gte(PONDER_SYNC.logs.blockNumber, BigInt(filter.fromBlock!)),
    );
  }
  if (filter.toBlock !== undefined) {
    conditions.push(lte(PONDER_SYNC.logs.blockNumber, BigInt(filter.toBlock!)));
  }

  return and(...conditions)!;
};

export const blockFilter = (filter: BlockFilter): SQL => {
  const conditions: SQL[] = [];

  conditions.push(
    sql`(blocks.number - ${filter.offset}) % ${filter.interval} = 0`,
  );

  if (filter.fromBlock !== undefined) {
    conditions.push(gte(PONDER_SYNC.blocks.number, BigInt(filter.fromBlock!)));
  }
  if (filter.toBlock !== undefined) {
    conditions.push(lte(PONDER_SYNC.blocks.number, BigInt(filter.toBlock!)));
  }

  return and(...conditions)!;
};

export const transactionFilter = (filter: TransactionFilter): SQL => {
  const conditions: SQL[] = [];

  conditions.push(
    addressFilter(filter.fromAddress, PONDER_SYNC.transactions.from),
  );
  conditions.push(addressFilter(filter.toAddress, PONDER_SYNC.transactions.to));

  if (filter.fromBlock !== undefined) {
    conditions.push(
      gte(PONDER_SYNC.transactions.blockNumber, BigInt(filter.fromBlock!)),
    );
  }
  if (filter.toBlock !== undefined) {
    conditions.push(
      lte(PONDER_SYNC.transactions.blockNumber, BigInt(filter.toBlock!)),
    );
  }

  return and(...conditions)!;
};

export const transferFilter = (filter: TransferFilter): SQL => {
  const conditions: SQL[] = [];

  conditions.push(addressFilter(filter.fromAddress, PONDER_SYNC.traces.from));
  conditions.push(addressFilter(filter.toAddress, PONDER_SYNC.traces.to));

  if (filter.includeReverted === false) {
    conditions.push(isNull(PONDER_SYNC.traces.error));
  }

  if (filter.fromBlock !== undefined) {
    conditions.push(
      gte(PONDER_SYNC.traces.blockNumber, BigInt(filter.fromBlock!)),
    );
  }
  if (filter.toBlock !== undefined) {
    conditions.push(
      lte(PONDER_SYNC.traces.blockNumber, BigInt(filter.toBlock!)),
    );
  }

  return and(...conditions)!;
};

export const traceFilter = (filter: TraceFilter): SQL => {
  const conditions: SQL[] = [];

  conditions.push(addressFilter(filter.fromAddress, PONDER_SYNC.traces.from));
  conditions.push(addressFilter(filter.toAddress, PONDER_SYNC.traces.to));

  if (filter.includeReverted === false) {
    conditions.push(isNull(PONDER_SYNC.traces.error));
  }

  if (filter.callType !== undefined) {
    conditions.push(eq(PONDER_SYNC.traces.type, filter.callType));
  }

  if (filter.functionSelector !== undefined) {
    if (Array.isArray(filter.functionSelector)) {
      conditions.push(
        inArray(
          sql`substring(traces.input from 1 for 10)`,
          filter.functionSelector,
        ),
      );
    } else {
      conditions.push(
        eq(sql`substring(traces.input from 1 for 10)`, filter.functionSelector),
      );
    }
  }

  if (filter.fromBlock !== undefined) {
    conditions.push(
      gte(PONDER_SYNC.traces.blockNumber, BigInt(filter.fromBlock!)),
    );
  }
  if (filter.toBlock !== undefined) {
    conditions.push(
      lte(PONDER_SYNC.traces.blockNumber, BigInt(filter.toBlock!)),
    );
  }

  return and(...conditions)!;
};<|MERGE_RESOLUTION|>--- conflicted
+++ resolved
@@ -70,7 +70,6 @@
 import * as PONDER_SYNC from "./schema.js";
 
 export type SyncStore = {
-<<<<<<< HEAD
   insertIntervals(
     args: {
       intervals: { filter: FilterWithoutBlocks; interval: Interval }[];
@@ -137,7 +136,7 @@
     },
     context?: { logger?: Logger },
   ): Promise<void>;
-  getEventBlockData(
+  getEventData(
     args: {
       filters: Filter[];
       fromBlock: number;
@@ -147,65 +146,11 @@
     },
     context?: { logger?: Logger },
   ): Promise<{
-    blockData: {
-      block: InternalBlock;
-      logs: InternalLog[];
-      transactions: InternalTransaction[];
-      transactionReceipts: InternalTransactionReceipt[];
-      traces: InternalTrace[];
-    }[];
-=======
-  insertIntervals(args: {
-    intervals: { filter: FilterWithoutBlocks; interval: Interval }[];
-    chainId: number;
-  }): Promise<void>;
-  getIntervals(args: { filters: Filter[] }): Promise<
-    Map<Filter, { fragment: Fragment; intervals: Interval[] }[]>
-  >;
-  insertChildAddresses(args: {
-    factory: Factory;
-    childAddresses: Map<Address, number>;
-    chainId: number;
-  }): Promise<void>;
-  getChildAddresses(args: { factory: Factory }): Promise<Map<Address, number>>;
-  getSafeCrashRecoveryBlock(args: {
-    chainId: number;
-    timestamp: number;
-  }): Promise<{ number: bigint; timestamp: bigint } | undefined>;
-  insertLogs(args: { logs: SyncLog[]; chainId: number }): Promise<void>;
-  insertBlocks(args: {
-    blocks: (SyncBlock | SyncBlockHeader)[];
-    chainId: number;
-  }): Promise<void>;
-  insertTransactions(args: {
-    transactions: SyncTransaction[];
-    chainId: number;
-  }): Promise<void>;
-  insertTransactionReceipts(args: {
-    transactionReceipts: SyncTransactionReceipt[];
-    chainId: number;
-  }): Promise<void>;
-  insertTraces(args: {
-    traces: {
-      trace: SyncTrace;
-      block: SyncBlock;
-      transaction: SyncTransaction;
-    }[];
-    chainId: number;
-  }): Promise<void>;
-  getEventData(args: {
-    filters: Filter[];
-    fromBlock: number;
-    toBlock: number;
-    chainId: number;
-    limit: number;
-  }): Promise<{
     blocks: InternalBlock[];
     logs: InternalLog[];
     transactions: InternalTransaction[];
     transactionReceipts: InternalTransactionReceipt[];
     traces: InternalTrace[];
->>>>>>> dc4aca3a
     cursor: number;
   }>;
   insertRpcRequestResults(
@@ -245,16 +190,10 @@
 }: {
   common: Common;
   database: Database;
-<<<<<<< HEAD
-}): SyncStore => ({
-  insertIntervals: async ({ intervals, chainId }, context) => {
-    if (intervals.length === 0) return;
-=======
 }): SyncStore => {
   const syncStore = {
-    insertIntervals: async ({ intervals, chainId }) => {
+    insertIntervals: async ({ intervals, chainId }, context) => {
       if (intervals.length === 0) return;
->>>>>>> dc4aca3a
 
       const perFragmentIntervals = new Map<FragmentId, Interval[]>();
       const values: (typeof PONDER_SYNC.intervals.$inferInsert)[] = [];
@@ -292,50 +231,20 @@
         });
       }
 
-<<<<<<< HEAD
-    await database.syncQB.wrap(
-      { label: "insert_intervals" },
-      (db) =>
-=======
-      await database.syncQB.wrap({ label: "insert_intervals" }, (db) =>
->>>>>>> dc4aca3a
-        db
-          .insert(PONDER_SYNC.intervals)
-          .values(values)
-          .onConflictDoUpdate({
-            target: PONDER_SYNC.intervals.fragmentId,
-            set: { blocks: sql`intervals.blocks + excluded.blocks` },
-          }),
-<<<<<<< HEAD
-      context,
-    );
-  },
-  getIntervals: async ({ filters }, context) => {
-    const queries = filters.flatMap((filter, i) => {
-      const fragments = getFragments(filter);
-      return fragments.map((fragment, j) =>
-        database.syncQB.raw
-          .select({
-            mergedBlocks: sql<string>`range_agg(unnested.blocks)`.as(
-              "merged_blocks",
-            ),
-            filter: sql.raw(`'${i}'`).as("filter"),
-            fragment: sql.raw(`'${j}'`).as("fragment"),
-          })
-          .from(
-            database.syncQB.raw
-              .select({ blocks: sql.raw("unnest(blocks)").as("blocks") })
-              .from(PONDER_SYNC.intervals)
-              .where(
-                inArray(PONDER_SYNC.intervals.fragmentId, fragment.adjacentIds),
-              )
-              .as("unnested"),
-          ),
-=======
->>>>>>> dc4aca3a
-      );
-    },
-    getIntervals: async ({ filters }) => {
+      await database.syncQB.wrap(
+        { label: "insert_intervals" },
+        (db) =>
+          db
+            .insert(PONDER_SYNC.intervals)
+            .values(values)
+            .onConflictDoUpdate({
+              target: PONDER_SYNC.intervals.fragmentId,
+              set: { blocks: sql`intervals.blocks + excluded.blocks` },
+            }),
+        context,
+      );
+    },
+    getIntervals: async ({ filters }, context) => {
       const queries = filters.flatMap((filter, i) => {
         const fragments = getFragments(filter);
         return fragments.map((fragment, j) =>
@@ -364,34 +273,21 @@
 
       let rows: Awaited<(typeof queries)[number]>;
 
-<<<<<<< HEAD
-    if (queries.length > 1) {
-      rows = await database.syncQB.wrap(
-        { label: "select_intervals" },
-        () =>
-          // @ts-expect-error
-          unionAll(...queries),
-        context,
-      );
-    } else {
-      rows = await database.syncQB.wrap(
-        { label: "select_intervals" },
-        () => queries[0]!.execute(),
-        context,
-      );
-    }
-=======
       if (queries.length > 1) {
-        rows = await database.syncQB.wrap({ label: "select_intervals" }, () =>
-          // @ts-expect-error
-          unionAll(...queries),
+        rows = await database.syncQB.wrap(
+          { label: "select_intervals" },
+          () =>
+            // @ts-expect-error
+            unionAll(...queries),
+          context,
         );
       } else {
-        rows = await database.syncQB.wrap({ label: "select_intervals" }, () =>
-          queries[0]!.execute(),
-        );
-      }
->>>>>>> dc4aca3a
+        rows = await database.syncQB.wrap(
+          { label: "select_intervals" },
+          () => queries[0]!.execute(),
+          context,
+        );
+      }
 
       const result = new Map<
         Filter,
@@ -425,17 +321,11 @@
 
       return result;
     },
-
-<<<<<<< HEAD
-  insertChildAddresses: async (
-    { factory, childAddresses, chainId },
-    context,
-  ) => {
-    if (childAddresses.size === 0) return;
-=======
-    insertChildAddresses: async ({ factory, childAddresses, chainId }) => {
+    insertChildAddresses: async (
+      { factory, childAddresses, chainId },
+      context,
+    ) => {
       if (childAddresses.size === 0) return;
->>>>>>> dc4aca3a
 
       const { id, ..._factory } = factory;
 
@@ -467,48 +357,19 @@
         });
       }
 
-<<<<<<< HEAD
-    for (let i = 0; i < values.length; i += batchSize) {
-      await database.syncQB.wrap(
-        { label: "insert_child_addresses" },
-        (db) =>
-=======
       for (let i = 0; i < values.length; i += batchSize) {
-        await database.syncQB.wrap({ label: "insert_child_addresses" }, (db) =>
->>>>>>> dc4aca3a
-          db
-            .with(factoryInsert)
-            .insert(PONDER_SYNC.factoryAddresses)
-            .values(values.slice(i, i + batchSize)),
-<<<<<<< HEAD
-        context,
-      );
-    }
-  },
-  getChildAddresses: ({ factory }, context) => {
-    const { id, ..._factory } = factory;
-
-    const factoryInsert = database.syncQB.raw.$with("factory_insert").as(
-      database.syncQB.raw
-        .insert(PONDER_SYNC.factories)
-        .values({ factory: _factory })
-        // @ts-expect-error bug with drizzle-orm
-        .returning({ id: PONDER_SYNC.factories.id })
-        .onConflictDoUpdate({
-          target: PONDER_SYNC.factories.factory,
-          set: { factory: sql`excluded.factory` },
-        }),
-    );
-
-    return database.syncQB
-      .wrap(
-        { label: "select_child_addresses" },
-        (db) =>
-=======
-        );
-      }
-    },
-    getChildAddresses: ({ factory }) => {
+        await database.syncQB.wrap(
+          { label: "insert_child_addresses" },
+          (db) =>
+            db
+              .with(factoryInsert)
+              .insert(PONDER_SYNC.factoryAddresses)
+              .values(values.slice(i, i + batchSize)),
+          context,
+        );
+      }
+    },
+    getChildAddresses: ({ factory }, context) => {
       const { id, ..._factory } = factory;
 
       const factoryInsert = database.syncQB.raw.$with("factory_insert").as(
@@ -524,65 +385,25 @@
       );
 
       return database.syncQB
-        .wrap({ label: "select_child_addresses" }, (db) =>
->>>>>>> dc4aca3a
-          db
-            .with(factoryInsert)
-            .select({
-              address: PONDER_SYNC.factoryAddresses.address,
-              blockNumber: PONDER_SYNC.factoryAddresses.blockNumber,
-            })
-            .from(PONDER_SYNC.factoryAddresses)
-            .where(
-              eq(
-                PONDER_SYNC.factoryAddresses.factoryId,
-                database.syncQB.raw
-                  .select({ id: factoryInsert.id })
-                  .from(factoryInsert),
+        .wrap(
+          { label: "select_child_addresses" },
+          (db) =>
+            db
+              .with(factoryInsert)
+              .select({
+                address: PONDER_SYNC.factoryAddresses.address,
+                blockNumber: PONDER_SYNC.factoryAddresses.blockNumber,
+              })
+              .from(PONDER_SYNC.factoryAddresses)
+              .where(
+                eq(
+                  PONDER_SYNC.factoryAddresses.factoryId,
+                  database.syncQB.raw
+                    .select({ id: factoryInsert.id })
+                    .from(factoryInsert),
+                ),
               ),
-            ),
-<<<<<<< HEAD
-        context,
-      )
-      .then((rows) => {
-        const result = new Map<Address, number>();
-        for (const { address, blockNumber } of rows) {
-          if (
-            result.has(address) === false ||
-            result.get(address)! > Number(blockNumber)
-          ) {
-            result.set(address, Number(blockNumber));
-          }
-        }
-        return result;
-      });
-  },
-  getSafeCrashRecoveryBlock: async ({ chainId, timestamp }, context) => {
-    const rows = await database.syncQB.wrap(
-      { label: "select_crash_recovery_block" },
-      (db) =>
-        db
-          .select({
-            number: PONDER_SYNC.blocks.number,
-            timestamp: PONDER_SYNC.blocks.timestamp,
-          })
-          .from(PONDER_SYNC.blocks)
-          .where(
-            and(
-              eq(PONDER_SYNC.blocks.chainId, BigInt(chainId)),
-              lt(PONDER_SYNC.blocks.timestamp, BigInt(timestamp)),
-            ),
-          )
-          .orderBy(desc(PONDER_SYNC.blocks.number))
-          .limit(1),
-      context,
-    );
-
-    return rows[0];
-  },
-  insertLogs: async ({ logs, chainId }, context) => {
-    if (logs.length === 0) return;
-=======
+          context,
         )
         .then((rows) => {
           const result = new Map<Address, number>();
@@ -597,7 +418,7 @@
           return result;
         });
     },
-    getSafeCrashRecoveryBlock: async ({ chainId, timestamp }) => {
+    getSafeCrashRecoveryBlock: async ({ chainId, timestamp }, context) => {
       const rows = await database.syncQB.wrap(
         { label: "select_crash_recovery_block" },
         (db) =>
@@ -615,13 +436,13 @@
             )
             .orderBy(desc(PONDER_SYNC.blocks.number))
             .limit(1),
+        context,
       );
 
       return rows[0];
     },
-    insertLogs: async ({ logs, chainId }) => {
+    insertLogs: async ({ logs, chainId }, context) => {
       if (logs.length === 0) return;
->>>>>>> dc4aca3a
 
       // Calculate `batchSize` based on how many parameters the
       // input will have
@@ -636,53 +457,29 @@
       // both a log filter and a factory, the checkpoint must be included
       // in the db.
 
-<<<<<<< HEAD
-    for (let i = 0; i < logs.length; i += batchSize) {
-      await database.syncQB.wrap(
-        { label: "insert_logs" },
-        (db) =>
-=======
       for (let i = 0; i < logs.length; i += batchSize) {
-        await database.syncQB.wrap({ label: "insert_logs" }, (db) =>
->>>>>>> dc4aca3a
-          db
-            .insert(PONDER_SYNC.logs)
-            .values(
-              logs
-                .slice(i, i + batchSize)
-                .map((log) => encodeLog({ log, chainId })),
-            )
-            .onConflictDoNothing({
-              target: [
-                PONDER_SYNC.logs.chainId,
-                PONDER_SYNC.logs.blockNumber,
-                PONDER_SYNC.logs.logIndex,
-              ],
-            }),
-<<<<<<< HEAD
-        context,
-      );
-    }
-  },
-  insertBlocks: async ({ blocks, chainId }, context) => {
-    if (blocks.length === 0) return;
-
-    // Calculate `batchSize` based on how many parameters the
-    // input will have
-    const batchSize = Math.floor(
-      common.options.databaseMaxQueryParameters /
-        Object.keys(encodeBlock({ block: blocks[0]!, chainId })).length,
-    );
-
-    for (let i = 0; i < blocks.length; i += batchSize) {
-      await database.syncQB.wrap(
-        { label: "insert_blocks" },
-        (db) =>
-=======
-        );
-      }
-    },
-    insertBlocks: async ({ blocks, chainId }) => {
+        await database.syncQB.wrap(
+          { label: "insert_logs" },
+          (db) =>
+            db
+              .insert(PONDER_SYNC.logs)
+              .values(
+                logs
+                  .slice(i, i + batchSize)
+                  .map((log) => encodeLog({ log, chainId })),
+              )
+              .onConflictDoNothing({
+                target: [
+                  PONDER_SYNC.logs.chainId,
+                  PONDER_SYNC.logs.blockNumber,
+                  PONDER_SYNC.logs.logIndex,
+                ],
+              }),
+          context,
+        );
+      }
+    },
+    insertBlocks: async ({ blocks, chainId }, context) => {
       if (blocks.length === 0) return;
 
       // Calculate `batchSize` based on how many parameters the
@@ -693,88 +490,24 @@
       );
 
       for (let i = 0; i < blocks.length; i += batchSize) {
-        await database.syncQB.wrap({ label: "insert_blocks" }, (db) =>
->>>>>>> dc4aca3a
-          db
-            .insert(PONDER_SYNC.blocks)
-            .values(
-              blocks
-                .slice(i, i + batchSize)
-                .map((block) => encodeBlock({ block, chainId })),
-            )
-            .onConflictDoNothing({
-              target: [PONDER_SYNC.blocks.chainId, PONDER_SYNC.blocks.number],
-            }),
-<<<<<<< HEAD
-        context,
-      );
-    }
-  },
-  insertTransactions: async ({ transactions, chainId }, context) => {
-    if (transactions.length === 0) return;
-
-    // Calculate `batchSize` based on how many parameters the
-    // input will have
-    const batchSize = Math.floor(
-      common.options.databaseMaxQueryParameters /
-        Object.keys(
-          encodeTransaction({
-            transaction: transactions[0]!,
-            chainId,
-          }),
-        ).length,
-    );
-
-    // As an optimization for the migration, transactions inserted before 0.8 do not
-    // contain a checkpoint. However, for correctness the checkpoint must be inserted
-    // for new transactions (using onConflictDoUpdate).
-
-    for (let i = 0; i < transactions.length; i += batchSize) {
-      await database.syncQB.wrap(
-        { label: "insert_transactions" },
-        (db) =>
-          db
-            .insert(PONDER_SYNC.transactions)
-            .values(
-              transactions
-                .slice(i, i + batchSize)
-                .map((transaction) =>
-                  encodeTransaction({ transaction, chainId }),
-                ),
-            )
-            .onConflictDoNothing({
-              target: [
-                PONDER_SYNC.transactions.chainId,
-                PONDER_SYNC.transactions.blockNumber,
-                PONDER_SYNC.transactions.transactionIndex,
-              ],
-            }),
-        context,
-      );
-    }
-  },
-  insertTransactionReceipts: async (
-    { transactionReceipts, chainId },
-    context,
-  ) => {
-    if (transactionReceipts.length === 0) return;
-
-    // Calculate `batchSize` based on how many parameters the
-    // input will have
-    const batchSize = Math.floor(
-      common.options.databaseMaxQueryParameters /
-        Object.keys(
-          encodeTransactionReceipt({
-            transactionReceipt: transactionReceipts[0]!,
-            chainId,
-          }),
-        ).length,
-    );
-=======
-        );
-      }
-    },
-    insertTransactions: async ({ transactions, chainId }) => {
+        await database.syncQB.wrap(
+          { label: "insert_blocks" },
+          (db) =>
+            db
+              .insert(PONDER_SYNC.blocks)
+              .values(
+                blocks
+                  .slice(i, i + batchSize)
+                  .map((block) => encodeBlock({ block, chainId })),
+              )
+              .onConflictDoNothing({
+                target: [PONDER_SYNC.blocks.chainId, PONDER_SYNC.blocks.number],
+              }),
+          context,
+        );
+      }
+    },
+    insertTransactions: async ({ transactions, chainId }, context) => {
       if (transactions.length === 0) return;
 
       // Calculate `batchSize` based on how many parameters the
@@ -792,86 +525,35 @@
       // As an optimization for the migration, transactions inserted before 0.8 do not
       // contain a checkpoint. However, for correctness the checkpoint must be inserted
       // for new transactions (using onConflictDoUpdate).
->>>>>>> dc4aca3a
 
       for (let i = 0; i < transactions.length; i += batchSize) {
-        await database.syncQB.wrap({ label: "insert_transactions" }, (db) =>
-          db
-            .insert(PONDER_SYNC.transactions)
-            .values(
-              transactions
-                .slice(i, i + batchSize)
-                .map((transaction) =>
-                  encodeTransaction({ transaction, chainId }),
-                ),
-            )
-            .onConflictDoNothing({
-              target: [
-                PONDER_SYNC.transactions.chainId,
-                PONDER_SYNC.transactions.blockNumber,
-                PONDER_SYNC.transactions.transactionIndex,
-              ],
-            }),
-<<<<<<< HEAD
-        context,
-      );
-    }
-  },
-  insertTraces: async ({ traces, chainId }, context) => {
-    if (traces.length === 0) return;
-
-    // Calculate `batchSize` based on how many parameters the
-    // input will have
-    const batchSize = Math.floor(
-      common.options.databaseMaxQueryParameters /
-        Object.keys(
-          encodeTrace({
-            trace: traces[0]!.trace,
-            block: traces[0]!.block,
-            transaction: traces[0]!.transaction,
-            chainId,
-          }),
-        ).length,
-    );
-
-    for (let i = 0; i < traces.length; i += batchSize) {
-      await database.syncQB.wrap(
-        { label: "insert_traces" },
-        (db) =>
-          db
-            .insert(PONDER_SYNC.traces)
-            .values(
-              traces
-                .slice(i, i + batchSize)
-                .map(({ trace, block, transaction }) =>
-                  encodeTrace({ trace, block, transaction, chainId }),
-                ),
-            )
-            .onConflictDoNothing({
-              target: [
-                PONDER_SYNC.traces.chainId,
-                PONDER_SYNC.traces.blockNumber,
-                PONDER_SYNC.traces.transactionIndex,
-                PONDER_SYNC.traces.traceIndex,
-              ],
-            }),
-        context,
-      );
-    }
-  },
-  getEventBlockData: async (
-    { filters, fromBlock, toBlock, chainId, limit: _limit },
-    context,
-  ) => {
-    let limit = _limit;
-
-    // @ts-ignore
-    const fn = async () => {
-=======
-        );
-      }
-    },
-    insertTransactionReceipts: async ({ transactionReceipts, chainId }) => {
+        await database.syncQB.wrap(
+          { label: "insert_transactions" },
+          (db) =>
+            db
+              .insert(PONDER_SYNC.transactions)
+              .values(
+                transactions
+                  .slice(i, i + batchSize)
+                  .map((transaction) =>
+                    encodeTransaction({ transaction, chainId }),
+                  ),
+              )
+              .onConflictDoNothing({
+                target: [
+                  PONDER_SYNC.transactions.chainId,
+                  PONDER_SYNC.transactions.blockNumber,
+                  PONDER_SYNC.transactions.transactionIndex,
+                ],
+              }),
+          context,
+        );
+      }
+    },
+    insertTransactionReceipts: async (
+      { transactionReceipts, chainId },
+      context,
+    ) => {
       if (transactionReceipts.length === 0) return;
 
       // Calculate `batchSize` based on how many parameters the
@@ -909,10 +591,11 @@
                   PONDER_SYNC.transactionReceipts.transactionIndex,
                 ],
               }),
-        );
-      }
-    },
-    insertTraces: async ({ traces, chainId }) => {
+          context,
+        );
+      }
+    },
+    insertTraces: async ({ traces, chainId }, context) => {
       if (traces.length === 0) return;
 
       // Calculate `batchSize` based on how many parameters the
@@ -930,40 +613,34 @@
       );
 
       for (let i = 0; i < traces.length; i += batchSize) {
-        await database.syncQB.wrap({ label: "insert_traces" }, (db) =>
-          db
-            .insert(PONDER_SYNC.traces)
-            .values(
-              traces
-                .slice(i, i + batchSize)
-                .map(({ trace, block, transaction }) =>
-                  encodeTrace({ trace, block, transaction, chainId }),
-                ),
-            )
-            .onConflictDoNothing({
-              target: [
-                PONDER_SYNC.traces.chainId,
-                PONDER_SYNC.traces.blockNumber,
-                PONDER_SYNC.traces.transactionIndex,
-                PONDER_SYNC.traces.traceIndex,
-              ],
-            }),
-        );
-      }
-    },
-    getEventData: async ({
-      filters,
-      fromBlock,
-      toBlock,
-      chainId,
-      limit,
-    }: {
-      filters: Filter[];
-      fromBlock: number;
-      toBlock: number;
-      chainId: number;
-      limit: number;
-    }): Promise<{
+        await database.syncQB.wrap(
+          { label: "insert_traces" },
+          (db) =>
+            db
+              .insert(PONDER_SYNC.traces)
+              .values(
+                traces
+                  .slice(i, i + batchSize)
+                  .map(({ trace, block, transaction }) =>
+                    encodeTrace({ trace, block, transaction, chainId }),
+                  ),
+              )
+              .onConflictDoNothing({
+                target: [
+                  PONDER_SYNC.traces.chainId,
+                  PONDER_SYNC.traces.blockNumber,
+                  PONDER_SYNC.traces.transactionIndex,
+                  PONDER_SYNC.traces.traceIndex,
+                ],
+              }),
+          context,
+        );
+      }
+    },
+    getEventData: async (
+      { filters, fromBlock, toBlock, chainId, limit },
+      context,
+    ): Promise<{
       blocks: InternalBlock[];
       logs: InternalLog[];
       transactions: InternalTransaction[];
@@ -971,7 +648,6 @@
       traces: InternalTrace[];
       cursor: number;
     }> => {
->>>>>>> dc4aca3a
       const logFilters = filters.filter(
         (f): f is LogFilter => f.type === "log",
       );
@@ -1271,13 +947,16 @@
         cursor = supremum - 1;
 
         if (cursor < fromBlock) {
-          return syncStore.getEventData({
-            filters,
-            fromBlock,
-            toBlock,
-            chainId,
-            limit: limit * 2,
-          });
+          return syncStore.getEventData(
+            {
+              filters,
+              fromBlock,
+              toBlock,
+              chainId,
+              limit: limit * 2,
+            },
+            context,
+          );
         }
       }
 
@@ -1452,7 +1131,7 @@
         cursor,
       };
     },
-    insertRpcRequestResults: async ({ requests, chainId }) => {
+    insertRpcRequestResults: async ({ requests, chainId }, context) => {
       if (requests.length === 0) return;
 
       const values = requests.map(({ request, blockNumber, result }) => ({
@@ -1465,61 +1144,26 @@
         result,
       }));
 
-      await database.syncQB.wrap({ label: "insert_rpc_requests" }, (db) =>
-        db
-          .insert(PONDER_SYNC.rpcRequestResults)
-          .values(values)
-          .onConflictDoNothing({
-            target: [
-              PONDER_SYNC.rpcRequestResults.requestHash,
-              PONDER_SYNC.rpcRequestResults.chainId,
-            ],
-          }),
-      );
-    },
-    getRpcRequestResults: async ({ requests, chainId }) => {
+      await database.syncQB.wrap(
+        { label: "insert_rpc_requests" },
+        (db) =>
+          db
+            .insert(PONDER_SYNC.rpcRequestResults)
+            .values(values)
+            .onConflictDoNothing({
+              target: [
+                PONDER_SYNC.rpcRequestResults.requestHash,
+                PONDER_SYNC.rpcRequestResults.chainId,
+              ],
+            }),
+        context,
+      );
+    },
+    getRpcRequestResults: async ({ requests, chainId }, context) => {
       if (requests.length === 0) return [];
 
-<<<<<<< HEAD
-      return { blockData, cursor };
-    };
-
-    return fn();
-  },
-  insertRpcRequestResults: async ({ requests, chainId }, context) => {
-    if (requests.length === 0) return;
-
-    const values = requests.map(({ request, blockNumber, result }) => ({
-      requestHash: crypto
-        .createHash("md5")
-        .update(toLowerCase(JSON.stringify(orderObject(request))))
-        .digest("hex"),
-      chainId: BigInt(chainId),
-      blockNumber: blockNumber ? BigInt(blockNumber) : undefined,
-      result,
-    }));
-
-    await database.syncQB.wrap(
-      { label: "insert_rpc_requests" },
-      (db) =>
-        db
-          .insert(PONDER_SYNC.rpcRequestResults)
-          .values(values)
-          .onConflictDoNothing({
-            target: [
-              PONDER_SYNC.rpcRequestResults.requestHash,
-              PONDER_SYNC.rpcRequestResults.chainId,
-            ],
-          }),
-      context,
-    );
-  },
-  getRpcRequestResults: async ({ requests, chainId }, context) => {
-    if (requests.length === 0) return [];
-=======
       // Optimized fast path for high number of `requests` using a range of block numbers
       // rather than querying each request individually.
->>>>>>> dc4aca3a
 
       const blockNumbersByRequest: (number | undefined)[] = new Array(
         requests.length,
@@ -1558,48 +1202,54 @@
         );
 
         const result = await Promise.all([
-          database.syncQB.wrap({ label: "select_rpc_requests" }, (db) =>
-            db
-              .select({
-                request_hash: PONDER_SYNC.rpcRequestResults.requestHash,
-                result: PONDER_SYNC.rpcRequestResults.result,
-              })
-              .from(PONDER_SYNC.rpcRequestResults)
-              .where(
-                and(
-                  eq(PONDER_SYNC.rpcRequestResults.chainId, BigInt(chainId)),
-                  gte(
-                    PONDER_SYNC.rpcRequestResults.blockNumber,
-                    BigInt(minBlockNumber),
-                  ),
-                  lte(
-                    PONDER_SYNC.rpcRequestResults.blockNumber,
-                    BigInt(maxBlockNumber),
+          database.syncQB.wrap(
+            { label: "select_rpc_requests" },
+            (db) =>
+              db
+                .select({
+                  request_hash: PONDER_SYNC.rpcRequestResults.requestHash,
+                  result: PONDER_SYNC.rpcRequestResults.result,
+                })
+                .from(PONDER_SYNC.rpcRequestResults)
+                .where(
+                  and(
+                    eq(PONDER_SYNC.rpcRequestResults.chainId, BigInt(chainId)),
+                    gte(
+                      PONDER_SYNC.rpcRequestResults.blockNumber,
+                      BigInt(minBlockNumber),
+                    ),
+                    lte(
+                      PONDER_SYNC.rpcRequestResults.blockNumber,
+                      BigInt(maxBlockNumber),
+                    ),
                   ),
                 ),
-              ),
+            context,
           ),
           nonBlockRequestHashes.length === 0
             ? []
-            : database.syncQB.wrap({ label: "select_rpc_requests" }, (db) =>
-                db
-                  .select({
-                    request_hash: PONDER_SYNC.rpcRequestResults.requestHash,
-                    result: PONDER_SYNC.rpcRequestResults.result,
-                  })
-                  .from(PONDER_SYNC.rpcRequestResults)
-                  .where(
-                    and(
-                      eq(
-                        PONDER_SYNC.rpcRequestResults.chainId,
-                        BigInt(chainId),
-                      ),
-                      inArray(
-                        PONDER_SYNC.rpcRequestResults.requestHash,
-                        nonBlockRequestHashes,
+            : database.syncQB.wrap(
+                { label: "select_rpc_requests" },
+                (db) =>
+                  db
+                    .select({
+                      request_hash: PONDER_SYNC.rpcRequestResults.requestHash,
+                      result: PONDER_SYNC.rpcRequestResults.result,
+                    })
+                    .from(PONDER_SYNC.rpcRequestResults)
+                    .where(
+                      and(
+                        eq(
+                          PONDER_SYNC.rpcRequestResults.chainId,
+                          BigInt(chainId),
+                        ),
+                        inArray(
+                          PONDER_SYNC.rpcRequestResults.requestHash,
+                          nonBlockRequestHashes,
+                        ),
                       ),
                     ),
-                  ),
+                context,
               ),
         ]);
 
@@ -1614,59 +1264,6 @@
         return requestHashes.map((requestHash) => results.get(requestHash));
       }
 
-<<<<<<< HEAD
-      const result = await Promise.all([
-        database.syncQB.wrap(
-          { label: "select_rpc_requests" },
-          (db) =>
-            db
-              .select({
-                request_hash: PONDER_SYNC.rpcRequestResults.requestHash,
-                result: PONDER_SYNC.rpcRequestResults.result,
-              })
-              .from(PONDER_SYNC.rpcRequestResults)
-              .where(
-                and(
-                  eq(PONDER_SYNC.rpcRequestResults.chainId, BigInt(chainId)),
-                  gte(
-                    PONDER_SYNC.rpcRequestResults.blockNumber,
-                    BigInt(minBlockNumber),
-                  ),
-                  lte(
-                    PONDER_SYNC.rpcRequestResults.blockNumber,
-                    BigInt(maxBlockNumber),
-                  ),
-                ),
-              ),
-          context,
-        ),
-        nonBlockRequestHashes.length === 0
-          ? []
-          : database.syncQB.wrap(
-              { label: "select_rpc_requests" },
-              (db) =>
-                db
-                  .select({
-                    request_hash: PONDER_SYNC.rpcRequestResults.requestHash,
-                    result: PONDER_SYNC.rpcRequestResults.result,
-                  })
-                  .from(PONDER_SYNC.rpcRequestResults)
-                  .where(
-                    and(
-                      eq(
-                        PONDER_SYNC.rpcRequestResults.chainId,
-                        BigInt(chainId),
-                      ),
-                      inArray(
-                        PONDER_SYNC.rpcRequestResults.requestHash,
-                        nonBlockRequestHashes,
-                      ),
-                    ),
-                  ),
-              context,
-            ),
-      ]);
-=======
       const result = await database.syncQB.wrap(
         { label: "select_rpc_requests" },
         (db) =>
@@ -1685,8 +1282,8 @@
                 ),
               ),
             ),
-      );
->>>>>>> dc4aca3a
+        context,
+      );
 
       const results = new Map<string, string | undefined>();
       for (const row of result) {
@@ -1695,151 +1292,88 @@
 
       return requestHashes.map((requestHash) => results.get(requestHash));
     },
-    pruneRpcRequestResults: async ({ blocks, chainId }) => {
+    pruneRpcRequestResults: async ({ blocks, chainId }, context) => {
       if (blocks.length === 0) return;
 
       const numbers = blocks.map(({ number }) => BigInt(hexToNumber(number)));
 
-      await database.syncQB.wrap({ label: "delete_rpc_requests" }, (db) =>
-        db
-          .delete(PONDER_SYNC.rpcRequestResults)
-          .where(
-            and(
-              eq(PONDER_SYNC.rpcRequestResults.chainId, BigInt(chainId)),
-              inArray(PONDER_SYNC.rpcRequestResults.blockNumber, numbers),
-            ),
-          ),
-<<<<<<< HEAD
-      context,
-    );
-
-    const results = new Map<string, string | undefined>();
-    for (const row of result) {
-      results.set(row.request_hash, row.result);
-    }
-
-    return requestHashes.map((requestHash) => results.get(requestHash));
-  },
-  pruneRpcRequestResults: async ({ blocks, chainId }, context) => {
-    if (blocks.length === 0) return;
-
-    const numbers = blocks.map(({ number }) => BigInt(hexToNumber(number)));
-
-    await database.syncQB.wrap(
-      { label: "delete_rpc_requests" },
-      (db) =>
-        db
-          .delete(PONDER_SYNC.rpcRequestResults)
-          .where(
-            and(
-              eq(PONDER_SYNC.rpcRequestResults.chainId, BigInt(chainId)),
-              inArray(PONDER_SYNC.rpcRequestResults.blockNumber, numbers),
-            ),
-          ),
-      context,
-    );
-  },
-  pruneByChain: async ({ chainId }, context) =>
-    database.syncQB.transaction(async (tx) => {
-      await tx.wrap(
-        { label: "delete_logs" },
+      await database.syncQB.wrap(
+        { label: "delete_rpc_requests" },
         (db) =>
           db
-            .delete(PONDER_SYNC.logs)
-            .where(eq(PONDER_SYNC.logs.chainId, BigInt(chainId)))
-            .execute(),
+            .delete(PONDER_SYNC.rpcRequestResults)
+            .where(
+              and(
+                eq(PONDER_SYNC.rpcRequestResults.chainId, BigInt(chainId)),
+                inArray(PONDER_SYNC.rpcRequestResults.blockNumber, numbers),
+              ),
+            ),
         context,
       );
-      await tx.wrap(
-        { label: "delete_blocks" },
-        (db) =>
-          db
-            .delete(PONDER_SYNC.blocks)
-            .where(eq(PONDER_SYNC.blocks.chainId, BigInt(chainId)))
-            .execute(),
-        context,
-      );
-      await tx.wrap(
-        { label: "delete_traces" },
-        (db) =>
-=======
-      );
-    },
-    pruneByChain: async ({ chainId }) =>
+    },
+    pruneByChain: async ({ chainId }, context) =>
       database.syncQB.transaction(async (tx) => {
-        await tx.wrap({ label: "delete_logs" }, (db) =>
-          db
-            .delete(PONDER_SYNC.logs)
-            .where(eq(PONDER_SYNC.logs.chainId, BigInt(chainId)))
-            .execute(),
-        );
-        await tx.wrap({ label: "delete_blocks" }, (db) =>
-          db
-            .delete(PONDER_SYNC.blocks)
-            .where(eq(PONDER_SYNC.blocks.chainId, BigInt(chainId)))
-            .execute(),
-        );
-        await tx.wrap({ label: "delete_traces" }, (db) =>
->>>>>>> dc4aca3a
-          db
-            .delete(PONDER_SYNC.traces)
-            .where(eq(PONDER_SYNC.traces.chainId, BigInt(chainId)))
-            .execute(),
-<<<<<<< HEAD
-        context,
-      );
-      await tx.wrap(
-        { label: "delete_transactions" },
-        (db) =>
-=======
-        );
-        await tx.wrap({ label: "delete_transactions" }, (db) =>
->>>>>>> dc4aca3a
-          db
-            .delete(PONDER_SYNC.transactions)
-            .where(eq(PONDER_SYNC.transactions.chainId, BigInt(chainId)))
-            .execute(),
-<<<<<<< HEAD
-        context,
-      );
-      await tx.wrap(
-        { label: "delete_transaction_receipts" },
-        (db) =>
-=======
-        );
-        await tx.wrap({ label: "delete_transaction_receipts" }, (db) =>
->>>>>>> dc4aca3a
-          db
-            .delete(PONDER_SYNC.transactionReceipts)
-            .where(eq(PONDER_SYNC.transactionReceipts.chainId, BigInt(chainId)))
-            .execute(),
-<<<<<<< HEAD
-        context,
-      );
-      await tx.wrap(
-        { label: "delete_factory_addresses" },
-        (db) =>
-=======
-        );
-        await tx.wrap({ label: "delete_factory_addresses" }, (db) =>
->>>>>>> dc4aca3a
-          db
-            .delete(PONDER_SYNC.factoryAddresses)
-            .where(eq(PONDER_SYNC.factoryAddresses.chainId, BigInt(chainId)))
-            .execute(),
-<<<<<<< HEAD
-        context,
-      );
-    }),
-});
-=======
+        await tx.wrap(
+          { label: "delete_logs" },
+          (db) =>
+            db
+              .delete(PONDER_SYNC.logs)
+              .where(eq(PONDER_SYNC.logs.chainId, BigInt(chainId)))
+              .execute(),
+          context,
+        );
+        await tx.wrap(
+          { label: "delete_blocks" },
+          (db) =>
+            db
+              .delete(PONDER_SYNC.blocks)
+              .where(eq(PONDER_SYNC.blocks.chainId, BigInt(chainId)))
+              .execute(),
+          context,
+        );
+        await tx.wrap(
+          { label: "delete_traces" },
+          (db) =>
+            db
+              .delete(PONDER_SYNC.traces)
+              .where(eq(PONDER_SYNC.traces.chainId, BigInt(chainId)))
+              .execute(),
+          context,
+        );
+        await tx.wrap(
+          { label: "delete_transactions" },
+          (db) =>
+            db
+              .delete(PONDER_SYNC.transactions)
+              .where(eq(PONDER_SYNC.transactions.chainId, BigInt(chainId)))
+              .execute(),
+          context,
+        );
+        await tx.wrap(
+          { label: "delete_transaction_receipts" },
+          (db) =>
+            db
+              .delete(PONDER_SYNC.transactionReceipts)
+              .where(
+                eq(PONDER_SYNC.transactionReceipts.chainId, BigInt(chainId)),
+              )
+              .execute(),
+          context,
+        );
+        await tx.wrap(
+          { label: "delete_factory_addresses" },
+          (db) =>
+            db
+              .delete(PONDER_SYNC.factoryAddresses)
+              .where(eq(PONDER_SYNC.factoryAddresses.chainId, BigInt(chainId)))
+              .execute(),
+          context,
         );
       }),
   } satisfies SyncStore;
 
   return syncStore;
 };
->>>>>>> dc4aca3a
 
 const addressFilter = (
   address:
