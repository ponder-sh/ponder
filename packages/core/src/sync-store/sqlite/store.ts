import type { Common } from "@/Ponder.js";
import type { FactoryCriteria, LogFilterCriteria } from "@/config/sources.js";
import { NonRetryableError } from "@/errors/base.js";
import type { Block, Log, Transaction } from "@/types/eth.js";
import type { NonNull } from "@/types/utils.js";
import type { Checkpoint } from "@/utils/checkpoint.js";
import { decodeToBigInt, encodeAsText } from "@/utils/encoding.js";
import {
  buildFactoryFragments,
  buildLogFilterFragments,
} from "@/utils/fragments.js";
import { intervalIntersectionMany, intervalUnion } from "@/utils/interval.js";
import { range } from "@/utils/range.js";
import { type SqliteDatabase } from "@/utils/sqlite.js";
import { startClock } from "@/utils/timer.js";
import {
  type ExpressionBuilder,
  Kysely,
  Migrator,
  SqliteDialect,
  type Transaction as KyselyTransaction,
  sql,
} from "kysely";
import {
  type Hex,
  type RpcBlock,
  type RpcLog,
  type RpcTransaction,
  checksumAddress,
} from "viem";
import type { SyncStore } from "../store.js";
import type { BigIntText } from "./encoding.js";
import {
  type SyncStoreTables,
  rpcToSqliteBlock,
  rpcToSqliteLog,
  rpcToSqliteTransaction,
} from "./encoding.js";
import { migrationProvider } from "./migrations.js";

export class SqliteSyncStore implements SyncStore {
  kind = "sqlite" as const;

  private common: Common;
  db: Kysely<SyncStoreTables>;

  constructor({
    common,
    database,
  }: { common: Common; database: SqliteDatabase }) {
    this.common = common;
    this.db = new Kysely<SyncStoreTables>({
      dialect: new SqliteDialect({ database }),
      log(event) {
        if (event.level === "query") {
          common.metrics.ponder_sqlite_query_total.inc({ database: "sync" });
        }
      },
    });
  }

  migrateUp = async () => {
    return this.wrap({ method: "migrateUp" }, async () => {
      const migrator = new Migrator({
        db: this.db,
        provider: migrationProvider,
      });

      const { error } = await migrator.migrateToLatest();
      if (error) throw error;
    });
  };

  insertLogFilterInterval = async ({
    chainId,
    logFilter,
    block: rpcBlock,
    transactions: rpcTransactions,
    logs: rpcLogs,
    interval,
  }: {
    chainId: number;
    logFilter: LogFilterCriteria;
    block: RpcBlock;
    transactions: RpcTransaction[];
    logs: RpcLog[];
    interval: { startBlock: bigint; endBlock: bigint };
  }) => {
    return this.wrap({ method: "insertLogFilterInterval" }, async () => {
      await this.db.transaction().execute(async (tx) => {
        await tx
          .insertInto("blocks")
          .values({ ...rpcToSqliteBlock(rpcBlock), chainId })
          .onConflict((oc) => oc.column("hash").doNothing())
          .execute();

        for (const rpcTransaction of rpcTransactions) {
          await tx
            .insertInto("transactions")
            .values({ ...rpcToSqliteTransaction(rpcTransaction), chainId })
            .onConflict((oc) => oc.column("hash").doNothing())
            .execute();
        }

        for (const rpcLog of rpcLogs) {
          await tx
            .insertInto("logs")
            .values({ ...rpcToSqliteLog(rpcLog), chainId })
            .onConflict((oc) => oc.column("id").doNothing())
            .execute();
        }

        await this._insertLogFilterInterval({
          tx,
          chainId,
          logFilters: [logFilter],
          interval,
        });
      });
    });
  };

  getLogFilterIntervals = async ({
    chainId,
    logFilter,
  }: {
    chainId: number;
    logFilter: LogFilterCriteria;
  }) => {
    return this.wrap({ method: "getLogFilterIntervals" }, async () => {
      const fragments = buildLogFilterFragments({ ...logFilter, chainId });

      // First, attempt to merge overlapping and adjacent intervals.
      await Promise.all(
        fragments.map(async (fragment) => {
          return await this.db.transaction().execute(async (tx) => {
            const { id: logFilterId } = await tx
              .insertInto("logFilters")
              .values(fragment)
              .onConflict((oc) => oc.doUpdateSet(fragment))
              .returningAll()
              .executeTakeFirstOrThrow();

            const existingIntervalRows = await tx
              .deleteFrom("logFilterIntervals")
              .where("logFilterId", "=", logFilterId)
              .returningAll()
              .execute();

            const mergedIntervals = intervalUnion(
              existingIntervalRows.map((i) => [
                Number(decodeToBigInt(i.startBlock)),
                Number(decodeToBigInt(i.endBlock)),
              ]),
            );

            const mergedIntervalRows = mergedIntervals.map(
              ([startBlock, endBlock]) => ({
                logFilterId,
                startBlock: encodeAsText(startBlock),
                endBlock: encodeAsText(endBlock),
              }),
            );

            if (mergedIntervalRows.length > 0) {
              await tx
                .insertInto("logFilterIntervals")
                .values(mergedIntervalRows)
                .execute();
            }

            return mergedIntervals;
          });
        }),
      );

      const intervals = await this.db
        .with(
          "logFilterFragments(fragmentId, fragmentAddress, fragmentTopic0, fragmentTopic1, fragmentTopic2, fragmentTopic3)",
          () =>
            sql`( values ${sql.join(
              fragments.map(
                (f) =>
                  sql`( ${sql.val(f.id)}, ${sql.val(f.address)}, ${sql.val(
                    f.topic0,
                  )}, ${sql.val(f.topic1)}, ${sql.val(f.topic2)}, ${sql.val(
                    f.topic3,
                  )} )`,
              ),
            )} )`,
        )
        .selectFrom("logFilterIntervals")
        .leftJoin("logFilters", "logFilterId", "logFilters.id")
        .innerJoin("logFilterFragments", (join) => {
          let baseJoin = join.on(({ or, cmpr }) =>
            or([
              cmpr("address", "is", null),
              cmpr("fragmentAddress", "=", sql.ref("address")),
            ]),
          );
          for (const idx_ of range(0, 4)) {
            baseJoin = baseJoin.on(({ or, cmpr }) => {
              const idx = idx_ as 0 | 1 | 2 | 3;
              return or([
                cmpr(`topic${idx}`, "is", null),
                cmpr(`fragmentTopic${idx}`, "=", sql.ref(`topic${idx}`)),
              ]);
            });
          }

          return baseJoin;
        })
        .select(["fragmentId", "startBlock", "endBlock"])
        .where("chainId", "=", chainId)
        .execute();

      const intervalsByFragmentId = intervals.reduce(
        (acc, cur) => {
          const { fragmentId, startBlock, endBlock } = cur;
          (acc[fragmentId] ||= []).push([
            Number(decodeToBigInt(startBlock)),
            Number(decodeToBigInt(endBlock)),
          ]);
          return acc;
        },
        {} as Record<string, [number, number][]>,
      );

      const intervalsForEachFragment = fragments.map((f) =>
        intervalUnion(intervalsByFragmentId[f.id] ?? []),
      );
      return intervalIntersectionMany(intervalsForEachFragment);
    });
  };

  insertFactoryChildAddressLogs = async ({
    chainId,
    logs: rpcLogs,
  }: {
    chainId: number;
    logs: RpcLog[];
  }) => {
    return this.wrap({ method: "insertFactoryChildAddressLogs" }, async () => {
      await this.db.transaction().execute(async (tx) => {
        for (const rpcLog of rpcLogs) {
          await tx
            .insertInto("logs")
            .values({ ...rpcToSqliteLog(rpcLog), chainId })
            .onConflict((oc) => oc.column("id").doNothing())
            .execute();
        }
      });
    });
  };

  async *getFactoryChildAddresses({
    chainId,
    upToBlockNumber,
    factory,
    pageSize = 500,
  }: {
    chainId: number;
    upToBlockNumber: bigint;
    factory: FactoryCriteria;
    pageSize?: number;
  }) {
    const { address, eventSelector, childAddressLocation } = factory;
    const selectChildAddressExpression =
      buildFactoryChildAddressSelectExpression({ childAddressLocation });

    const baseQuery = this.db
      .selectFrom("logs")
      .select([selectChildAddressExpression.as("childAddress"), "blockNumber"])
      .where("chainId", "=", chainId)
      .where("address", "=", address)
      .where("topic0", "=", eventSelector)
      .where("blockNumber", "<=", encodeAsText(upToBlockNumber))
      .limit(pageSize);

    let cursor: BigIntText | undefined = undefined;

    while (true) {
      let query = baseQuery;

      if (cursor) {
        query = query.where("blockNumber", ">", cursor);
      }

      const batch = await this.wrap(
        { method: "getFactoryChildAddresses" },
        () => query.execute(),
      );

      const lastRow = batch[batch.length - 1];
      if (lastRow) {
        cursor = lastRow.blockNumber;
      }

      if (batch.length > 0) {
        yield batch.map((a) => a.childAddress);
      }

      if (batch.length < pageSize) break;
    }
  }

  insertFactoryLogFilterInterval = async ({
    chainId,
    factory,
    block: rpcBlock,
    transactions: rpcTransactions,
    logs: rpcLogs,
    interval,
  }: {
    chainId: number;
    factory: FactoryCriteria;
    block: RpcBlock;
    transactions: RpcTransaction[];
    logs: RpcLog[];
    interval: { startBlock: bigint; endBlock: bigint };
  }) => {
    return this.wrap({ method: "insertFactoryLogFilterInterval" }, async () => {
      await this.db.transaction().execute(async (tx) => {
        await tx
          .insertInto("blocks")
          .values({ ...rpcToSqliteBlock(rpcBlock), chainId })
          .onConflict((oc) => oc.column("hash").doNothing())
          .execute();

        for (const rpcTransaction of rpcTransactions) {
          await tx
            .insertInto("transactions")
            .values({ ...rpcToSqliteTransaction(rpcTransaction), chainId })
            .onConflict((oc) => oc.column("hash").doNothing())
            .execute();
        }

        for (const rpcLog of rpcLogs) {
          await tx
            .insertInto("logs")
            .values({ ...rpcToSqliteLog(rpcLog), chainId })
            .onConflict((oc) => oc.column("id").doNothing())
            .execute();
        }

        await this._insertFactoryLogFilterInterval({
          tx,
          chainId,
          factories: [factory],
          interval,
        });
      });
    });
  };

  getFactoryLogFilterIntervals = async ({
    chainId,
    factory,
  }: {
    chainId: number;
    factory: FactoryCriteria;
  }) => {
    return this.wrap({ method: "getFactoryLogFilterIntervals" }, async () => {
      const fragments = buildFactoryFragments({ ...factory, chainId });

      await Promise.all(
        fragments.map(async (fragment) => {
          return await this.db.transaction().execute(async (tx) => {
            const { id: factoryId } = await tx
              .insertInto("factories")
              .values(fragment)
              .onConflict((oc) => oc.doUpdateSet(fragment))
              .returningAll()
              .executeTakeFirstOrThrow();

            const existingIntervals = await tx
              .deleteFrom("factoryLogFilterIntervals")
              .where("factoryId", "=", factoryId)
              .returningAll()
              .execute();

            const mergedIntervals = intervalUnion(
              existingIntervals.map((i) => [
                Number(decodeToBigInt(i.startBlock)),
                Number(decodeToBigInt(i.endBlock)),
              ]),
            );

            const mergedIntervalRows = mergedIntervals.map(
              ([startBlock, endBlock]) => ({
                factoryId,
                startBlock: encodeAsText(startBlock),
                endBlock: encodeAsText(endBlock),
              }),
            );

            if (mergedIntervalRows.length > 0) {
              await tx
                .insertInto("factoryLogFilterIntervals")
                .values(mergedIntervalRows)
                .execute();
            }

            return mergedIntervals;
          });
        }),
      );

      const intervals = await this.db
        .with(
          "factoryFilterFragments(fragmentId, fragmentAddress, fragmentEventSelector, fragmentChildAddressLocation, fragmentTopic0, fragmentTopic1, fragmentTopic2, fragmentTopic3)",
          () =>
            sql`( values ${sql.join(
              fragments.map(
                (f) =>
                  sql`( ${sql.val(f.id)}, ${sql.val(f.address)}, ${sql.val(
                    f.eventSelector,
                  )}, ${sql.val(f.childAddressLocation)}, ${sql.val(
                    f.topic0,
                  )}, ${sql.val(f.topic1)}, ${sql.val(f.topic2)}, ${sql.val(
                    f.topic3,
                  )} )`,
              ),
            )} )`,
        )
        .selectFrom("factoryLogFilterIntervals")
        .leftJoin("factories", "factoryId", "factories.id")
        .innerJoin("factoryFilterFragments", (join) => {
          let baseJoin = join.on(({ and, cmpr }) =>
            and([
              cmpr("fragmentAddress", "=", sql.ref("address")),
              cmpr("fragmentEventSelector", "=", sql.ref("eventSelector")),
              cmpr(
                "fragmentChildAddressLocation",
                "=",
                sql.ref("childAddressLocation"),
              ),
            ]),
          );
          for (const idx_ of range(0, 4)) {
            baseJoin = baseJoin.on(({ or, cmpr }) => {
              const idx = idx_ as 0 | 1 | 2 | 3;
              return or([
                cmpr(`topic${idx}`, "is", null),
                cmpr(`fragmentTopic${idx}`, "=", sql.ref(`topic${idx}`)),
              ]);
            });
          }

          return baseJoin;
        })
        .select(["fragmentId", "startBlock", "endBlock"])
        .where("chainId", "=", chainId)
        .execute();

      const intervalsByFragmentId = intervals.reduce(
        (acc, cur) => {
          const { fragmentId, startBlock, endBlock } = cur;
          (acc[fragmentId] ||= []).push([Number(startBlock), Number(endBlock)]);
          return acc;
        },
        {} as Record<string, [number, number][]>,
      );

      const intervalsForEachFragment = fragments.map((f) =>
        intervalUnion(intervalsByFragmentId[f.id] ?? []),
      );
      return intervalIntersectionMany(intervalsForEachFragment);
    });
  };

  insertRealtimeBlock = async ({
    chainId,
    block: rpcBlock,
    transactions: rpcTransactions,
    logs: rpcLogs,
  }: {
    chainId: number;
    block: RpcBlock;
    transactions: RpcTransaction[];
    logs: RpcLog[];
  }) => {
    return this.wrap({ method: "insertRealtimeBlock" }, async () => {
      await this.db.transaction().execute(async (tx) => {
        await tx
          .insertInto("blocks")
          .values({ ...rpcToSqliteBlock(rpcBlock), chainId })
          .onConflict((oc) => oc.column("hash").doNothing())
          .execute();

        for (const rpcTransaction of rpcTransactions) {
          await tx
            .insertInto("transactions")
            .values({ ...rpcToSqliteTransaction(rpcTransaction), chainId })
            .onConflict((oc) => oc.column("hash").doNothing())
            .execute();
        }

        for (const rpcLog of rpcLogs) {
          await tx
            .insertInto("logs")
            .values({ ...rpcToSqliteLog(rpcLog), chainId })
            .onConflict((oc) => oc.column("id").doNothing())
            .execute();
        }
      });
    });
  };

  insertRealtimeInterval = async ({
    chainId,
    logFilters,
    factories,
    interval,
  }: {
    chainId: number;
    logFilters: LogFilterCriteria[];
    factories: FactoryCriteria[];
    interval: { startBlock: bigint; endBlock: bigint };
  }) => {
    return this.wrap({ method: "insertRealtimeInterval" }, async () => {
      await this.db.transaction().execute(async (tx) => {
        await this._insertLogFilterInterval({
          tx,
          chainId,
          logFilters: [
            ...logFilters,
            ...factories.map((f) => ({
              address: f.address,
              topics: [f.eventSelector],
            })),
          ],
          interval,
        });

        await this._insertFactoryLogFilterInterval({
          tx,
          chainId,
          factories,
          interval,
        });
      });
    });
  };

  deleteRealtimeData = async ({
    chainId,
    fromBlock: fromBlock_,
  }: {
    chainId: number;
    fromBlock: bigint;
  }) => {
    return this.wrap({ method: "deleteRealtimeData" }, async () => {
      await this.db.transaction().execute(async (tx) => {
        const fromBlock = encodeAsText(fromBlock_);

        await tx
          .deleteFrom("blocks")
          .where("chainId", "=", chainId)
          .where("number", ">", fromBlock)
          .execute();
        await tx
          .deleteFrom("transactions")
          .where("chainId", "=", chainId)
          .where("blockNumber", ">", fromBlock)
          .execute();
        await tx
          .deleteFrom("logs")
          .where("chainId", "=", chainId)
          .where("blockNumber", ">", fromBlock)
          .execute();
        await tx
          .deleteFrom("rpcRequestResults")
          .where("chainId", "=", chainId)
          .where("blockNumber", ">", fromBlock)
          .execute();

        // Delete all intervals with a startBlock greater than fromBlock.
        // Then, if any intervals have an endBlock greater than fromBlock,
        // update their endBlock to equal fromBlock.
        await tx
          .deleteFrom("logFilterIntervals")
          .where(
            (qb) =>
              qb
                .selectFrom("logFilters")
                .select("logFilters.chainId")
                .whereRef(
                  "logFilters.id",
                  "=",
                  "logFilterIntervals.logFilterId",
                )
                .limit(1),
            "=",
            chainId,
          )
          .where("startBlock", ">", fromBlock)
          .execute();
        await tx
          .updateTable("logFilterIntervals")
          .set({ endBlock: fromBlock })
          .where(
            (qb) =>
              qb
                .selectFrom("logFilters")
                .select("logFilters.chainId")
                .whereRef(
                  "logFilters.id",
                  "=",
                  "logFilterIntervals.logFilterId",
                )
                .limit(1),
            "=",
            chainId,
          )
          .where("endBlock", ">", fromBlock)
          .execute();

        await tx
          .deleteFrom("factoryLogFilterIntervals")
          .where(
            (qb) =>
              qb
                .selectFrom("factories")
                .select("factories.chainId")
                .whereRef(
                  "factories.id",
                  "=",
                  "factoryLogFilterIntervals.factoryId",
                )
                .limit(1),
            "=",
            chainId,
          )
          .where("startBlock", ">", fromBlock)
          .execute();
        await tx
          .updateTable("factoryLogFilterIntervals")
          .set({ endBlock: fromBlock })
          .where(
            (qb) =>
              qb
                .selectFrom("factories")
                .select("factories.chainId")
                .whereRef(
                  "factories.id",
                  "=",
                  "factoryLogFilterIntervals.factoryId",
                )
                .limit(1),
            "=",
            chainId,
          )
          .where("endBlock", ">", fromBlock)
          .execute();
      });
    });
  };

  /** SYNC HELPER METHODS */

  private _insertLogFilterInterval = async ({
    tx,
    chainId,
    logFilters,
    interval: { startBlock, endBlock },
  }: {
    tx: KyselyTransaction<SyncStoreTables>;
    chainId: number;
    logFilters: LogFilterCriteria[];
    interval: { startBlock: bigint; endBlock: bigint };
  }) => {
    const logFilterFragments = logFilters.flatMap((logFilter) =>
      buildLogFilterFragments({ ...logFilter, chainId }),
    );

    await Promise.all(
      logFilterFragments.map(async (logFilterFragment) => {
        const { id: logFilterId } = await tx
          .insertInto("logFilters")
          .values(logFilterFragment)
          .onConflict((oc) => oc.doUpdateSet(logFilterFragment))
          .returningAll()
          .executeTakeFirstOrThrow();

        await tx
          .insertInto("logFilterIntervals")
          .values({
            logFilterId,
            startBlock: encodeAsText(startBlock),
            endBlock: encodeAsText(endBlock),
          })
          .execute();
      }),
    );
  };

  private _insertFactoryLogFilterInterval = async ({
    tx,
    chainId,
    factories,
    interval: { startBlock, endBlock },
  }: {
    tx: KyselyTransaction<SyncStoreTables>;
    chainId: number;
    factories: FactoryCriteria[];
    interval: { startBlock: bigint; endBlock: bigint };
  }) => {
    const factoryFragments = factories.flatMap((factory) =>
      buildFactoryFragments({ ...factory, chainId }),
    );

    await Promise.all(
      factoryFragments.map(async (fragment) => {
        const { id: factoryId } = await tx
          .insertInto("factories")
          .values(fragment)
          .onConflict((oc) => oc.doUpdateSet(fragment))
          .returningAll()
          .executeTakeFirstOrThrow();

        await tx
          .insertInto("factoryLogFilterIntervals")
          .values({
            factoryId,
            startBlock: encodeAsText(startBlock),
            endBlock: encodeAsText(endBlock),
          })
          .execute();
      }),
    );
  };

  /** CONTRACT READS */

  insertRpcRequestResult = async ({
    blockNumber,
    chainId,
    request,
    result,
  }: {
    blockNumber: bigint;
    chainId: number;
    request: string;
    result: string;
  }) => {
    return this.wrap({ method: "insertRpcRequestResult" }, async () => {
      await this.db
        .insertInto("rpcRequestResults")
        .values({
          request,
          blockNumber: encodeAsText(blockNumber),
          chainId,
          result,
        })
        .onConflict((oc) => oc.doUpdateSet({ result }))
        .execute();
    });
  };

  getRpcRequestResult = async ({
    blockNumber,
    chainId,
    request,
  }: {
    blockNumber: bigint;
    chainId: number;
    request: string;
  }) => {
    return this.wrap({ method: "getRpcRequestResult" }, async () => {
      const rpcRequestResult = await this.db
        .selectFrom("rpcRequestResults")
        .selectAll()
        .where("blockNumber", "=", encodeAsText(blockNumber))
        .where("chainId", "=", chainId)
        .where("request", "=", request)
        .executeTakeFirst();

      return rpcRequestResult
        ? {
            ...rpcRequestResult,
            blockNumber: decodeToBigInt(rpcRequestResult.blockNumber),
          }
        : null;
    });
  };

  async getLogEvents({
    fromCheckpoint,
    toCheckpoint,
    limit,
    logFilters = undefined,
    factories = undefined,
  }: {
    fromCheckpoint: Checkpoint;
    toCheckpoint: Checkpoint;
    limit: number;
  } & (
    | {
        logFilters: {
          id: string;
          chainId: number;
          criteria: LogFilterCriteria;
          fromBlock?: number;
          toBlock?: number;
          eventSelector: Hex;
        }[];
        factories: undefined;
      }
    | {
        logFilters: undefined;
        factories: {
          id: string;
          chainId: number;
          criteria: FactoryCriteria;
          fromBlock?: number;
          toBlock?: number;
          eventSelector: Hex;
        }[];
      }
  )) {
    return this.wrap({ method: "getLogEvents" }, async () => {
      // Query a batch of logs.
      const [requestedLogs, lastCheckpointRows] = await Promise.all([
        this.db
          .selectFrom("logs")
          .leftJoin("blocks", "blocks.hash", "logs.blockHash")
          .leftJoin("transactions", "transactions.hash", "logs.transactionHash")
          .where((eb) => {
            const logFilterCmprs =
              logFilters?.map((logFilter) => {
                const exprs = this.buildLogFilterCmprs({ eb, logFilter });

                exprs.push(eb("logs.topic0", "=", logFilter.eventSelector));

                return eb.and(exprs);
              }) ?? [];

            const factoryCmprs =
              factories?.map((factory) => {
                const exprs = this.buildFactoryCmprs({ eb, factory });

                exprs.push(eb("logs.topic0", "=", factory.eventSelector));

                return eb.and(exprs);
              }) ?? [];

            return eb.or([...logFilterCmprs, ...factoryCmprs]);
          })
          .select([
            "logs.address as log_address",
            "logs.blockHash as log_blockHash",
            "logs.blockNumber as log_blockNumber",
            "logs.chainId as log_chainId",
            "logs.data as log_data",
            "logs.id as log_id",
            "logs.logIndex as log_logIndex",
            "logs.topic0 as log_topic0",
            "logs.topic1 as log_topic1",
            "logs.topic2 as log_topic2",
            "logs.topic3 as log_topic3",
            "logs.transactionHash as log_transactionHash",
            "logs.transactionIndex as log_transactionIndex",

            "blocks.baseFeePerGas as block_baseFeePerGas",
            "blocks.difficulty as block_difficulty",
            "blocks.extraData as block_extraData",
            "blocks.gasLimit as block_gasLimit",
            "blocks.gasUsed as block_gasUsed",
            "blocks.hash as block_hash",
            "blocks.logsBloom as block_logsBloom",
            "blocks.miner as block_miner",
            "blocks.mixHash as block_mixHash",
            "blocks.nonce as block_nonce",
            "blocks.number as block_number",
            "blocks.parentHash as block_parentHash",
            "blocks.receiptsRoot as block_receiptsRoot",
            "blocks.sha3Uncles as block_sha3Uncles",
            "blocks.size as block_size",
            "blocks.stateRoot as block_stateRoot",
            "blocks.timestamp as block_timestamp",
            "blocks.totalDifficulty as block_totalDifficulty",
            "blocks.transactionsRoot as block_transactionsRoot",

            "transactions.accessList as tx_accessList",
            "transactions.blockHash as tx_blockHash",
            "transactions.blockNumber as tx_blockNumber",
            "transactions.from as tx_from",
            "transactions.gas as tx_gas",
            "transactions.gasPrice as tx_gasPrice",
            "transactions.hash as tx_hash",
            "transactions.input as tx_input",
            "transactions.maxFeePerGas as tx_maxFeePerGas",
            "transactions.maxPriorityFeePerGas as tx_maxPriorityFeePerGas",
            "transactions.nonce as tx_nonce",
            "transactions.r as tx_r",
            "transactions.s as tx_s",
            "transactions.to as tx_to",
            "transactions.transactionIndex as tx_transactionIndex",
            "transactions.type as tx_type",
            "transactions.value as tx_value",
            "transactions.v as tx_v",
          ])
          .where((eb) => this.buildCheckpointCmprs(eb, ">", fromCheckpoint))
          .where((eb) => this.buildCheckpointCmprs(eb, "<=", toCheckpoint))
          .orderBy("blocks.timestamp", "asc")
          .orderBy("logs.chainId", "asc")
          .orderBy("blocks.number", "asc")
          .orderBy("logs.logIndex", "asc")
          .limit(limit + 1)
          .execute(),
        this.db
          .selectFrom("logs")
          .leftJoin("blocks", "blocks.hash", "logs.blockHash")
          .where((eb) => {
            const logFilterCmprs =
              logFilters?.map((logFilter) => {
                const exprs = this.buildLogFilterCmprs({ eb, logFilter });

                exprs.push(eb("logs.topic0", "=", logFilter.eventSelector));

                return eb.and(exprs);
              }) ?? [];

            const factoryCmprs =
              factories?.map((factory) => {
                const exprs = this.buildFactoryCmprs({ eb, factory });

                exprs.push(eb("logs.topic0", "=", factory.eventSelector));

                return eb.and(exprs);
              }) ?? [];

<<<<<<< HEAD
          return eb.or([...logFilterCmprs, ...factoryCmprs]);
        })
        .select([
          "blocks.timestamp as block_timestamp",
          "logs.chainId as log_chainId",
          "blocks.number as block_number",
          "logs.logIndex as log_logIndex",
        ])
        .where((eb) => this.buildCheckpointCmprs(eb, ">", fromCheckpoint))
        .where((eb) => this.buildCheckpointCmprs(eb, "<=", toCheckpoint))
        .orderBy("blocks.timestamp", "desc")
        .orderBy("logs.chainId", "desc")
        .orderBy("blocks.number", "desc")
        .orderBy("logs.logIndex", "desc")
        .limit(1)
        .execute()
        .then((out) => {
          this.record("getLogEventCount", stopClock());

          return out;
        }),
    ]);
=======
            return eb.or([...logFilterCmprs, ...factoryCmprs]);
          })
          .select([
            "blocks.timestamp as block_timestamp",
            "logs.chainId as log_chainId",
            "blocks.number as block_number",
            "logs.logIndex as log_logIndex",
          ])
          .where((eb) => this.buildCheckpointCmprs(eb, "<=", toCheckpoint))
          .orderBy("blocks.timestamp", "desc")
          .orderBy("logs.chainId", "desc")
          .orderBy("blocks.number", "desc")
          .orderBy("logs.logIndex", "desc")
          .limit(1)
          .execute(),
      ]);
>>>>>>> 75c94819

      const events = requestedLogs.map((_row) => {
        // Without this cast, the block_ and tx_ fields are all nullable
        // which makes this very annoying. Should probably add a runtime check
        // that those fields are indeed present before continuing here.
        const row = _row as NonNull<(typeof requestedLogs)[number]>;
        return {
          chainId: row.log_chainId,
          log: {
            address: checksumAddress(row.log_address),
            blockHash: row.log_blockHash,
            blockNumber: decodeToBigInt(row.log_blockNumber),
            data: row.log_data,
            id: row.log_id as Log["id"],
            logIndex: Number(row.log_logIndex),
            removed: false,
            topics: [
              row.log_topic0,
              row.log_topic1,
              row.log_topic2,
              row.log_topic3,
            ].filter((t): t is Hex => t !== null) as [Hex, ...Hex[]] | [],
            transactionHash: row.log_transactionHash,
            transactionIndex: Number(row.log_transactionIndex),
          },
          block: {
            baseFeePerGas: row.block_baseFeePerGas
              ? decodeToBigInt(row.block_baseFeePerGas)
              : null,
            difficulty: decodeToBigInt(row.block_difficulty),
            extraData: row.block_extraData,
            gasLimit: decodeToBigInt(row.block_gasLimit),
            gasUsed: decodeToBigInt(row.block_gasUsed),
            hash: row.block_hash,
            logsBloom: row.block_logsBloom,
            miner: checksumAddress(row.block_miner),
            mixHash: row.block_mixHash,
            nonce: row.block_nonce,
            number: decodeToBigInt(row.block_number),
            parentHash: row.block_parentHash,
            receiptsRoot: row.block_receiptsRoot,
            sha3Uncles: row.block_sha3Uncles,
            size: decodeToBigInt(row.block_size),
            stateRoot: row.block_stateRoot,
            timestamp: decodeToBigInt(row.block_timestamp),
            totalDifficulty: decodeToBigInt(row.block_totalDifficulty),
            transactionsRoot: row.block_transactionsRoot,
          },
          transaction: {
            blockHash: row.tx_blockHash,
            blockNumber: decodeToBigInt(row.tx_blockNumber),
            from: checksumAddress(row.tx_from),
            gas: decodeToBigInt(row.tx_gas),
            hash: row.tx_hash,
            input: row.tx_input,
            nonce: Number(row.tx_nonce),
            r: row.tx_r,
            s: row.tx_s,
            to: row.tx_to ? checksumAddress(row.tx_to) : row.tx_to,
            transactionIndex: Number(row.tx_transactionIndex),
            value: decodeToBigInt(row.tx_value),
            v: decodeToBigInt(row.tx_v),
            ...(row.tx_type === "0x0"
              ? {
                  type: "legacy",
                  gasPrice: decodeToBigInt(row.tx_gasPrice),
                }
              : row.tx_type === "0x1"
                ? {
                    type: "eip2930",
                    gasPrice: decodeToBigInt(row.tx_gasPrice),
                    accessList: JSON.parse(row.tx_accessList),
                  }
                : row.tx_type === "0x2"
                  ? {
                      type: "eip1559",
                      maxFeePerGas: decodeToBigInt(row.tx_maxFeePerGas),
                      maxPriorityFeePerGas: decodeToBigInt(
                        row.tx_maxPriorityFeePerGas,
                      ),
                    }
                  : row.tx_type === "0x7e"
                    ? {
                        type: "deposit",
                        maxFeePerGas: row.tx_maxFeePerGas
                          ? decodeToBigInt(row.tx_maxFeePerGas)
                          : undefined,
                        maxPriorityFeePerGas: row.tx_maxPriorityFeePerGas
                          ? decodeToBigInt(row.tx_maxPriorityFeePerGas)
                          : undefined,
                      }
                    : {
                        type: row.tx_type,
                      }),
          },
        } satisfies {
          chainId: number;
          log: Log;
          block: Block;
          transaction: Transaction;
        };
      });

      const lastCheckpointRow = lastCheckpointRows[0];
      const lastCheckpoint =
        lastCheckpointRow !== undefined
          ? ({
              blockTimestamp: Number(
                decodeToBigInt(lastCheckpointRow.block_timestamp!),
              ),
              blockNumber: Number(
                decodeToBigInt(lastCheckpointRow.block_number!),
              ),
              chainId: lastCheckpointRow.log_chainId,
              logIndex: lastCheckpointRow.log_logIndex,
            } satisfies Checkpoint)
          : undefined;

      if (events.length === limit + 1) {
        events.pop();

        const lastEventInPage = events[events.length - 1];
        const lastCheckpointInPage = {
          blockTimestamp: Number(lastEventInPage.block.timestamp),
          chainId: lastEventInPage.chainId,
          blockNumber: Number(lastEventInPage.block.number),
          logIndex: lastEventInPage.log.logIndex,
        } satisfies Checkpoint;

        return {
          events,
          hasNextPage: true,
          lastCheckpointInPage,
          lastCheckpoint,
        } as const;
      } else {
        return {
          events,
          hasNextPage: false,
          lastCheckpointInPage: undefined,
          lastCheckpoint,
        } as const;
      }
    });
  }

  /**
   * Builds an expression that filters for events that are greater or
   * less than the provided checkpoint. If the log index is not specific,
   * the expression will use a block-level granularity.
   */
  private buildCheckpointCmprs = (
    eb: ExpressionBuilder<any, any>,
    op: ">" | ">=" | "<" | "<=",
    checkpoint: Checkpoint,
  ) => {
    const { and, or } = eb;

    const { blockTimestamp, chainId, blockNumber, logIndex } = checkpoint;

    const operand = op.startsWith(">") ? (">" as const) : ("<" as const);
    const operandOrEquals = `${operand}=` as const;
    const isInclusive = op.endsWith("=");

    // If the execution index is not defined, the checkpoint is at block granularity.
    // Include (or exclude) all events in the block.
    if (logIndex === undefined) {
      return and([
        eb("blocks.timestamp", operandOrEquals, encodeAsText(blockTimestamp)),
        or([
          eb("blocks.timestamp", operand, encodeAsText(blockTimestamp)),
          and([
            eb("logs.chainId", operandOrEquals, chainId),
            or([
              eb("logs.chainId", operand, chainId),
              eb(
                "blocks.number",
                isInclusive ? operandOrEquals : operand,
                encodeAsText(blockNumber),
              ),
            ]),
          ]),
        ]),
      ]);
    }

    // Otherwise, apply the filter down to the log index.
    return and([
      eb("blocks.timestamp", operandOrEquals, encodeAsText(blockTimestamp)),
      or([
        eb("blocks.timestamp", operand, encodeAsText(blockTimestamp)),
        and([
          eb("logs.chainId", operandOrEquals, chainId),
          or([
            eb("logs.chainId", operand, chainId),
            and([
              eb("blocks.number", operandOrEquals, encodeAsText(blockNumber)),
              or([
                eb("blocks.number", operand, encodeAsText(blockNumber)),
                eb(
                  "logs.logIndex",
                  isInclusive ? operandOrEquals : operand,
                  logIndex,
                ),
              ]),
            ]),
          ]),
        ]),
      ]),
    ]);
  };

  private buildLogFilterCmprs = ({
    eb,
    logFilter,
  }: {
    eb: ExpressionBuilder<any, any>;
    logFilter: {
      id: string;
      chainId: number;
      criteria: LogFilterCriteria;
      fromBlock?: number;
      toBlock?: number;
    };
  }) => {
    const exprs = [];

    exprs.push(eb("logs.chainId", "=", logFilter.chainId));

    if (logFilter.criteria.address) {
      // If it's an array of length 1, collapse it.
      const address =
        Array.isArray(logFilter.criteria.address) &&
        logFilter.criteria.address.length === 1
          ? logFilter.criteria.address[0]
          : logFilter.criteria.address;
      if (Array.isArray(address)) {
        exprs.push(eb.or(address.map((a) => eb("logs.address", "=", a))));
      } else {
        exprs.push(eb("logs.address", "=", address));
      }
    }

    if (logFilter.criteria.topics) {
      for (const idx_ of range(0, 4)) {
        const idx = idx_ as 0 | 1 | 2 | 3;
        // If it's an array of length 1, collapse it.
        const raw = logFilter.criteria.topics[idx] ?? null;
        if (raw === null) continue;
        const topic = Array.isArray(raw) && raw.length === 1 ? raw[0] : raw;
        if (Array.isArray(topic)) {
          exprs.push(eb.or(topic.map((a) => eb(`logs.topic${idx}`, "=", a))));
        } else {
          exprs.push(eb(`logs.topic${idx}`, "=", topic));
        }
      }
    }

    if (logFilter.fromBlock)
      exprs.push(eb("blocks.number", ">=", encodeAsText(logFilter.fromBlock)));
    if (logFilter.toBlock)
      exprs.push(eb("blocks.number", "<=", encodeAsText(logFilter.toBlock)));

    return exprs;
  };

  private buildFactoryCmprs = ({
    eb,
    factory,
  }: {
    eb: ExpressionBuilder<any, any>;
    factory: {
      id: string;
      chainId: number;
      criteria: FactoryCriteria;
      fromBlock?: number;
      toBlock?: number;
    };
  }) => {
    const exprs = [];

    exprs.push(eb("logs.chainId", "=", factory.chainId));

    const selectChildAddressExpression =
      buildFactoryChildAddressSelectExpression({
        childAddressLocation: factory.criteria.childAddressLocation,
      });

    exprs.push(
      eb(
        "logs.address",
        "in",
        eb
          .selectFrom("logs")
          .select(selectChildAddressExpression.as("childAddress"))
          .where("chainId", "=", factory.chainId)
          .where("address", "=", factory.criteria.address)
          .where("topic0", "=", factory.criteria.eventSelector),
      ),
    );

    if (factory.fromBlock)
      exprs.push(eb("blocks.number", ">=", encodeAsText(factory.fromBlock)));
    if (factory.toBlock)
      exprs.push(eb("blocks.number", "<=", encodeAsText(factory.toBlock)));

    return exprs;
  };

  private wrap = async <T>(
    options: { method: string },
    fn: () => Promise<T>,
  ) => {
    const endClock = startClock();
    const RETRY_COUNT = 3;
    const BASE_DURATION = 100;

    let error: any;
    let hasError = false;

    for (let i = 0; i < RETRY_COUNT + 1; i++) {
      try {
        const result = await fn();
        this.common.metrics.ponder_database_method_duration.observe(
          { service: "sync", method: options.method },
          endClock(),
        );
        return result;
      } catch (_error) {
        if (_error instanceof NonRetryableError) {
          throw _error;
        }

        if (!hasError) {
          hasError = true;
          error = _error;
        }

        if (i < RETRY_COUNT) {
          const duration = BASE_DURATION * 2 ** i;
          this.common.logger.warn({
            service: "database",
            msg: `Database error while running ${options.method}, retrying after ${duration} milliseconds. Error: ${error.message}`,
          });
          await new Promise((_resolve) => {
            setTimeout(_resolve, duration);
          });
        }
      }
    }

    this.common.metrics.ponder_database_method_error_total.inc({
      service: "sync",
      method: options.method,
    });

    throw error;
  };
}

function buildFactoryChildAddressSelectExpression({
  childAddressLocation,
}: {
  childAddressLocation: FactoryCriteria["childAddressLocation"];
}) {
  if (childAddressLocation.startsWith("offset")) {
    const childAddressOffset = Number(childAddressLocation.substring(6));
    const start = 2 + 12 * 2 + childAddressOffset * 2 + 1;
    const length = 20 * 2;
    return sql<Hex>`'0x' || substring(data, ${start}, ${length})`;
  } else {
    const start = 2 + 12 * 2 + 1;
    const length = 20 * 2;
    return sql<Hex>`'0x' || substring(${sql.ref(
      childAddressLocation,
    )}, ${start}, ${length})`;
  }
}<|MERGE_RESOLUTION|>--- conflicted
+++ resolved
@@ -931,30 +931,6 @@
                 return eb.and(exprs);
               }) ?? [];
 
-<<<<<<< HEAD
-          return eb.or([...logFilterCmprs, ...factoryCmprs]);
-        })
-        .select([
-          "blocks.timestamp as block_timestamp",
-          "logs.chainId as log_chainId",
-          "blocks.number as block_number",
-          "logs.logIndex as log_logIndex",
-        ])
-        .where((eb) => this.buildCheckpointCmprs(eb, ">", fromCheckpoint))
-        .where((eb) => this.buildCheckpointCmprs(eb, "<=", toCheckpoint))
-        .orderBy("blocks.timestamp", "desc")
-        .orderBy("logs.chainId", "desc")
-        .orderBy("blocks.number", "desc")
-        .orderBy("logs.logIndex", "desc")
-        .limit(1)
-        .execute()
-        .then((out) => {
-          this.record("getLogEventCount", stopClock());
-
-          return out;
-        }),
-    ]);
-=======
             return eb.or([...logFilterCmprs, ...factoryCmprs]);
           })
           .select([
@@ -963,6 +939,7 @@
             "blocks.number as block_number",
             "logs.logIndex as log_logIndex",
           ])
+          .where((eb) => this.buildCheckpointCmprs(eb, ">", fromCheckpoint))
           .where((eb) => this.buildCheckpointCmprs(eb, "<=", toCheckpoint))
           .orderBy("blocks.timestamp", "desc")
           .orderBy("logs.chainId", "desc")
@@ -971,7 +948,6 @@
           .limit(1)
           .execute(),
       ]);
->>>>>>> 75c94819
 
       const events = requestedLogs.map((_row) => {
         // Without this cast, the block_ and tx_ fields are all nullable
