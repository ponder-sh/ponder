import {
  type ExpressionBuilder,
  Kysely,
  Migrator,
  sql,
  SqliteDialect,
  type Transaction as KyselyTransaction,
} from "kysely";
import type { Hex, RpcBlock, RpcLog, RpcTransaction } from "viem";

import type {
  FactoryCriteria,
  LogFilterCriteria,
  Topics,
} from "@/config/sources.js";
import type { Common } from "@/Ponder.js";
import type { Block } from "@/types/block.js";
import type { Log } from "@/types/log.js";
import type { Transaction } from "@/types/transaction.js";
import type { NonNull } from "@/types/utils.js";
import { type Checkpoint, zeroCheckpoint } from "@/utils/checkpoint.js";
import { decodeToBigInt, encodeAsText } from "@/utils/encoding.js";
import { ensureDirExists } from "@/utils/exists.js";
import {
  buildFactoryFragments,
  buildLogFilterFragments,
} from "@/utils/fragments.js";
import { intervalIntersectionMany, intervalUnion } from "@/utils/interval.js";
import { range } from "@/utils/range.js";
import { BetterSqlite3, improveSqliteErrors } from "@/utils/sqlite.js";
import { wait } from "@/utils/wait.js";

import type { SyncStore } from "../store.js";
import type { BigIntText } from "./format.js";
import {
  rpcToSqliteBlock,
  rpcToSqliteLog,
  rpcToSqliteTransaction,
  type SyncStoreTables,
} from "./format.js";
import { migrationProvider } from "./migrations.js";

export class SqliteSyncStore implements SyncStore {
  kind = "sqlite" as const;
  private common: Common;

  db: Kysely<SyncStoreTables>;
  migrator: Migrator;

  constructor({ common, file }: { common: Common; file: string }) {
    this.common = common;
    ensureDirExists(file);
    const database = new BetterSqlite3(file);
    improveSqliteErrors(database);
    database.pragma("journal_mode = WAL");
    this.db = new Kysely<SyncStoreTables>({
      dialect: new SqliteDialect({ database }),
    });

    this.migrator = new Migrator({
      db: this.db,
      provider: migrationProvider,
    });
  }

  async kill() {
    try {
      await this.db.destroy();
    } catch (e) {
      const error = e as Error;
      if (error.message !== "Called end on pool more than once") {
        throw error;
      }
    }
  }

  migrateUp = async () => {
    const start = performance.now();

    const { error } = await this.migrator.migrateToLatest();
    if (error) throw error;

    this.record("migrateUp", performance.now() - start);
  };

  insertLogFilterInterval = async ({
    chainId,
    logFilter,
    block: rpcBlock,
    transactions: rpcTransactions,
    logs: rpcLogs,
    interval,
  }: {
    chainId: number;
    logFilter: LogFilterCriteria;
    block: RpcBlock;
    transactions: RpcTransaction[];
    logs: RpcLog[];
    interval: { startBlock: bigint; endBlock: bigint };
  }) => {
    const start = performance.now();
    await this.transaction(async (tx) => {
      await tx
        .insertInto("blocks")
        .values({ ...rpcToSqliteBlock(rpcBlock), chainId })
        .onConflict((oc) => oc.column("hash").doNothing())
        .execute();

      for (const rpcTransaction of rpcTransactions) {
        await tx
          .insertInto("transactions")
          .values({ ...rpcToSqliteTransaction(rpcTransaction), chainId })
          .onConflict((oc) => oc.column("hash").doNothing())
          .execute();
      }

      for (const rpcLog of rpcLogs) {
        await tx
          .insertInto("logs")
          .values({ ...rpcToSqliteLog(rpcLog), chainId })
          .onConflict((oc) => oc.column("id").doNothing())
          .execute();
      }

      await this._insertLogFilterInterval({
        tx,
        chainId,
        logFilters: [logFilter],
        interval,
      });
    });

    this.record("insertLogFilterInterval", performance.now() - start);
  };

  getLogFilterIntervals = async ({
    chainId,
    logFilter,
  }: {
    chainId: number;
    logFilter: LogFilterCriteria;
  }) => {
    const start = performance.now();
    const fragments = buildLogFilterFragments({ ...logFilter, chainId });

    // First, attempt to merge overlapping and adjacent intervals.
    await Promise.all(
      fragments.map(async (fragment) => {
        return await this.transaction(async (tx) => {
          const { id: logFilterId } = await tx
            .insertInto("logFilters")
            .values(fragment)
            .onConflict((oc) => oc.doUpdateSet(fragment))
            .returningAll()
            .executeTakeFirstOrThrow();

          const existingIntervalRows = await tx
            .deleteFrom("logFilterIntervals")
            .where("logFilterId", "=", logFilterId)
            .returningAll()
            .execute();

          const mergedIntervals = intervalUnion(
            existingIntervalRows.map((i) => [
              Number(decodeToBigInt(i.startBlock)),
              Number(decodeToBigInt(i.endBlock)),
            ]),
          );

          const mergedIntervalRows = mergedIntervals.map(
            ([startBlock, endBlock]) => ({
              logFilterId,
              startBlock: encodeAsText(startBlock),
              endBlock: encodeAsText(endBlock),
            }),
          );

          if (mergedIntervalRows.length > 0) {
            await tx
              .insertInto("logFilterIntervals")
              .values(mergedIntervalRows)
              .execute();
          }

          return mergedIntervals;
        });
      }),
    );

    const intervals = await this.db
      .with(
        "logFilterFragments(fragmentId, fragmentAddress, fragmentTopic0, fragmentTopic1, fragmentTopic2, fragmentTopic3)",
        () =>
          sql`( values ${sql.join(
            fragments.map(
              (f) =>
                sql`( ${sql.val(f.id)}, ${sql.val(f.address)}, ${sql.val(
                  f.topic0,
                )}, ${sql.val(f.topic1)}, ${sql.val(f.topic2)}, ${sql.val(
                  f.topic3,
                )} )`,
            ),
          )} )`,
      )
      .selectFrom("logFilterIntervals")
      .leftJoin("logFilters", "logFilterId", "logFilters.id")
      .innerJoin("logFilterFragments", (join) => {
        let baseJoin = join.on(({ or, cmpr }) =>
          or([
            cmpr("address", "is", null),
            cmpr("fragmentAddress", "=", sql.ref("address")),
          ]),
        );
        for (const idx_ of range(0, 4)) {
          baseJoin = baseJoin.on(({ or, cmpr }) => {
            const idx = idx_ as 0 | 1 | 2 | 3;
            return or([
              cmpr(`topic${idx}`, "is", null),
              cmpr(`fragmentTopic${idx}`, "=", sql.ref(`topic${idx}`)),
            ]);
          });
        }

        return baseJoin;
      })
      .select(["fragmentId", "startBlock", "endBlock"])
      .where("chainId", "=", chainId)
      .execute();

    const intervalsByFragment = intervals.reduce(
      (acc, cur) => {
        const { fragmentId, ...rest } = cur;
        acc[fragmentId] ||= [];
        acc[fragmentId].push({
          startBlock: decodeToBigInt(rest.startBlock),
          endBlock: decodeToBigInt(rest.endBlock),
        });
        return acc;
      },
      {} as Record<string, { startBlock: bigint; endBlock: bigint }[]>,
    );

    const fragmentIntervals = fragments.map((f) => {
      return (intervalsByFragment[f.id] ?? []).map(
        (r) =>
          [Number(r.startBlock), Number(r.endBlock)] satisfies [number, number],
      );
    });

    const intersectionIntervals = intervalIntersectionMany(fragmentIntervals);
    this.record("getLogFilterIntervals", performance.now() - start);
    return intersectionIntervals;
  };

  insertFactoryChildAddressLogs = async ({
    chainId,
    logs: rpcLogs,
  }: {
    chainId: number;
    logs: RpcLog[];
  }) => {
    const start = performance.now();

    await this.transaction(async (tx) => {
      for (const rpcLog of rpcLogs) {
        await tx
          .insertInto("logs")
          .values({ ...rpcToSqliteLog(rpcLog), chainId })
          .onConflict((oc) => oc.column("id").doNothing())
          .execute();
      }
    });

    this.record("insertFactoryChildAddressLogs", performance.now() - start);
  };

  async *getFactoryChildAddresses({
    chainId,
    upToBlockNumber,
    factory,
    pageSize = 500,
  }: {
    chainId: number;
    upToBlockNumber: bigint;
    factory: FactoryCriteria;
    pageSize?: number;
  }) {
    let queryExecutionTime = 0;

    const { address, eventSelector, childAddressLocation } = factory;

    const selectChildAddressExpression =
      buildFactoryChildAddressSelectExpression({ childAddressLocation });

    const baseQuery = this.db
      .selectFrom("logs")
      .select([selectChildAddressExpression.as("childAddress"), "blockNumber"])
      .where("chainId", "=", chainId)
      .where("address", "=", address)
      .where("topic0", "=", eventSelector)
      .where("blockNumber", "<=", encodeAsText(upToBlockNumber))
      .limit(pageSize);

    let cursor: BigIntText | undefined = undefined;

    while (true) {
      let query = baseQuery;

      if (cursor) {
        query = query.where("blockNumber", ">", cursor);
      }

      const start = performance.now();
      const batch = await query.execute();
      queryExecutionTime += performance.now() - start;

      const lastRow = batch[batch.length - 1];
      if (lastRow) {
        cursor = lastRow.blockNumber;
      }

      if (batch.length > 0) {
        yield batch.map((a) => a.childAddress);
      }

      if (batch.length < pageSize) break;
    }

    this.record("getFactoryChildAddresses", queryExecutionTime);
  }

  insertFactoryLogFilterInterval = async ({
    chainId,
    factory,
    block: rpcBlock,
    transactions: rpcTransactions,
    logs: rpcLogs,
    interval,
  }: {
    chainId: number;
    factory: FactoryCriteria;
    block: RpcBlock;
    transactions: RpcTransaction[];
    logs: RpcLog[];
    interval: { startBlock: bigint; endBlock: bigint };
  }) => {
    const start = performance.now();

    await this.transaction(async (tx) => {
      await tx
        .insertInto("blocks")
        .values({ ...rpcToSqliteBlock(rpcBlock), chainId })
        .onConflict((oc) => oc.column("hash").doNothing())
        .execute();

      for (const rpcTransaction of rpcTransactions) {
        await tx
          .insertInto("transactions")
          .values({ ...rpcToSqliteTransaction(rpcTransaction), chainId })
          .onConflict((oc) => oc.column("hash").doNothing())
          .execute();
      }

      for (const rpcLog of rpcLogs) {
        await tx
          .insertInto("logs")
          .values({ ...rpcToSqliteLog(rpcLog), chainId })
          .onConflict((oc) => oc.column("id").doNothing())
          .execute();
      }

      await this._insertFactoryLogFilterInterval({
        tx,
        chainId,
        factories: [factory],
        interval,
      });
    });

    this.record("insertFactoryLogFilterInterval", performance.now() - start);
  };

  getFactoryLogFilterIntervals = async ({
    chainId,
    factory,
  }: {
    chainId: number;
    factory: FactoryCriteria;
  }) => {
    const start = performance.now();

    const fragments = buildFactoryFragments({
      ...factory,
      chainId,
    });

    await Promise.all(
      fragments.map(async (fragment) => {
        return await this.transaction(async (tx) => {
          const { id: factoryId } = await tx
            .insertInto("factories")
            .values(fragment)
            .onConflict((oc) => oc.doUpdateSet(fragment))
            .returningAll()
            .executeTakeFirstOrThrow();

          const existingIntervals = await tx
            .deleteFrom("factoryLogFilterIntervals")
            .where("factoryId", "=", factoryId)
            .returningAll()
            .execute();

          const mergedIntervals = intervalUnion(
            existingIntervals.map((i) => [
              Number(decodeToBigInt(i.startBlock)),
              Number(decodeToBigInt(i.endBlock)),
            ]),
          );

          const mergedIntervalRows = mergedIntervals.map(
            ([startBlock, endBlock]) => ({
              factoryId,
              startBlock: encodeAsText(startBlock),
              endBlock: encodeAsText(endBlock),
            }),
          );

          if (mergedIntervalRows.length > 0) {
            await tx
              .insertInto("factoryLogFilterIntervals")
              .values(mergedIntervalRows)
              .execute();
          }

          return mergedIntervals;
        });
      }),
    );

    const intervals = await this.db
      .with(
        "factoryFilterFragments(fragmentId, fragmentAddress, fragmentEventSelector, fragmentChildAddressLocation, fragmentTopic0, fragmentTopic1, fragmentTopic2, fragmentTopic3)",
        () =>
          sql`( values ${sql.join(
            fragments.map(
              (f) =>
                sql`( ${sql.val(f.id)}, ${sql.val(f.address)}, ${sql.val(
                  f.eventSelector,
                )}, ${sql.val(f.childAddressLocation)}, ${sql.val(
                  f.topic0,
                )}, ${sql.val(f.topic1)}, ${sql.val(f.topic2)}, ${sql.val(
                  f.topic3,
                )} )`,
            ),
          )} )`,
      )
      .selectFrom("factoryLogFilterIntervals")
      .leftJoin("factories", "factoryId", "factories.id")
      .innerJoin("factoryFilterFragments", (join) => {
        let baseJoin = join.on(({ and, cmpr }) =>
          and([
            cmpr("fragmentAddress", "=", sql.ref("address")),
            cmpr("fragmentEventSelector", "=", sql.ref("eventSelector")),
            cmpr(
              "fragmentChildAddressLocation",
              "=",
              sql.ref("childAddressLocation"),
            ),
          ]),
        );
        for (const idx_ of range(0, 4)) {
          baseJoin = baseJoin.on(({ or, cmpr }) => {
            const idx = idx_ as 0 | 1 | 2 | 3;
            return or([
              cmpr(`topic${idx}`, "is", null),
              cmpr(`fragmentTopic${idx}`, "=", sql.ref(`topic${idx}`)),
            ]);
          });
        }

        return baseJoin;
      })
      .select(["fragmentId", "startBlock", "endBlock"])
      .where("chainId", "=", chainId)
      .execute();

    const intervalsByFragment = intervals.reduce(
      (acc, cur) => {
        const { fragmentId, ...rest } = cur;
        acc[fragmentId] ||= [];
        acc[fragmentId].push({
          startBlock: decodeToBigInt(rest.startBlock),
          endBlock: decodeToBigInt(rest.endBlock),
        });
        return acc;
      },
      {} as Record<string, { startBlock: bigint; endBlock: bigint }[]>,
    );

    const fragmentIntervals = fragments.map((f) => {
      return (intervalsByFragment[f.id] ?? []).map(
        (r) =>
          [Number(r.startBlock), Number(r.endBlock)] satisfies [number, number],
      );
    });

    const intersectionIntervals = intervalIntersectionMany(fragmentIntervals);

    this.record("getFactoryLogFilterIntervals", performance.now() - start);

    return intersectionIntervals;
  };

  insertRealtimeBlock = async ({
    chainId,
    block: rpcBlock,
    transactions: rpcTransactions,
    logs: rpcLogs,
  }: {
    chainId: number;
    block: RpcBlock;
    transactions: RpcTransaction[];
    logs: RpcLog[];
  }) => {
    const start = performance.now();

    await this.transaction(async (tx) => {
      await tx
        .insertInto("blocks")
        .values({ ...rpcToSqliteBlock(rpcBlock), chainId })
        .onConflict((oc) => oc.column("hash").doNothing())
        .execute();

      for (const rpcTransaction of rpcTransactions) {
        await tx
          .insertInto("transactions")
          .values({ ...rpcToSqliteTransaction(rpcTransaction), chainId })
          .onConflict((oc) => oc.column("hash").doNothing())
          .execute();
      }

      for (const rpcLog of rpcLogs) {
        await tx
          .insertInto("logs")
          .values({ ...rpcToSqliteLog(rpcLog), chainId })
          .onConflict((oc) => oc.column("id").doNothing())
          .execute();
      }
    });

    this.record("insertRealtimeBlock", performance.now() - start);
  };

  insertRealtimeInterval = async ({
    chainId,
    logFilters,
    factories,
    interval,
  }: {
    chainId: number;
    logFilters: LogFilterCriteria[];
    factories: FactoryCriteria[];
    interval: { startBlock: bigint; endBlock: bigint };
  }) => {
    const start = performance.now();

    await this.transaction(async (tx) => {
      await this._insertLogFilterInterval({
        tx,
        chainId,
        logFilters: [
          ...logFilters,
          ...factories.map((f) => ({
            address: f.address,
            topics: [f.eventSelector, null, null, null] as Topics,
          })),
        ],
        interval,
      });

      await this._insertFactoryLogFilterInterval({
        tx,
        chainId,
        factories,
        interval,
      });
    });

    this.record("insertRealtimeInterval", performance.now() - start);
  };

  deleteRealtimeData = async ({
    chainId,
    fromBlock: fromBlock_,
  }: {
    chainId: number;
    fromBlock: bigint;
  }) => {
    const start = performance.now();

    const fromBlock = encodeAsText(fromBlock_);

    await this.transaction(async (tx) => {
      await tx
        .deleteFrom("blocks")
        .where("chainId", "=", chainId)
        .where("number", ">", fromBlock)
        .execute();
      await tx
        .deleteFrom("transactions")
        .where("chainId", "=", chainId)
        .where("blockNumber", ">", fromBlock)
        .execute();
      await tx
        .deleteFrom("logs")
        .where("chainId", "=", chainId)
        .where("blockNumber", ">", fromBlock)
        .execute();
      await tx
        .deleteFrom("rpcRequestResults")
        .where("chainId", "=", chainId)
        .where("blockNumber", ">", fromBlock)
        .execute();

      // Delete all intervals with a startBlock greater than fromBlock.
      // Then, if any intervals have an endBlock greater than fromBlock,
      // update their endBlock to equal fromBlock.
      await tx
        .deleteFrom("logFilterIntervals")
        .where(
          (qb) =>
            qb
              .selectFrom("logFilters")
              .select("logFilters.chainId")
              .whereRef("logFilters.id", "=", "logFilterIntervals.logFilterId")
              .limit(1),
          "=",
          chainId,
        )
        .where("startBlock", ">", fromBlock)
        .execute();
      await tx
        .updateTable("logFilterIntervals")
        .set({ endBlock: fromBlock })
        .where(
          (qb) =>
            qb
              .selectFrom("logFilters")
              .select("logFilters.chainId")
              .whereRef("logFilters.id", "=", "logFilterIntervals.logFilterId")
              .limit(1),
          "=",
          chainId,
        )
        .where("endBlock", ">", fromBlock)
        .execute();

      await tx
        .deleteFrom("factoryLogFilterIntervals")
        .where(
          (qb) =>
            qb
              .selectFrom("factories")
              .select("factories.chainId")
              .whereRef(
                "factories.id",
                "=",
                "factoryLogFilterIntervals.factoryId",
              )
              .limit(1),
          "=",
          chainId,
        )
        .where("startBlock", ">", fromBlock)
        .execute();
      await tx
        .updateTable("factoryLogFilterIntervals")
        .set({ endBlock: fromBlock })
        .where(
          (qb) =>
            qb
              .selectFrom("factories")
              .select("factories.chainId")
              .whereRef(
                "factories.id",
                "=",
                "factoryLogFilterIntervals.factoryId",
              )
              .limit(1),
          "=",
          chainId,
        )
        .where("endBlock", ">", fromBlock)
        .execute();
    });

    this.record("deleteRealtimeData", performance.now() - start);
  };

  /** SYNC HELPER METHODS */

  private _insertLogFilterInterval = async ({
    tx,
    chainId,
    logFilters,
    interval: { startBlock, endBlock },
  }: {
    tx: KyselyTransaction<SyncStoreTables>;
    chainId: number;
    logFilters: LogFilterCriteria[];
    interval: { startBlock: bigint; endBlock: bigint };
  }) => {
    const logFilterFragments = logFilters
      .map((logFilter) => buildLogFilterFragments({ ...logFilter, chainId }))
      .flat();

    await Promise.all(
      logFilterFragments.map(async (logFilterFragment) => {
        const { id: logFilterId } = await tx
          .insertInto("logFilters")
          .values(logFilterFragment)
          .onConflict((oc) => oc.doUpdateSet(logFilterFragment))
          .returningAll()
          .executeTakeFirstOrThrow();

        await tx
          .insertInto("logFilterIntervals")
          .values({
            logFilterId,
            startBlock: encodeAsText(startBlock),
            endBlock: encodeAsText(endBlock),
          })
          .execute();
      }),
    );
  };

  private _insertFactoryLogFilterInterval = async ({
    tx,
    chainId,
    factories,
    interval: { startBlock, endBlock },
  }: {
    tx: KyselyTransaction<SyncStoreTables>;
    chainId: number;
    factories: FactoryCriteria[];
    interval: { startBlock: bigint; endBlock: bigint };
  }) => {
    const factoryFragments = factories
      .map((factory) => buildFactoryFragments({ ...factory, chainId }))
      .flat();

    await Promise.all(
      factoryFragments.map(async (fragment) => {
        const { id: factoryId } = await tx
          .insertInto("factories")
          .values(fragment)
          .onConflict((oc) => oc.doUpdateSet(fragment))
          .returningAll()
          .executeTakeFirstOrThrow();

        await tx
          .insertInto("factoryLogFilterIntervals")
          .values({
            factoryId,
            startBlock: encodeAsText(startBlock),
            endBlock: encodeAsText(endBlock),
          })
          .execute();
      }),
    );
  };

  /** CONTRACT READS */

  insertRpcRequestResult = async ({
    blockNumber,
    chainId,
    request,
    result,
  }: {
    blockNumber: bigint;
    chainId: number;
    request: string;
    result: string;
  }) => {
    const start = performance.now();

    await this.db
      .insertInto("rpcRequestResults")
      .values({
        request,
        blockNumber: encodeAsText(blockNumber),
        chainId,
        result,
      })
      .onConflict((oc) => oc.doUpdateSet({ result }))
      .execute();

    this.record("insertRpcRequestResult", performance.now() - start);
  };

  getRpcRequestResult = async ({
    blockNumber,
    chainId,
    request,
  }: {
    blockNumber: bigint;
    chainId: number;
    request: string;
  }) => {
    const start = performance.now();

    const rpcRequestResult = await this.db
      .selectFrom("rpcRequestResults")
      .selectAll()
      .where("blockNumber", "=", encodeAsText(blockNumber))
      .where("chainId", "=", chainId)
      .where("request", "=", request)
      .executeTakeFirst();

    const result = rpcRequestResult
      ? {
          ...rpcRequestResult,
          blockNumber: decodeToBigInt(rpcRequestResult.blockNumber),
        }
      : null;

    this.record("getRpcRequestResult", performance.now() - start);

    return result;
  };

  async *getLogEvents({
    fromCheckpoint,
    toCheckpoint,
    logFilters = [],
    factories = [],
    pageSize = 10_000,
  }: {
    fromCheckpoint: Checkpoint;
    toCheckpoint: Checkpoint;
    logFilters?: {
      id: string;
      chainId: number;
      criteria: LogFilterCriteria;
      fromBlock?: number;
      toBlock?: number;
      includeEventSelectors?: Hex[];
    }[];
    factories?: {
      id: string;
      chainId: number;
      criteria: FactoryCriteria;
      fromBlock?: number;
      toBlock?: number;
      includeEventSelectors?: Hex[];
    }[];
    pageSize: number;
  }) {
    let queryExecutionTime = 0;

    const sourceIds = [
      ...logFilters.map((f) => f.id),
      ...factories.map((f) => f.id),
    ];

    const baseQuery = this.db
      .with(
        "sources(source_id)",
        () =>
          sql`( values ${sql.join(
            sourceIds.map((id) => sql`( ${sql.val(id)} )`),
          )} )`,
      )
      .selectFrom("logs")
      .leftJoin("blocks", "blocks.hash", "logs.blockHash")
      .leftJoin("transactions", "transactions.hash", "logs.transactionHash")
      .innerJoin("sources", (join) => join.onTrue())
      .select([
        "source_id",

        "logs.address as log_address",
        "logs.blockHash as log_blockHash",
        "logs.blockNumber as log_blockNumber",
        "logs.chainId as log_chainId",
        "logs.data as log_data",
        "logs.id as log_id",
        "logs.logIndex as log_logIndex",
        "logs.topic0 as log_topic0",
        "logs.topic1 as log_topic1",
        "logs.topic2 as log_topic2",
        "logs.topic3 as log_topic3",
        "logs.transactionHash as log_transactionHash",
        "logs.transactionIndex as log_transactionIndex",

        "blocks.baseFeePerGas as block_baseFeePerGas",
        "blocks.difficulty as block_difficulty",
        "blocks.extraData as block_extraData",
        "blocks.gasLimit as block_gasLimit",
        "blocks.gasUsed as block_gasUsed",
        "blocks.hash as block_hash",
        "blocks.logsBloom as block_logsBloom",
        "blocks.miner as block_miner",
        "blocks.mixHash as block_mixHash",
        "blocks.nonce as block_nonce",
        "blocks.number as block_number",
        "blocks.parentHash as block_parentHash",
        "blocks.receiptsRoot as block_receiptsRoot",
        "blocks.sha3Uncles as block_sha3Uncles",
        "blocks.size as block_size",
        "blocks.stateRoot as block_stateRoot",
        "blocks.timestamp as block_timestamp",
        "blocks.totalDifficulty as block_totalDifficulty",
        "blocks.transactionsRoot as block_transactionsRoot",

        "transactions.accessList as tx_accessList",
        "transactions.blockHash as tx_blockHash",
        "transactions.blockNumber as tx_blockNumber",
        "transactions.from as tx_from",
        "transactions.gas as tx_gas",
        "transactions.gasPrice as tx_gasPrice",
        "transactions.hash as tx_hash",
        "transactions.input as tx_input",
        "transactions.maxFeePerGas as tx_maxFeePerGas",
        "transactions.maxPriorityFeePerGas as tx_maxPriorityFeePerGas",
        "transactions.nonce as tx_nonce",
        "transactions.r as tx_r",
        "transactions.s as tx_s",
        "transactions.to as tx_to",
        "transactions.transactionIndex as tx_transactionIndex",
        "transactions.type as tx_type",
        "transactions.value as tx_value",
        "transactions.v as tx_v",
      ])
      .where((eb) => this.buildCheckpointCmprs(eb, ">", fromCheckpoint))
      .where((eb) => this.buildCheckpointCmprs(eb, "<=", toCheckpoint));

    // Get total count of matching logs, grouped by log filter and event selector.
    const eventCountsQuery = baseQuery
      .clearSelect()
      .select([
        "source_id",
        "logs.topic0",
        this.db.fn.count("logs.id").as("count"),
      ])
      .where((eb) => {
        // NOTE: Not adding the includeEventSelectors clause here.
        const logFilterCmprs = logFilters.map((logFilter) =>
          eb.and(this.buildLogFilterCmprs({ eb, logFilter })),
        );

        const factoryCmprs = factories.map((factory) =>
          eb.and(this.buildFactoryCmprs({ eb, factory })),
        );

        return eb.or([...logFilterCmprs, ...factoryCmprs]);
      })
      .groupBy(["source_id", "logs.topic0"]);

    // Fetch the event counts once and include it in every response.
    const eventCountsRaw = await eventCountsQuery.execute();
    const eventCounts = eventCountsRaw.map((c) => ({
      sourceId: String(c.source_id),
      selector: c.topic0 as Hex,
      count: Number(c.count),
    }));

    // Get full log objects, including the includeEventSelectors clause.
    const includedLogsBaseQuery = baseQuery
      .where((eb) => {
        const logFilterCmprs = logFilters.map((logFilter) => {
          const exprs = this.buildLogFilterCmprs({ eb, logFilter });
          if (logFilter.includeEventSelectors) {
            exprs.push(
              eb.or(
                logFilter.includeEventSelectors.map((t) =>
                  eb("logs.topic0", "=", t),
                ),
              ),
            );
          }
          return eb.and(exprs);
        });

        const factoryCmprs = factories.map((factory) => {
          const exprs = this.buildFactoryCmprs({ eb, factory });
          if (factory.includeEventSelectors) {
            exprs.push(
              eb.or(
                factory.includeEventSelectors.map((t) =>
                  eb("logs.topic0", "=", t),
                ),
              ),
            );
          }
          return eb.and(exprs);
        });

        return eb.or([...logFilterCmprs, ...factoryCmprs]);
      })
      .orderBy("blocks.timestamp", "asc")
      .orderBy("logs.chainId", "asc")
      .orderBy("blocks.number", "asc")
      .orderBy("logs.logIndex", "asc");

<<<<<<< HEAD
    let cursorCheckpoint: Checkpoint | undefined = undefined;
=======
    // Get total count of matching logs, grouped by log filter and event selector.
    const eventCountsQuery = baseQuery
      .clearSelect()
      .select([
        "source_id",
        "logs.topic0",
        this.db.fn.count("logs.id").as("count"),
      ])
      .where((eb) => {
        // NOTE: Not adding the includeEventSelectors clause here.
        const logFilterCmprs = logFilters.map((logFilter) =>
          eb.and(buildLogFilterCmprs({ eb, logFilter })),
        );

        const factoryCmprs = factories.map((factory) =>
          eb.and(buildFactoryCmprs({ eb, factory })),
        );

        return eb.or([...logFilterCmprs, ...factoryCmprs]);
      })
      .groupBy(["source_id", "logs.topic0"]);

    // Fetch the event counts once and include it in every response.
    const start = performance.now();
    const eventCountsRaw = await eventCountsQuery.execute();
    const eventCounts = eventCountsRaw.map((c) => ({
      sourceId: String(c.source_id),
      selector: c.topic0 as Hex,
      count: Number(c.count),
    }));
    queryExecutionTime += performance.now() - start;

    let cursor:
      | {
          timestamp: BigIntText;
          chainId: number;
          blockNumber: BigIntText;
          logIndex: number;
        }
      | undefined = undefined;
>>>>>>> 76cdd2e0

    while (true) {
      const start = performance.now();
      let query = includedLogsBaseQuery.limit(pageSize);
      if (cursorCheckpoint !== undefined) {
        query = query.where((eb) =>
          this.buildCheckpointCmprs(eb, ">", cursorCheckpoint!),
        );
      }

      const requestedLogs = await query.execute();

      const events = requestedLogs.map((_row) => {
        // Without this cast, the block_ and tx_ fields are all nullable
        // which makes this very annoying. Should probably add a runtime check
        // that those fields are indeed present before continuing here.
        const row = _row as NonNull<(typeof requestedLogs)[number]>;
        return {
          sourceId: row.source_id,
          chainId: row.log_chainId,
          log: {
            address: row.log_address,
            blockHash: row.log_blockHash,
            blockNumber: decodeToBigInt(row.log_blockNumber),
            data: row.log_data,
            id: row.log_id,
            logIndex: Number(row.log_logIndex),
            removed: false,
            topics: [
              row.log_topic0,
              row.log_topic1,
              row.log_topic2,
              row.log_topic3,
            ].filter((t): t is Hex => t !== null) as [Hex, ...Hex[]] | [],
            transactionHash: row.log_transactionHash,
            transactionIndex: Number(row.log_transactionIndex),
          },
          block: {
            baseFeePerGas: row.block_baseFeePerGas
              ? decodeToBigInt(row.block_baseFeePerGas)
              : null,
            difficulty: decodeToBigInt(row.block_difficulty),
            extraData: row.block_extraData,
            gasLimit: decodeToBigInt(row.block_gasLimit),
            gasUsed: decodeToBigInt(row.block_gasUsed),
            hash: row.block_hash,
            logsBloom: row.block_logsBloom,
            miner: row.block_miner,
            mixHash: row.block_mixHash,
            nonce: row.block_nonce,
            number: decodeToBigInt(row.block_number),
            parentHash: row.block_parentHash,
            receiptsRoot: row.block_receiptsRoot,
            sha3Uncles: row.block_sha3Uncles,
            size: decodeToBigInt(row.block_size),
            stateRoot: row.block_stateRoot,
            timestamp: decodeToBigInt(row.block_timestamp),
            totalDifficulty: decodeToBigInt(row.block_totalDifficulty),
            transactionsRoot: row.block_transactionsRoot,
          },
          transaction: {
            blockHash: row.tx_blockHash,
            blockNumber: decodeToBigInt(row.tx_blockNumber),
            from: row.tx_from,
            gas: decodeToBigInt(row.tx_gas),
            hash: row.tx_hash,
            input: row.tx_input,
            nonce: Number(row.tx_nonce),
            r: row.tx_r,
            s: row.tx_s,
            to: row.tx_to,
            transactionIndex: Number(row.tx_transactionIndex),
            value: decodeToBigInt(row.tx_value),
            v: decodeToBigInt(row.tx_v),
            ...(row.tx_type === "0x0"
              ? {
                  type: "legacy",
                  gasPrice: decodeToBigInt(row.tx_gasPrice),
                }
              : row.tx_type === "0x1"
                ? {
                    type: "eip2930",
                    gasPrice: decodeToBigInt(row.tx_gasPrice),
                    accessList: JSON.parse(row.tx_accessList),
                  }
                : row.tx_type === "0x2"
                  ? {
                      type: "eip1559",
                      maxFeePerGas: decodeToBigInt(row.tx_maxFeePerGas),
                      maxPriorityFeePerGas: decodeToBigInt(
                        row.tx_maxPriorityFeePerGas,
                      ),
                    }
                  : row.tx_type === "0x7e"
                    ? {
                        type: "deposit",
                        maxFeePerGas: row.tx_maxFeePerGas
                          ? decodeToBigInt(row.tx_maxFeePerGas)
                          : undefined,
                        maxPriorityFeePerGas: row.tx_maxPriorityFeePerGas
                          ? decodeToBigInt(row.tx_maxPriorityFeePerGas)
                          : undefined,
                      }
                    : {
                        type: row.tx_type,
                      }),
          },
        } satisfies {
          sourceId: string;
          chainId: number;
          log: Log;
          block: Block;
          transaction: Transaction;
        };
      });

      const lastEvent = events[events.length - 1];
      if (lastEvent) {
        cursorCheckpoint = {
          blockTimestamp: Number(lastEvent.block.timestamp),
          chainId: lastEvent.chainId,
          blockNumber: Number(lastEvent.block.number),
          logIndex: lastEvent.log.logIndex,
        };
      }

<<<<<<< HEAD
=======
      const lastEventBlockTimestamp = lastRow?.block_timestamp;
      const pageEndsAtTimestamp = lastEventBlockTimestamp
        ? Number(decodeToBigInt(lastEventBlockTimestamp))
        : toTimestamp;

      queryExecutionTime += performance.now() - start;
>>>>>>> 76cdd2e0
      yield {
        events,
        metadata: {
          counts: eventCounts,
          pageEndCheckpoint: cursorCheckpoint
            ? cursorCheckpoint
            : zeroCheckpoint,
        },
      };

      if (events.length < pageSize) break;
    }

    this.record("getLogEvents", queryExecutionTime);
  }

  /**
   * Builds an expression that filters for events that are greater or
   * less than the provided checkpoint. If the log index is not specific,
   * the expression will use a block-level granularity.
   */
  private buildCheckpointCmprs = (
    eb: ExpressionBuilder<any, any>,
    op: ">" | ">=" | "<" | "<=",
    checkpoint: Checkpoint,
  ) => {
    const { and, or } = eb;

    const { blockTimestamp, chainId, blockNumber, logIndex } = checkpoint;

    const operand = op.startsWith(">") ? (">" as const) : ("<" as const);
    const operandOrEquals = `${operand}=` as const;
    const isInclusive = op.endsWith("=");

    // If the execution index is not defined, the checkpoint is at block granularity.
    // Include (or exclude) all events in the block.
    if (logIndex === undefined) {
      return and([
        eb("blocks.timestamp", operandOrEquals, encodeAsText(blockTimestamp)),
        or([
          eb("blocks.timestamp", operand, encodeAsText(blockTimestamp)),
          and([
            eb("logs.chainId", operandOrEquals, chainId),
            or([
              eb("logs.chainId", operand, chainId),
              eb(
                "blocks.number",
                isInclusive ? operandOrEquals : operand,
                encodeAsText(blockNumber),
              ),
            ]),
          ]),
        ]),
      ]);
    }

    // Otherwise, apply the filter down to the log index.
    return and([
      eb("blocks.timestamp", operandOrEquals, encodeAsText(blockTimestamp)),
      or([
        eb("blocks.timestamp", operand, encodeAsText(blockTimestamp)),
        and([
          eb("logs.chainId", operandOrEquals, chainId),
          or([
            eb("logs.chainId", operand, chainId),
            and([
              eb("blocks.number", operandOrEquals, encodeAsText(blockNumber)),
              or([
                eb("blocks.number", operand, encodeAsText(blockNumber)),
                eb(
                  "logs.logIndex",
                  isInclusive ? operandOrEquals : operand,
                  logIndex,
                ),
              ]),
            ]),
          ]),
        ]),
      ]),
    ]);
  };

  private buildLogFilterCmprs = ({
    eb,
    logFilter,
  }: {
    eb: ExpressionBuilder<any, any>;
    logFilter: {
      id: string;
      chainId: number;
      criteria: LogFilterCriteria;
      fromBlock?: number;
      toBlock?: number;
    };
  }) => {
    const exprs = [];

    exprs.push(eb("source_id", "=", logFilter.id));
    exprs.push(eb("logs.chainId", "=", logFilter.chainId));

    if (logFilter.criteria.address) {
      // If it's an array of length 1, collapse it.
      const address =
        Array.isArray(logFilter.criteria.address) &&
        logFilter.criteria.address.length === 1
          ? logFilter.criteria.address[0]
          : logFilter.criteria.address;
      if (Array.isArray(address)) {
        exprs.push(eb.or(address.map((a) => eb("logs.address", "=", a))));
      } else {
        exprs.push(eb("logs.address", "=", address));
      }
    }

    if (logFilter.criteria.topics) {
      for (const idx_ of range(0, 4)) {
        const idx = idx_ as 0 | 1 | 2 | 3;
        // If it's an array of length 1, collapse it.
        const raw = logFilter.criteria.topics[idx] ?? null;
        if (raw === null) continue;
        const topic = Array.isArray(raw) && raw.length === 1 ? raw[0] : raw;
        if (Array.isArray(topic)) {
          exprs.push(eb.or(topic.map((a) => eb(`logs.topic${idx}`, "=", a))));
        } else {
          exprs.push(eb(`logs.topic${idx}`, "=", topic));
        }
      }
    }

    if (logFilter.fromBlock)
      exprs.push(eb("blocks.number", ">=", encodeAsText(logFilter.fromBlock)));
    if (logFilter.toBlock)
      exprs.push(eb("blocks.number", "<=", encodeAsText(logFilter.toBlock)));

    return exprs;
  };

  private buildFactoryCmprs = ({
    eb,
    factory,
  }: {
    eb: ExpressionBuilder<any, any>;
    factory: {
      id: string;
      chainId: number;
      criteria: FactoryCriteria;
      fromBlock?: number;
      toBlock?: number;
    };
  }) => {
    const exprs = [];

    exprs.push(eb("source_id", "=", factory.id));
    exprs.push(eb("logs.chainId", "=", factory.chainId));

    const selectChildAddressExpression =
      buildFactoryChildAddressSelectExpression({
        childAddressLocation: factory.criteria.childAddressLocation,
      });

    exprs.push(
      eb(
        "logs.address",
        "in",
        eb
          .selectFrom("logs")
          .select(selectChildAddressExpression.as("childAddress"))
          .where("chainId", "=", factory.chainId)
          .where("address", "=", factory.criteria.address)
          .where("topic0", "=", factory.criteria.eventSelector),
      ),
    );

    if (factory.fromBlock)
      exprs.push(eb("blocks.number", ">=", encodeAsText(factory.fromBlock)));
    if (factory.toBlock)
      exprs.push(eb("blocks.number", "<=", encodeAsText(factory.toBlock)));

    return exprs;
  };

  private transaction = async <U>(
    callback: (tx: KyselyTransaction<SyncStoreTables>) => Promise<U>,
  ) => {
    return await this.db.transaction().execute(async (tx) => {
      return await Promise.race([
        callback(tx),
        wait(15_000).then(() => {
          throw new Error("SQLite transaction timed out after 15 seconds.");
        }),
      ]);
    });
  };

  private record(methodName: string, duration: number) {
    this.common.metrics.ponder_sync_store_method_duration.observe(
      { method: methodName },
      duration,
    );
  }
}

function buildFactoryChildAddressSelectExpression({
  childAddressLocation,
}: {
  childAddressLocation: FactoryCriteria["childAddressLocation"];
}) {
  if (childAddressLocation.startsWith("offset")) {
    const childAddressOffset = Number(childAddressLocation.substring(6));
    const start = 2 + 12 * 2 + childAddressOffset * 2 + 1;
    const length = 20 * 2;
    return sql<Hex>`'0x' || substring(data, ${start}, ${length})`;
  } else {
    const start = 2 + 12 * 2 + 1;
    const length = 20 * 2;
    return sql<Hex>`'0x' || substring(${sql.ref(
      childAddressLocation,
    )}, ${start}, ${length})`;
  }
}<|MERGE_RESOLUTION|>--- conflicted
+++ resolved
@@ -959,12 +959,14 @@
       .groupBy(["source_id", "logs.topic0"]);
 
     // Fetch the event counts once and include it in every response.
+    const start = performance.now();
     const eventCountsRaw = await eventCountsQuery.execute();
     const eventCounts = eventCountsRaw.map((c) => ({
       sourceId: String(c.source_id),
       selector: c.topic0 as Hex,
       count: Number(c.count),
     }));
+    queryExecutionTime += performance.now() - start;
 
     // Get full log objects, including the includeEventSelectors clause.
     const includedLogsBaseQuery = baseQuery
@@ -1004,50 +1006,7 @@
       .orderBy("blocks.number", "asc")
       .orderBy("logs.logIndex", "asc");
 
-<<<<<<< HEAD
     let cursorCheckpoint: Checkpoint | undefined = undefined;
-=======
-    // Get total count of matching logs, grouped by log filter and event selector.
-    const eventCountsQuery = baseQuery
-      .clearSelect()
-      .select([
-        "source_id",
-        "logs.topic0",
-        this.db.fn.count("logs.id").as("count"),
-      ])
-      .where((eb) => {
-        // NOTE: Not adding the includeEventSelectors clause here.
-        const logFilterCmprs = logFilters.map((logFilter) =>
-          eb.and(buildLogFilterCmprs({ eb, logFilter })),
-        );
-
-        const factoryCmprs = factories.map((factory) =>
-          eb.and(buildFactoryCmprs({ eb, factory })),
-        );
-
-        return eb.or([...logFilterCmprs, ...factoryCmprs]);
-      })
-      .groupBy(["source_id", "logs.topic0"]);
-
-    // Fetch the event counts once and include it in every response.
-    const start = performance.now();
-    const eventCountsRaw = await eventCountsQuery.execute();
-    const eventCounts = eventCountsRaw.map((c) => ({
-      sourceId: String(c.source_id),
-      selector: c.topic0 as Hex,
-      count: Number(c.count),
-    }));
-    queryExecutionTime += performance.now() - start;
-
-    let cursor:
-      | {
-          timestamp: BigIntText;
-          chainId: number;
-          blockNumber: BigIntText;
-          logIndex: number;
-        }
-      | undefined = undefined;
->>>>>>> 76cdd2e0
 
     while (true) {
       const start = performance.now();
@@ -1174,15 +1133,8 @@
         };
       }
 
-<<<<<<< HEAD
-=======
-      const lastEventBlockTimestamp = lastRow?.block_timestamp;
-      const pageEndsAtTimestamp = lastEventBlockTimestamp
-        ? Number(decodeToBigInt(lastEventBlockTimestamp))
-        : toTimestamp;
-
       queryExecutionTime += performance.now() - start;
->>>>>>> 76cdd2e0
+
       yield {
         events,
         metadata: {
