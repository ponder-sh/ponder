import http from "node:http";
import type { Common } from "@/common/common.js";
<<<<<<< HEAD
import type { DatabaseService } from "@/database/service.js";
import { convertSchemaToDrizzle, createDrizzleDb } from "@/drizzle/runtime.js";
import { type PonderRoutes, applyHonoRoutes } from "@/hono/index.js";
import { getReadonlyStore } from "@/indexing-store/readonly.js";
import type { Schema } from "@/schema/common.js";
=======
import type { MetadataStore, ReadonlyStore } from "@/indexing-store/store.js";
import { graphiQLHtml } from "@/ui/graphiql.html.js";
>>>>>>> aaf9d2fd
import { startClock } from "@/utils/timer.js";
import { serve } from "@hono/node-server";
import { Hono } from "hono";
import { cors } from "hono/cors";
import { createMiddleware } from "hono/factory";
import { createHttpTerminator } from "http-terminator";
import { onError } from "./error.js";

type Server = {
  hono: Hono;
  port: number;
  kill: () => Promise<void>;
};

export async function createServer({
<<<<<<< HEAD
  app: userApp,
  routes: userRoutes,
=======
  graphqlSchema,
  readonlyStore,
  metadataStore,
>>>>>>> aaf9d2fd
  common,
  schema,
  database,
  dbNamespace,
}: {
<<<<<<< HEAD
  app?: Hono;
  routes?: PonderRoutes;
=======
  graphqlSchema: GraphQLSchema;
  readonlyStore: ReadonlyStore;
  metadataStore: MetadataStore;
>>>>>>> aaf9d2fd
  common: Common;
  schema: Schema;
  database: DatabaseService;
  dbNamespace: string;
}): Promise<Server> {
  // Create hono app

<<<<<<< HEAD
=======
  let port = common.options.port;
>>>>>>> aaf9d2fd
  const startTime = Date.now();
  let isHealthy = false;

  const ponderApp = new Hono()
    .use(cors())
    .get("/metrics", async (c) => {
      try {
        const metrics = await common.metrics.getMetrics();
        return c.text(metrics);
      } catch (error) {
        return c.json(error as Error, 500);
      }
    })
    .get("/health", async (c) => {
      if (isHealthy) {
        return c.text("", 200);
      }

      const elapsed = (Date.now() - startTime) / 1000;
      const max = common.options.maxHealthcheckDuration;

      if (elapsed > max) {
        common.logger.warn({
          service: "server",
          msg: `Historical indexing duration has exceeded the max healthcheck duration of ${max} seconds (current: ${elapsed}). Sevice is now responding as healthy and may serve incomplete data.`,
        });
        return c.text("", 200);
      }

      return c.text("Historical indexing is not complete.", 503);
    });

  const metricsMiddleware = createMiddleware(async (c, next) => {
    const commonLabels = { method: c.req.method, path: c.req.path };
    common.metrics.ponder_http_server_active_requests.inc(commonLabels);
    const endClock = startClock();

    try {
      await next();
    } finally {
      const requestSize = Number(c.req.header("Content-Length") ?? 0);
      const responseSize = Number(c.res.headers.get("Content-Length") ?? 0);
      const responseDuration = endClock();
      const status =
        c.res.status >= 200 && c.res.status < 300
          ? "2XX"
          : c.res.status >= 300 && c.res.status < 400
            ? "3XX"
            : c.res.status >= 400 && c.res.status < 500
              ? "4XX"
              : "5XX";

      common.metrics.ponder_http_server_active_requests.dec(commonLabels);
      common.metrics.ponder_http_server_request_size_bytes.observe(
        { ...commonLabels, status },
        requestSize,
      );
      common.metrics.ponder_http_server_response_size_bytes.observe(
        { ...commonLabels, status },
        responseSize,
      );
      common.metrics.ponder_http_server_request_duration_ms.observe(
        { ...commonLabels, status },
        responseDuration,
      );
    }
  });

<<<<<<< HEAD
  const readonlyStore = getReadonlyStore({
    encoding: database.kind,
    schema,
    namespaceInfo: { userNamespace: dbNamespace },
    db: database.readonlyDb,
    common,
  });
=======
  const createGraphqlYoga = (path: string) =>
    createYoga({
      schema: graphqlSchema,
      context: () => {
        const getLoader = buildLoaderCache({ store: readonlyStore });
        return { getLoader, readonlyStore, metadataStore };
      },
      graphqlEndpoint: path,
      maskedErrors: process.env.NODE_ENV === "production",
      logging: false,
      graphiql: false,
      parserAndValidationCache: false,
      plugins: [
        maxTokensPlugin({ n: common.options.graphqlMaxOperationTokens }),
        maxDepthPlugin({
          n: common.options.graphqlMaxOperationDepth,
          ignoreIntrospection: false,
        }),
        maxAliasesPlugin({
          n: common.options.graphqlMaxOperationAliases,
          allowList: [],
        }),
      ],
    });

  const rootYoga = createGraphqlYoga("/");
  const rootGraphiql = graphiQLHtml("/");
>>>>>>> aaf9d2fd

  const contextMiddleware = createMiddleware(async (c, next) => {
    c.set("readonlyStore", readonlyStore);
    c.set("schema", schema);
    await next();
  });

  const hono = new Hono()
    .use(metricsMiddleware)
<<<<<<< HEAD
    .route("/_ponder", ponderApp)
    .use(contextMiddleware);
=======
    .get("/metrics", async (c) => {
      try {
        const metrics = await common.metrics.getMetrics();
        return c.text(metrics);
      } catch (error) {
        return c.json(error as Error, 500);
      }
    })
    .get("/health", async (c) => {
      const status = await metadataStore.getStatus();

      if (
        status !== null &&
        Object.values(status).every(({ ready }) => ready === true)
      ) {
        return c.text("", 200);
      }
>>>>>>> aaf9d2fd

  if (userApp !== undefined && userRoutes !== undefined) {
    for (const route of userApp.routes) {
      // Validate user routes don't conflict with ponder routes
      if (route.path.startsWith("/_ponder")) {
        common.logger.warn({
          service: "server",
          msg: `Ingoring '${route.method}' handler for route '${route.path}' because '/_ponder' is reserved for internal use`,
        });
      }
    }

<<<<<<< HEAD
    common.logger.debug({
      service: "server",
      msg: `Detected a custom server with routes: [${userApp.routes
        .map((r) => r.path)
        .join(", ")}]`,
    });

    const db = createDrizzleDb(database);
    const tables = convertSchemaToDrizzle(schema, database, dbNamespace);

    // apply user routes to hono instance, registering a custom error handler
    hono.route(
      "/",
      applyHonoRoutes(userApp, userRoutes, { db, tables }).onError((error, c) =>
        onError(error, c, common),
      ),
    );
  }

  // Create nodejs server

  let port = common.options.port;
=======
      return c.text("Historical indexing is not complete.", 503);
    })
    // Renders GraphiQL
    .get("/graphql", (c) => c.html(prodGraphiql))
    // Serves GraphQL POST requests following healthcheck rules
    .post("/graphql", async (c) => {
      const status = await metadataStore.getStatus();
      if (
        status === null ||
        Object.values(status).some(({ ready }) => ready === false)
      ) {
        return c.json(
          { errors: [new GraphQLError("Historical indexing is not complete")] },
          503,
        );
      }

      return prodYoga.handle(c.req.raw);
    })
    // Renders GraphiQL
    .get("/", (c) => c.html(rootGraphiql))
    // Serves GraphQL POST requests regardless of health status, e.g. "dev UI"
    .post("/", (c) => rootYoga.handle(c.req.raw))
    .get("/status", async (c) => {
      const status = await metadataStore.getStatus();

      return c.json(status);
    });
>>>>>>> aaf9d2fd

  const createServerWithNextAvailablePort: typeof http.createServer = (
    ...args: any
  ) => {
    const httpServer = http.createServer(...args);

    const errorHandler = (error: Error & { code: string }) => {
      if (error.code === "EADDRINUSE") {
        common.logger.warn({
          service: "server",
          msg: `Port ${port} was in use, trying port ${port + 1}`,
        });
        port += 1;
        setTimeout(() => {
          httpServer.close();
          httpServer.listen(port, common.options.hostname);
        }, 5);
      }
    };

    const listenerHandler = () => {
      common.metrics.ponder_http_server_port.set(port);
      common.logger.info({
        service: "server",
        msg: `Started listening on port ${port}`,
      });
      httpServer.off("error", errorHandler);
    };

    httpServer.on("error", errorHandler);
    httpServer.on("listening", listenerHandler);

    return httpServer;
  };

  const httpServer = await new Promise<http.Server>((resolve, reject) => {
    const timeout = setTimeout(() => {
      reject(new Error("HTTP server failed to start within 5 seconds."));
    }, 5_000);

    const httpServer = serve(
      {
        fetch: hono.fetch,
        createServer: createServerWithNextAvailablePort,
        port,
        // Note that common.options.hostname can be undefined if the user did not specify one.
        // In this case, Node.js uses `::` if IPv6 is available and `0.0.0.0` otherwise.
        // https://nodejs.org/api/net.html#serverlistenport-host-backlog-callback
        hostname: common.options.hostname,
      },
      () => {
        clearTimeout(timeout);
        resolve(httpServer as http.Server);
      },
    );
  });

  const terminator = createHttpTerminator({
    server: httpServer,
    gracefulTerminationTimeout: 1000,
  });

  return {
    hono,
    port,

    kill: () => terminator.terminate(),
  };
}<|MERGE_RESOLUTION|>--- conflicted
+++ resolved
@@ -1,15 +1,11 @@
 import http from "node:http";
 import type { Common } from "@/common/common.js";
-<<<<<<< HEAD
 import type { DatabaseService } from "@/database/service.js";
 import { convertSchemaToDrizzle, createDrizzleDb } from "@/drizzle/runtime.js";
 import { type PonderRoutes, applyHonoRoutes } from "@/hono/index.js";
+import { getMetadataStore } from "@/indexing-store/metadata.js";
 import { getReadonlyStore } from "@/indexing-store/readonly.js";
 import type { Schema } from "@/schema/common.js";
-=======
-import type { MetadataStore, ReadonlyStore } from "@/indexing-store/store.js";
-import { graphiQLHtml } from "@/ui/graphiql.html.js";
->>>>>>> aaf9d2fd
 import { startClock } from "@/utils/timer.js";
 import { serve } from "@hono/node-server";
 import { Hono } from "hono";
@@ -25,27 +21,15 @@
 };
 
 export async function createServer({
-<<<<<<< HEAD
   app: userApp,
   routes: userRoutes,
-=======
-  graphqlSchema,
-  readonlyStore,
-  metadataStore,
->>>>>>> aaf9d2fd
   common,
   schema,
   database,
   dbNamespace,
 }: {
-<<<<<<< HEAD
   app?: Hono;
   routes?: PonderRoutes;
-=======
-  graphqlSchema: GraphQLSchema;
-  readonlyStore: ReadonlyStore;
-  metadataStore: MetadataStore;
->>>>>>> aaf9d2fd
   common: Common;
   schema: Schema;
   database: DatabaseService;
@@ -53,12 +37,21 @@
 }): Promise<Server> {
   // Create hono app
 
-<<<<<<< HEAD
-=======
-  let port = common.options.port;
->>>>>>> aaf9d2fd
   const startTime = Date.now();
-  let isHealthy = false;
+
+  const readonlyStore = getReadonlyStore({
+    encoding: database.kind,
+    schema,
+    namespaceInfo: { userNamespace: dbNamespace },
+    db: database.readonlyDb,
+    common,
+  });
+
+  const metadataStore = getMetadataStore({
+    encoding: database.kind,
+    namespaceInfo: { userNamespace: dbNamespace },
+    db: database.readonlyDb,
+  });
 
   const ponderApp = new Hono()
     .use(cors())
@@ -71,7 +64,12 @@
       }
     })
     .get("/health", async (c) => {
-      if (isHealthy) {
+      const status = await metadataStore.getStatus();
+
+      if (
+        status !== null &&
+        Object.values(status).every(({ ready }) => ready === true)
+      ) {
         return c.text("", 200);
       }
 
@@ -87,6 +85,11 @@
       }
 
       return c.text("Historical indexing is not complete.", 503);
+    })
+    .get("/status", async (c) => {
+      const status = await metadataStore.getStatus();
+
+      return c.json(status);
     });
 
   const metricsMiddleware = createMiddleware(async (c, next) => {
@@ -125,44 +128,7 @@
     }
   });
 
-<<<<<<< HEAD
-  const readonlyStore = getReadonlyStore({
-    encoding: database.kind,
-    schema,
-    namespaceInfo: { userNamespace: dbNamespace },
-    db: database.readonlyDb,
-    common,
-  });
-=======
-  const createGraphqlYoga = (path: string) =>
-    createYoga({
-      schema: graphqlSchema,
-      context: () => {
-        const getLoader = buildLoaderCache({ store: readonlyStore });
-        return { getLoader, readonlyStore, metadataStore };
-      },
-      graphqlEndpoint: path,
-      maskedErrors: process.env.NODE_ENV === "production",
-      logging: false,
-      graphiql: false,
-      parserAndValidationCache: false,
-      plugins: [
-        maxTokensPlugin({ n: common.options.graphqlMaxOperationTokens }),
-        maxDepthPlugin({
-          n: common.options.graphqlMaxOperationDepth,
-          ignoreIntrospection: false,
-        }),
-        maxAliasesPlugin({
-          n: common.options.graphqlMaxOperationAliases,
-          allowList: [],
-        }),
-      ],
-    });
-
-  const rootYoga = createGraphqlYoga("/");
-  const rootGraphiql = graphiQLHtml("/");
->>>>>>> aaf9d2fd
-
+  // context required for graphql middleware
   const contextMiddleware = createMiddleware(async (c, next) => {
     c.set("readonlyStore", readonlyStore);
     c.set("schema", schema);
@@ -171,28 +137,8 @@
 
   const hono = new Hono()
     .use(metricsMiddleware)
-<<<<<<< HEAD
     .route("/_ponder", ponderApp)
     .use(contextMiddleware);
-=======
-    .get("/metrics", async (c) => {
-      try {
-        const metrics = await common.metrics.getMetrics();
-        return c.text(metrics);
-      } catch (error) {
-        return c.json(error as Error, 500);
-      }
-    })
-    .get("/health", async (c) => {
-      const status = await metadataStore.getStatus();
-
-      if (
-        status !== null &&
-        Object.values(status).every(({ ready }) => ready === true)
-      ) {
-        return c.text("", 200);
-      }
->>>>>>> aaf9d2fd
 
   if (userApp !== undefined && userRoutes !== undefined) {
     for (const route of userApp.routes) {
@@ -205,7 +151,6 @@
       }
     }
 
-<<<<<<< HEAD
     common.logger.debug({
       service: "server",
       msg: `Detected a custom server with routes: [${userApp.routes
@@ -228,36 +173,6 @@
   // Create nodejs server
 
   let port = common.options.port;
-=======
-      return c.text("Historical indexing is not complete.", 503);
-    })
-    // Renders GraphiQL
-    .get("/graphql", (c) => c.html(prodGraphiql))
-    // Serves GraphQL POST requests following healthcheck rules
-    .post("/graphql", async (c) => {
-      const status = await metadataStore.getStatus();
-      if (
-        status === null ||
-        Object.values(status).some(({ ready }) => ready === false)
-      ) {
-        return c.json(
-          { errors: [new GraphQLError("Historical indexing is not complete")] },
-          503,
-        );
-      }
-
-      return prodYoga.handle(c.req.raw);
-    })
-    // Renders GraphiQL
-    .get("/", (c) => c.html(rootGraphiql))
-    // Serves GraphQL POST requests regardless of health status, e.g. "dev UI"
-    .post("/", (c) => rootYoga.handle(c.req.raw))
-    .get("/status", async (c) => {
-      const status = await metadataStore.getStatus();
-
-      return c.json(status);
-    });
->>>>>>> aaf9d2fd
 
   const createServerWithNextAvailablePort: typeof http.createServer = (
     ...args: any
@@ -323,7 +238,6 @@
   return {
     hono,
     port,
-
     kill: () => terminator.terminate(),
   };
 }