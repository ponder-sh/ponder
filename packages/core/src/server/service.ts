import type { Server } from "node:http";
import { createServer } from "node:http";
import type { Common } from "@/common/common.js";
import type { IndexingStore } from "@/indexing-store/store.js";
import { graphiQLHtml } from "@/ui/graphiql.html.js";
import cors from "cors";
import express, { type Handler } from "express";
import type { FormattedExecutionResult, GraphQLSchema } from "graphql";
import { GraphQLError, formatError } from "graphql";
import { createHandler } from "graphql-http/lib/use/express";
import { createHttpTerminator } from "http-terminator";
import { buildLoaderCache } from "./graphql/loaders.js";

export class ServerService {
  app: express.Express;

  private common: Common;
  private indexingStore: IndexingStore;
  private isHealthy = false;

  private port: number;
  private terminate?: () => Promise<void>;
  private graphqlMiddleware?: Handler;

  constructor({
    common,
    indexingStore,
  }: {
    common: Common;
    indexingStore: IndexingStore;
  }) {
    this.common = common;
    this.indexingStore = indexingStore;
    this.app = express();

    // This gets updated to the resolved port if the requested port is in use.
    this.port = this.common.options.port;
  }

  setup() {
    // Middleware.
    this.app.use(cors({ methods: ["GET", "POST", "OPTIONS", "HEAD"] }));

    // Observability routes.
    this.app.all("/metrics", this.handleMetrics());
    this.app.get("/health", this.handleHealthGet());

    // GraphQL routes.
    this.app?.all(
      "/graphql",
      this.handleGraphql({ shouldWaitForHistoricalSync: true }),
    );
    this.app?.all(
      "/",
      this.handleGraphql({ shouldWaitForHistoricalSync: false }),
    );
<<<<<<< HEAD
=======
  }

  setIsHealthy(isHealthy: boolean) {
    this.isHealthy = isHealthy;
>>>>>>> af4d562a
  }

  async start() {
    const server = await new Promise<Server>((resolve, reject) => {
      const server = createServer(this.app)
        .on("error", (error) => {
          if ((error as any).code === "EADDRINUSE") {
            this.common.logger.warn({
              service: "server",
              msg: `Port ${this.port} was in use, trying port ${this.port + 1}`,
            });
            this.port += 1;
            setTimeout(() => {
              server.close();
              server.listen(this.port, this.common.options.hostname);
            }, 5);
          } else {
            reject(error);
          }
        })
        .on("listening", () => {
          this.common.metrics.ponder_server_port.set(this.port);
          resolve(server);
        })
        // Note that this.common.options.hostname can be undefined if the user did not specify one.
        // In this case, Node.js uses `::` if IPv6 is available and `0.0.0.0` otherwise.
        // https://nodejs.org/api/net.html#serverlistenport-host-backlog-callback
        .listen(this.port, this.common.options.hostname);
    });

    const terminator = createHttpTerminator({ server });
    this.terminate = () => terminator.terminate();

    this.common.logger.info({
      service: "server",
      msg: `Started listening on port ${this.port}`,
    });
  }

  async kill() {
    await this.terminate?.();
    this.common.logger.debug({
      service: "server",
      msg: `Killed server, stopped listening on port ${this.port}`,
    });
  }

  reloadGraphqlSchema({ graphqlSchema }: { graphqlSchema: GraphQLSchema }) {
    this.graphqlMiddleware = createHandler({
      schema: graphqlSchema,
      context: () => {
        const { getLoader } = buildLoaderCache({ store: this.indexingStore });
        return { store: this.indexingStore, getLoader };
      },
    });
  }

  // Route handlers.
  private handleMetrics(): Handler {
    return async (req, res) => {
      if (req.method !== "GET" && req.method !== "POST") {
        res.status(404).end();
      }

      try {
        res.set("Content-Type", "text/plain; version=0.0.4; charset=utf-8");
        res.end(await this.common.metrics.getMetrics());
      } catch (error) {
        res.status(500).end(error);
      }
    };
  }

  private handleHealthGet(): Handler {
    return (_, res) => {
      if (this.isHealthy) {
        return res.status(200).send();
      }

      const max = this.common.options.maxHealthcheckDuration;
      const elapsed = Math.floor(process.uptime());

      if (elapsed > max) {
        this.common.logger.warn({
          service: "server",
          msg: `Historical sync duration has exceeded the max healthcheck duration of ${max} seconds (current: ${elapsed}). Sevice is now responding as healthy and may serve incomplete data.`,
        });
        return res.status(200).send();
      }

      return res.status(503).send();
    };
  }

  private handleGraphql({
    shouldWaitForHistoricalSync,
  }: {
    shouldWaitForHistoricalSync: boolean;
  }): Handler {
    return (req, res, next) => {
      if (!this.graphqlMiddleware) {
        return next();
      }

      // While waiting for historical indexing to complete, we want to respond back
      // with an error to prevent the requester from accepting incomplete data.
      if (shouldWaitForHistoricalSync && !this.isHealthy) {
        // Respond back with a similar runtime query error as the GraphQL package.
        // https://github.com/graphql/express-graphql/blob/3fab4b1e016cd27655f3b013f65a6b1344520d01/src/index.ts#L397-L400
        const errors = [
          formatError(new GraphQLError("Historical indexing is not complete")),
        ];
        const result: FormattedExecutionResult = {
          data: undefined,
          errors,
        };
        return res.status(503).json(result);
      }

      switch (req.method) {
        case "POST":
          return this.graphqlMiddleware(req, res, next);
        case "GET": {
          return res
            .status(200)
            .setHeader("Content-Type", "text/html")
            .send(graphiQLHtml);
        }
        case "HEAD":
          return res.status(200).send();
        default:
          return next();
      }
    };
  }
}<|MERGE_RESOLUTION|>--- conflicted
+++ resolved
@@ -54,13 +54,10 @@
       "/",
       this.handleGraphql({ shouldWaitForHistoricalSync: false }),
     );
-<<<<<<< HEAD
-=======
   }
 
   setIsHealthy(isHealthy: boolean) {
     this.isHealthy = isHealthy;
->>>>>>> af4d562a
   }
 
   async start() {
