--- conflicted
+++ resolved
@@ -6,15 +6,11 @@
 import type { GraphQLSchema } from "graphql";
 import { Hono } from "hono";
 import { cors } from "hono/cors";
-<<<<<<< HEAD
+import { createHttpTerminator } from "http-terminator";
 import {
   type GetLoader,
   buildLoaderCache,
 } from "./graphql/buildLoaderCache.js";
-=======
-import { createHttpTerminator } from "http-terminator";
-import { type GetLoader, buildLoaderCache } from "./graphql/loaders.js";
->>>>>>> 0439109a
 
 type Server = {
   hono: Hono<{ Variables: { store: IndexingStore; getLoader: GetLoader } }>;
