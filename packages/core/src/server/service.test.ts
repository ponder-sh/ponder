--- conflicted
+++ resolved
@@ -186,25 +186,15 @@
 
   const response = await gql(`
     testEntitys {
-<<<<<<< HEAD
-        items {
-          id
-          string
-          int
-          float
-          boolean
-          bytes
-          bigInt
-        }
-=======
-      id
-      string
-      int
-      float
-      boolean
-      hex
-      bigInt
->>>>>>> e193c421
+      items {
+        id
+        string
+        int
+        float
+        boolean
+        hex
+        bigInt
+      }
     }
   `);
 
@@ -257,23 +247,14 @@
 
   const response = await gql(`
     testEntitys {
-<<<<<<< HEAD
-        items {
-          id
-          stringList
-          intList
-          floatList
-          booleanList
-          bytesList
-        }
-=======
-      id
-      stringList
-      intList
-      floatList
-      booleanList
-      hexList
->>>>>>> e193c421
+      items {
+        id
+        stringList
+        intList
+        floatList
+        booleanList
+        hexList
+      }
     }
   `);
 
@@ -436,7 +417,6 @@
     entityWithBigIntIds {
       items {
         id
-<<<<<<< HEAD
         testEntity {
           id
           string
@@ -446,14 +426,6 @@
           bytes
           bigInt
         }
-=======
-        string
-        int
-        float
-        boolean
-        hex
-        bigInt
->>>>>>> e193c421
       }
     }
     entityWithNullRefs {
