import { setupDatabaseServices, setupIsolatedDatabase } from "@/_test/setup.js";
<<<<<<< HEAD
import { getTableIds } from "@/_test/utils.js";
import type { IndexingStore } from "@/indexing-store/store.js";
import { createSchema } from "@/schema/schema.js";
import { zeroCheckpoint } from "@/utils/checkpoint.js";
import type { GraphQLSchema } from "graphql";
import { expect, test, vi } from "vitest";
import { buildGraphqlSchema } from "./graphql/buildGraphqlSchema.js";
import { createServer } from "./service.js";

test("port", async (context) => {
  const server1 = await createServer({
    graphqlSchema: {} as GraphQLSchema,
    common: context.common,
    indexingStore: {} as IndexingStore,
=======
import { getFreePort, postGraphql } from "@/_test/utils.js";
import { createSchema } from "@/schema/schema.js";
import { zeroCheckpoint } from "@/utils/checkpoint.js";
import { range } from "@/utils/range.js";
import { type TestContext, beforeEach, expect, test, vi } from "vitest";
import { buildGqlSchema } from "./graphql/schema.js";
import { ServerService } from "./service.js";

beforeEach((context) => setupIsolatedDatabase(context));

const schema = createSchema((p) => ({
  TestEnum: p.createEnum(["ZERO", "ONE", "TWO"]),
  TestEntity: p.createTable({
    id: p.string(),
    string: p.string(),
    int: p.int(),
    float: p.float(),
    boolean: p.boolean(),
    hex: p.hex(),
    bigInt: p.bigint(),
    stringList: p.string().list(),
    intList: p.int().list(),
    floatList: p.float().list(),
    booleanList: p.boolean().list(),
    hexList: p.hex().list(),
    optional: p.string().optional(),
    optionalList: p.string().list().optional(),
    enum: p.enum("TestEnum"),
    derived: p.many("EntityWithStringId.testEntityId"),
  }),
  EntityWithIntId: p.createTable({ id: p.int() }),

  EntityWithBigIntId: p.createTable({
    id: p.bigint(),
    testEntityId: p.string().references("TestEntity.id"),
    testEntity: p.one("testEntityId"),
  }),
  EntityWithStringId: p.createTable({
    id: p.string(),
    testEntityId: p.string().references("TestEntity.id"),
    testEntity: p.one("testEntityId"),
  }),
  EntityWithNullRef: p.createTable({
    id: p.string(),
    testEntityId: p.string().references("TestEntity.id").optional(),
    testEntity: p.one("testEntityId"),
  }),
}));

const graphqlSchema = buildGqlSchema(schema);

export const setup = async ({
  context,
}: {
  context: TestContext;
}) => {
  const { indexingStore, cleanup } = await setupDatabaseServices(context, {
    schema,
  });

  const port = await getFreePort();

  const common = {
    ...context.common,
    options: { ...context.common.options, port },
  };

  const service = new ServerService({
    common,
    indexingStore,
  });
  service.setup();
  await service.start();
  service.reloadGraphqlSchema({ graphqlSchema });

  const gql = async (query: string) => postGraphql(port, query);

  const createTestEntity = async ({ id }: { id: number }) => {
    await indexingStore.create({
      tableName: "TestEntity",
      checkpoint: zeroCheckpoint,
      id: String(id),
      data: {
        string: id.toString(),
        int: id,
        float: id / 10 ** 1,
        boolean: id % 2 === 0,
        hex: `0x${Math.abs(id).toString(16)}`,
        bigInt: BigInt(id),
        stringList: [id.toString()],
        intList: [id],
        floatList: [id / 10 ** 1],
        booleanList: [id % 2 === 0],
        hexList: [`0x${Math.abs(id).toString(16)}`],
        enum: ["ZERO", "ONE", "TWO"][id % 3],
      },
    });
  };

  const createEntityWithBigIntId = async ({
    id,
    testEntityId,
  }: { id: bigint; testEntityId: string }) => {
    await indexingStore.create({
      tableName: "EntityWithBigIntId",
      checkpoint: zeroCheckpoint,
      id,
      data: {
        testEntityId,
      },
    });
  };

  const createEntityWithIntId = async ({ id }: { id: number }) => {
    await indexingStore.create({
      tableName: "EntityWithIntId",
      checkpoint: zeroCheckpoint,
      id,
    });
  };

  const createEntityWithStringId = async ({
    id,
    testEntityId,
  }: {
    id: string;
    testEntityId: string;
  }) => {
    await indexingStore.create({
      tableName: "EntityWithStringId",
      checkpoint: zeroCheckpoint,
      id,
      data: {
        testEntityId,
      },
    });
  };

  const createEntityWithNullRef = async ({ id }: { id: string }) => {
    await indexingStore.create({
      tableName: "EntityWithNullRef",
      checkpoint: zeroCheckpoint,
      id,
    });
  };

  return {
    service,
    cleanup,
    gql,
    indexingStore,
    createTestEntity,
    createEntityWithBigIntId,
    createEntityWithStringId,
    createEntityWithIntId,
    createEntityWithNullRef,
  };
};

test("serves all scalar types correctly", async (context) => {
  const { service, cleanup, gql, createTestEntity } = await setup({ context });
  service.setIsHealthy(true);

  await createTestEntity({ id: 0 });
  await createTestEntity({ id: 1 });
  await createTestEntity({ id: 2 });

  const response = await gql(`
    testEntitys {
      items {
        id
        string
        int
        float
        boolean
        hex
        bigInt
      }
    }
  `);

  expect(response.status).toBe(200);
  const body = (await response.json()) as any;
  expect(body.errors).toBe(undefined);
  const { testEntitys } = body.data;

  expect(testEntitys.items).toHaveLength(3);
  expect(testEntitys.items[0]).toMatchObject({
    id: "0",
    string: "0",
    int: 0,
    float: 0,
    boolean: true,
    hex: "0x00",
    bigInt: "0",
  });
  expect(testEntitys.items[1]).toMatchObject({
    id: "1",
    string: "1",
    int: 1,
    float: 0.1,
    boolean: false,
    hex: "0x01",
    bigInt: "1",
  });
  expect(testEntitys.items[2]).toMatchObject({
    id: "2",
    string: "2",
    int: 2,
    float: 0.2,
    boolean: true,
    hex: "0x02",
    bigInt: "2",
  });

  await service.kill();
  await cleanup();
});

test("serves all scalar list types correctly", async (context) => {
  const { service, cleanup, gql, createTestEntity } = await setup({ context });
  service.setIsHealthy(true);

  await createTestEntity({ id: 0 });
  await createTestEntity({ id: 1 });
  await createTestEntity({ id: 2 });

  const response = await gql(`
    testEntitys {
      items {
        id
        stringList
        intList
        floatList
        booleanList
        hexList
      }
    }
  `);

  expect(response.status).toBe(200);
  const body = (await response.json()) as any;
  expect(body.errors).toBe(undefined);
  const { testEntitys } = body.data;

  expect(testEntitys.items).toHaveLength(3);
  expect(testEntitys.items[0]).toMatchObject({
    id: "0",
    stringList: ["0"],
    intList: [0],
    floatList: [0],
    booleanList: [true],
    hexList: ["0x0"],
  });
  expect(testEntitys.items[1]).toMatchObject({
    id: "1",
    stringList: ["1"],
    intList: [1],
    floatList: [0.1],
    booleanList: [false],
    hexList: ["0x1"],
  });
  expect(testEntitys.items[2]).toMatchObject({
    id: "2",
    stringList: ["2"],
    intList: [2],
    floatList: [0.2],
    booleanList: [true],
    hexList: ["0x2"],
  });

  await service.kill();
  await cleanup();
});

test("serves all optional types correctly", async (context) => {
  const { service, cleanup, gql, createTestEntity } = await setup({ context });
  service.setIsHealthy(true);

  await createTestEntity({ id: 0 });

  const response = await gql(`
    testEntitys {
      items {
        optional
        optionalList
      }
    }
  `);

  expect(response.status).toBe(200);
  const body = (await response.json()) as any;
  expect(body.errors).toBe(undefined);
  const { testEntitys } = body.data;

  expect(testEntitys.items).toHaveLength(1);
  expect(testEntitys.items[0]).toMatchObject({
    optional: null,
    optionalList: null,
  });

  await service.kill();
  await cleanup();
});

test("serves enum types correctly", async (context) => {
  const { service, cleanup, gql, createTestEntity } = await setup({ context });
  service.setIsHealthy(true);

  await createTestEntity({ id: 0 });
  await createTestEntity({ id: 1 });
  await createTestEntity({ id: 2 });

  const response = await gql(`
    testEntitys {
      items {
        id
        enum
      }
    }
  `);

  expect(response.status).toBe(200);
  const body = (await response.json()) as any;
  expect(body.errors).toBe(undefined);
  const { testEntitys } = body.data;

  expect(testEntitys.items).toHaveLength(3);
  expect(testEntitys.items[0]).toMatchObject({
    id: "0",
    enum: "ZERO",
  });
  expect(testEntitys.items[1]).toMatchObject({
    id: "1",
    enum: "ONE",
  });
  expect(testEntitys.items[2]).toMatchObject({
    id: "2",
    enum: "TWO",
  });

  await service.kill();
  await cleanup();
});

test("serves many column types correctly", async (context) => {
  const { service, cleanup, gql, createTestEntity, createEntityWithStringId } =
    await setup({ context });
  service.setIsHealthy(true);

  await createTestEntity({ id: 0 });
  await createEntityWithStringId({ id: "0", testEntityId: "0" });
  await createEntityWithStringId({ id: "1", testEntityId: "0" });

  const response = await gql(`
    testEntitys {
      items {
        id
        derived {
          items {
            id
          }
        }
      }
    }
  `);

  expect(response.status).toBe(200);
  const body = (await response.json()) as any;
  expect(body.errors).toBe(undefined);
  const { testEntitys } = body.data;

  expect(testEntitys.items).toHaveLength(1);
  expect(testEntitys.items[0]).toMatchObject({
    id: "0",
    derived: { items: [{ id: "0" }, { id: "1" }] },
  });

  await service.kill();
  await cleanup();
});

test("serves one column types correctly", async (context) => {
  const {
    service,
    cleanup,
    gql,
    createTestEntity,
    createEntityWithBigIntId,
    createEntityWithNullRef,
  } = await setup({ context });
  service.setIsHealthy(true);

  await createTestEntity({ id: 0 });
  await createEntityWithBigIntId({ id: BigInt(0), testEntityId: "0" });

  await createEntityWithNullRef({ id: "0" });

  const response = await gql(`
    entityWithBigIntIds {
      items {
        id
        testEntity {
          id
          string
          int
          float
          boolean
          hex
          bigInt
        }
      }
    }
    entityWithNullRefs {
      items {
        id
        testEntityId
        testEntity {
          id
        }
      }
    }
  `);

  expect(response.status).toBe(200);
  const body = (await response.json()) as any;
  expect(body.errors).toBe(undefined);
  const { entityWithBigIntIds, entityWithNullRefs } = body.data;

  expect(entityWithBigIntIds.items).toHaveLength(1);
  expect(entityWithBigIntIds.items[0]).toMatchObject({
    id: "0",
    testEntity: {
      id: "0",
      string: "0",
      int: 0,
      float: 0,
      boolean: true,
      hex: "0x00",
      bigInt: "0",
    },
  });

  expect(entityWithNullRefs.items).toHaveLength(1);
  expect(entityWithNullRefs.items[0]).toMatchObject({
    id: "0",
    testEntityId: null,
    testEntity: null,
  });

  await service.kill();
  await cleanup();
});

test("finds unique entity by bigint id", async (context) => {
  const { service, cleanup, gql, createEntityWithBigIntId } = await setup({
    context,
  });
  service.setIsHealthy(true);

  await createEntityWithBigIntId({ id: BigInt(0), testEntityId: "0" });

  const response = await gql(`
    entityWithBigIntId(id: "0") {
      id
    }
  `);

  expect(response.status).toBe(200);
  const body = (await response.json()) as any;
  expect(body.errors).toBe(undefined);
  const { entityWithBigIntId } = body.data;

  expect(entityWithBigIntId).toBeDefined();

  await service.kill();
  await cleanup();
});

test("finds unique entity with id: 0", async (context) => {
  const { service, cleanup, gql, createEntityWithIntId } = await setup({
    context,
  });
  service.setIsHealthy(true);

  await createEntityWithIntId({ id: 0 });

  const response = await gql(`
    entityWithIntId(id: 0) {
      id
    }
  `);

  expect(response.status).toBe(200);
  const body = (await response.json()) as any;
  expect(body.errors).toBe(undefined);
  const { entityWithIntId } = body.data;

  expect(entityWithIntId).toBeTruthy();

  await service.kill();
  await cleanup();
});

test("filters on string field equals", async (context) => {
  const { service, cleanup, gql, createTestEntity } = await setup({ context });
  service.setIsHealthy(true);

  await createTestEntity({ id: 123 });
  await createTestEntity({ id: 125 });
  await createTestEntity({ id: 130 });

  const response = await gql(`
    testEntitys(where: { string: "123" }) {
        items {
          id
        }
    }
  `);

  expect(response.status).toBe(200);
  const body = (await response.json()) as any;
  expect(body.errors).toBe(undefined);
  const { testEntitys } = body.data;

  expect(testEntitys.items).toHaveLength(1);
  expect(testEntitys.items[0]).toMatchObject({ id: "123" });

  await service.kill();
  await cleanup();
});

test("filters on string field in", async (context) => {
  const { service, cleanup, gql, createTestEntity } = await setup({ context });
  service.setIsHealthy(true);

  await createTestEntity({ id: 123 });
  await createTestEntity({ id: 125 });
  await createTestEntity({ id: 130 });

  const response = await gql(`
    testEntitys(where: { string_in: ["123", "125"] }) {
        items {
          id
        }
    }
  `);

  expect(response.status).toBe(200);
  const body = (await response.json()) as any;
  expect(body.errors).toBe(undefined);
  const { testEntitys } = body.data;

  expect(testEntitys.items).toHaveLength(2);
  expect(testEntitys.items[0]).toMatchObject({ id: "123" });
  expect(testEntitys.items[1]).toMatchObject({ id: "125" });

  await service.kill();
  await cleanup();
});

test("filters on string field contains", async (context) => {
  const { service, cleanup, gql, createTestEntity } = await setup({ context });
  service.setIsHealthy(true);

  await createTestEntity({ id: 123 });
  await createTestEntity({ id: 125 });
  await createTestEntity({ id: 130 });

  const response = await gql(`
    testEntitys(where: { string_contains: "5" }) {
        items {

      id
        }
    }
  `);

  expect(response.status).toBe(200);
  const body = (await response.json()) as any;
  expect(body.errors).toBe(undefined);
  const { testEntitys } = body.data;

  expect(testEntitys.items).toHaveLength(1);
  expect(testEntitys.items[0]).toMatchObject({ id: "125" });

  await service.kill();
  await cleanup();
});

test("filters on string field starts with", async (context) => {
  const { service, cleanup, gql, createTestEntity } = await setup({ context });
  service.setIsHealthy(true);

  await createTestEntity({ id: 123 });
  await createTestEntity({ id: 125 });
  await createTestEntity({ id: 130 });

  const response = await gql(`
    testEntitys(where: { string_starts_with: "12" }) {
        items {
      id

        }
    }
  `);

  expect(response.status).toBe(200);
  const body = (await response.json()) as any;
  expect(body.errors).toBe(undefined);
  const { testEntitys } = body.data;

  expect(testEntitys.items).toHaveLength(2);
  expect(testEntitys.items[0]).toMatchObject({ id: "123" });
  expect(testEntitys.items[1]).toMatchObject({ id: "125" });

  await service.kill();
  await cleanup();
});

test("filters on string field not ends with", async (context) => {
  const { service, cleanup, gql, createTestEntity } = await setup({ context });
  service.setIsHealthy(true);

  await createTestEntity({ id: 123 });
  await createTestEntity({ id: 125 });
  await createTestEntity({ id: 130 });

  const response = await gql(`
    testEntitys(where: { string_not_ends_with: "5" }) {
        items {

      id
        }
    }
  `);

  expect(response.status).toBe(200);
  const body = (await response.json()) as any;
  expect(body.errors).toBe(undefined);
  const { testEntitys } = body.data;

  expect(testEntitys.items).toHaveLength(2);
  expect(testEntitys.items[0]).toMatchObject({ id: "123" });
  expect(testEntitys.items[1]).toMatchObject({ id: "130" });

  await service.kill();
  await cleanup();
});

test("filters on integer field equals", async (context) => {
  const { service, cleanup, gql, createTestEntity } = await setup({ context });
  service.setIsHealthy(true);

  await createTestEntity({ id: 0 });
  await createTestEntity({ id: 1 });
  await createTestEntity({ id: 2 });

  const response = await gql(`
    testEntitys(where: { int: 0 }) {
        items {

      id
        }
    }
  `);

  expect(response.status).toBe(200);
  const body = (await response.json()) as any;
  expect(body.errors).toBe(undefined);
  const { testEntitys } = body.data;

  expect(testEntitys.items).toHaveLength(1);
  expect(testEntitys.items[0]).toMatchObject({ id: "0" });

  await service.kill();
  await cleanup();
});

test("filters on integer field greater than", async (context) => {
  const { service, cleanup, gql, createTestEntity } = await setup({ context });
  service.setIsHealthy(true);

  await createTestEntity({ id: 0 });
  await createTestEntity({ id: 1 });
  await createTestEntity({ id: 2 });

  const response = await gql(`
    testEntitys(where: { int_gt: 1 }) {
      items {
        id
      }
    }
  `);

  expect(response.status).toBe(200);
  const body = (await response.json()) as any;
  expect(body.errors).toBe(undefined);
  const { testEntitys } = body.data;

  expect(testEntitys.items).toHaveLength(1);
  expect(testEntitys.items[0]).toMatchObject({ id: "2" });

  await service.kill();
  await cleanup();
});

test("filters on integer field less than or equal to", async (context) => {
  const { service, cleanup, gql, createTestEntity } = await setup({ context });
  service.setIsHealthy(true);

  await createTestEntity({ id: 0 });
  await createTestEntity({ id: 1 });
  await createTestEntity({ id: 2 });

  const response = await gql(`
    testEntitys(where: { int_lte: 1 }) {
      items {
        id
      }
    }
  `);

  expect(response.status).toBe(200);
  const body = (await response.json()) as any;
  expect(body.errors).toBe(undefined);
  const { testEntitys } = body.data;

  expect(testEntitys.items).toHaveLength(2);
  expect(testEntitys.items[0]).toMatchObject({ id: "0" });
  expect(testEntitys.items[1]).toMatchObject({ id: "1" });

  await service.kill();
  await cleanup();
});

test("filters on integer field in", async (context) => {
  const { service, cleanup, gql, createTestEntity } = await setup({ context });
  service.setIsHealthy(true);

  await createTestEntity({ id: 0 });
  await createTestEntity({ id: 1 });
  await createTestEntity({ id: 2 });

  const response = await gql(`
    testEntitys(where: { int_in: [0, 2] }) {
      items {
        id
      }
    }
  `);

  expect(response.status).toBe(200);
  const body = (await response.json()) as any;
  expect(body.errors).toBe(undefined);
  const { testEntitys } = body.data;

  expect(testEntitys.items).toHaveLength(2);
  expect(testEntitys.items[0]).toMatchObject({ id: "0" });
  expect(testEntitys.items[1]).toMatchObject({ id: "2" });

  await service.kill();
  await cleanup();
});

test("filters on float field equals", async (context) => {
  const { service, cleanup, gql, createTestEntity } = await setup({ context });
  service.setIsHealthy(true);

  await createTestEntity({ id: 0 });
  await createTestEntity({ id: 1 });
  await createTestEntity({ id: 2 });

  const response = await gql(`
    testEntitys(where: { float: 0.1 }) {
      items {
        id
      }
    }
  `);

  expect(response.status).toBe(200);
  const body = (await response.json()) as any;
  expect(body.errors).toBe(undefined);
  const { testEntitys } = body.data;

  expect(testEntitys.items).toHaveLength(1);
  expect(testEntitys.items[0]).toMatchObject({
    id: "1",
  });

  await service.kill();
  await cleanup();
});

test("filters on float field greater than", async (context) => {
  const { service, cleanup, gql, createTestEntity } = await setup({ context });
  service.setIsHealthy(true);

  await createTestEntity({ id: 0 });
  await createTestEntity({ id: 1 });
  await createTestEntity({ id: 2 });

  const response = await gql(`
    testEntitys(where: { float_gt: 0.1 }) {
      items {
        id
      }
    }
  `);

  expect(response.status).toBe(200);
  const body = (await response.json()) as any;
  expect(body.errors).toBe(undefined);
  const { testEntitys } = body.data;

  expect(testEntitys.items).toHaveLength(1);
  expect(testEntitys.items[0]).toMatchObject({ id: "2" });

  await service.kill();
  await cleanup();
});

test("filters on float field less than or equal to", async (context) => {
  const { service, cleanup, gql, createTestEntity } = await setup({ context });
  service.setIsHealthy(true);

  await createTestEntity({ id: 0 });
  await createTestEntity({ id: 1 });
  await createTestEntity({ id: 2 });

  const response = await gql(`
    testEntitys(where: { float_lte: 0.1 }) {
      items {
        id
        int
      }
    }
  `);

  expect(response.status).toBe(200);
  const body = (await response.json()) as any;
  expect(body.errors).toBe(undefined);
  const { testEntitys } = body.data;

  expect(testEntitys.items).toHaveLength(2);
  expect(testEntitys.items[0]).toMatchObject({ id: "0" });
  expect(testEntitys.items[1]).toMatchObject({ id: "1" });

  await service.kill();
  await cleanup();
});

test("filters on float field in", async (context) => {
  const { service, cleanup, gql, createTestEntity } = await setup({ context });
  service.setIsHealthy(true);

  await createTestEntity({ id: 0 });
  await createTestEntity({ id: 1 });
  await createTestEntity({ id: 2 });

  const response = await gql(`
    testEntitys(where: { float_in: [0, 0.2] }) {
      items {
        id
        int
      }
    }
  `);

  expect(response.status).toBe(200);
  const body = (await response.json()) as any;
  expect(body.errors).toBe(undefined);
  const { testEntitys } = body.data;

  expect(testEntitys.items).toHaveLength(2);
  expect(testEntitys.items[0]).toMatchObject({ id: "0" });
  expect(testEntitys.items[1]).toMatchObject({ id: "2" });

  await service.kill();
  await cleanup();
});

test("filters on bigInt field equals", async (context) => {
  const { service, cleanup, gql, createTestEntity } = await setup({ context });
  service.setIsHealthy(true);

  await createTestEntity({ id: 0 });
  await createTestEntity({ id: 1 });
  await createTestEntity({ id: 2 });

  const response = await gql(`
    testEntitys(where: { bigInt: "1" }) {
      items {
        id
      }
    }
  `);

  expect(response.status).toBe(200);
  const body = (await response.json()) as any;
  expect(body.errors).toBe(undefined);
  const { testEntitys } = body.data;

  expect(testEntitys.items).toHaveLength(1);
  expect(testEntitys.items[0]).toMatchObject({
    id: "1",
  });

  await service.kill();
  await cleanup();
});

test("filters on bigInt field greater than", async (context) => {
  const { service, cleanup, gql, createTestEntity } = await setup({ context });
  service.setIsHealthy(true);

  await createTestEntity({ id: 0 });
  await createTestEntity({ id: 1 });
  await createTestEntity({ id: 2 });

  const response = await gql(`
    testEntitys(where: { bigInt_gt: "1" }) {
      items {
        id
      }
    }
  `);

  expect(response.status).toBe(200);
  const body = (await response.json()) as any;
  expect(body.errors).toBe(undefined);
  const { testEntitys } = body.data;

  expect(testEntitys.items).toHaveLength(1);
  expect(testEntitys.items[0]).toMatchObject({ id: "2" });

  await service.kill();
  await cleanup();
});

test("filters on hex field equals", async (context) => {
  const { service, cleanup, gql, createTestEntity } = await setup({ context });
  service.setIsHealthy(true);

  await createTestEntity({ id: 0 });

  await createTestEntity({ id: 1 });
  await createTestEntity({ id: 2 });

  const response = await gql(`
    testEntitys(where: { hex: "0x01" }) {
      items {
        id
      }
    }
  `);

  expect(response.status).toBe(200);
  const body = (await response.json()) as any;
  expect(body.errors).toBe(undefined);
  const { testEntitys } = body.data;

  expect(testEntitys.items).toHaveLength(1);
  expect(testEntitys.items[0]).toMatchObject({
    id: "1",
>>>>>>> 662568a2
  });

  const server2 = await createServer({
    graphqlSchema: {} as GraphQLSchema,
    common: context.common,
    indexingStore: {} as IndexingStore,
  });

  expect(server1.port + 1).toBe(server2.port);
});

test("not healthy", async (context) => {
  const server = await createServer({
    graphqlSchema: {} as GraphQLSchema,
    common: {
      ...context.common,
      options: { ...context.common.options, maxHealthcheckDuration: 5_000 },
    },
    indexingStore: {} as IndexingStore,
  });

  const response = await server.hono.request("/health");

  expect(response.status).toBe(503);
});

test("healthy", async (context) => {
  const server = await createServer({
    graphqlSchema: {} as GraphQLSchema,
    common: {
      ...context.common,
      options: { ...context.common.options, maxHealthcheckDuration: 0 },
    },
    indexingStore: {} as IndexingStore,
  });

  const response = await server.hono.request("/health");

  expect(response.status).toBe(200);
});

test("metrics", async (context) => {
  const server = await createServer({
    graphqlSchema: {} as GraphQLSchema,
    common: context.common,
    indexingStore: {} as IndexingStore,
  });

  const response = await server.hono.request("/metrics");

  expect(response.status).toBe(200);
});

<<<<<<< HEAD
test("metrics error", async (context) => {
  const server = await createServer({
    graphqlSchema: {} as GraphQLSchema,
    common: context.common,
    indexingStore: {} as IndexingStore,
  });

  const metricsSpy = vi.spyOn(context.common.metrics, "getMetrics");
  metricsSpy.mockRejectedValueOnce(new Error());

  const response = await server.hono.request("/metrics");

  expect(response.status).toBe(500);
});

test("graphql", async (context) => {
  const shutdown = await setupIsolatedDatabase(context);
  const schema = createSchema((p) => ({
    table: p.createTable({
      id: p.string(),
      string: p.string(),
      int: p.int(),
      float: p.float(),
      boolean: p.boolean(),
      hex: p.hex(),
      bigint: p.bigint(),
    }),
  }));
=======
test("responds with appropriate status code pre and post historical sync", async (context) => {
  const { service, cleanup, gql, createTestEntity } = await setup({ context });

  await createTestEntity({ id: 0 });

  let response = await gql(`
    testEntitys {
      items {
        id
      }
    }
  `);
>>>>>>> 662568a2

  const { indexingStore, cleanup } = await setupDatabaseServices(context, {
    schema,
    tableIds: getTableIds(schema),
  });

  await indexingStore.create({
    tableName: "table",
    checkpoint: zeroCheckpoint,
    id: "0",
<<<<<<< HEAD
    data: {
      string: "0",
      int: 0,
      float: 0,
      boolean: false,
      hex: "0x0",
      bigint: 0n,
    },
  });

  const graphqlSchema = buildGraphqlSchema(schema);

  const server = await createServer({
    graphqlSchema: graphqlSchema,
    common: context.common,
    indexingStore: indexingStore,
  });
  server.setHealthy();

  const response = await server.hono.request("/graphql", {
    method: "POST",
    headers: {
      "Content-Type": "application/json",
    },
    body: JSON.stringify({
      query: `
      query {
        table(id: "0") {
=======
  });

  await service.kill();
  await cleanup();
});

test("uses dataloader to resolve a plural -> p.one() path", async (context) => {
  const {
    service,
    gql,
    createTestEntity,
    createEntityWithBigIntId,
    indexingStore,
    cleanup,
  } = await setup({ context });
  service.setIsHealthy(true);

  const findUniqueSpy = vi.spyOn(indexingStore, "findUnique");
  const findManySpy = vi.spyOn(indexingStore, "findMany");

  await Promise.all(
    range(0, 50).map(async (n) => {
      await createTestEntity({ id: n });
      await createEntityWithBigIntId({
        id: BigInt(n),
        testEntityId: String(n),
      });
    }),
  );

  const response = await gql(`
    entityWithBigIntIds {
      items {
        id
        testEntity {
>>>>>>> 662568a2
          id
          string
          int
          float
          boolean
          hex
          bigint
        }
      }
    `,
    }),
  });

  expect(response.status).toBe(200);

  expect(await response.json()).toMatchObject({
    data: {
      table: {
        id: "0",
        string: "0",
        int: 0,
        float: 0,
        boolean: false,
        hex: "0x00",
        bigint: "0",
      },
    },
  });

  await cleanup();

  await shutdown();
});

test("graphql interactive", async (context) => {
  const server = await createServer({
    graphqlSchema: {} as GraphQLSchema,
    common: context.common,
    indexingStore: {} as IndexingStore,
  });
  server.setHealthy();

  const response = await server.hono.request("/graphql");

  expect(response.status).toBe(200);
});

// Note that this test doesn't work because the `hono.request` method doesn't actually
// create a socket connection, it just calls the request handler function directly.
test.skip("kill", async (context) => {
  const server = await createServer({
    graphqlSchema: {} as GraphQLSchema,
    common: context.common,
    indexingStore: {} as IndexingStore,
  });

  await server.kill();

  expect(() => server.hono.request("/health")).rejects.toThrow();
});<|MERGE_RESOLUTION|>--- conflicted
+++ resolved
@@ -1,6 +1,4 @@
 import { setupDatabaseServices, setupIsolatedDatabase } from "@/_test/setup.js";
-<<<<<<< HEAD
-import { getTableIds } from "@/_test/utils.js";
 import type { IndexingStore } from "@/indexing-store/store.js";
 import { createSchema } from "@/schema/schema.js";
 import { zeroCheckpoint } from "@/utils/checkpoint.js";
@@ -14,974 +12,6 @@
     graphqlSchema: {} as GraphQLSchema,
     common: context.common,
     indexingStore: {} as IndexingStore,
-=======
-import { getFreePort, postGraphql } from "@/_test/utils.js";
-import { createSchema } from "@/schema/schema.js";
-import { zeroCheckpoint } from "@/utils/checkpoint.js";
-import { range } from "@/utils/range.js";
-import { type TestContext, beforeEach, expect, test, vi } from "vitest";
-import { buildGqlSchema } from "./graphql/schema.js";
-import { ServerService } from "./service.js";
-
-beforeEach((context) => setupIsolatedDatabase(context));
-
-const schema = createSchema((p) => ({
-  TestEnum: p.createEnum(["ZERO", "ONE", "TWO"]),
-  TestEntity: p.createTable({
-    id: p.string(),
-    string: p.string(),
-    int: p.int(),
-    float: p.float(),
-    boolean: p.boolean(),
-    hex: p.hex(),
-    bigInt: p.bigint(),
-    stringList: p.string().list(),
-    intList: p.int().list(),
-    floatList: p.float().list(),
-    booleanList: p.boolean().list(),
-    hexList: p.hex().list(),
-    optional: p.string().optional(),
-    optionalList: p.string().list().optional(),
-    enum: p.enum("TestEnum"),
-    derived: p.many("EntityWithStringId.testEntityId"),
-  }),
-  EntityWithIntId: p.createTable({ id: p.int() }),
-
-  EntityWithBigIntId: p.createTable({
-    id: p.bigint(),
-    testEntityId: p.string().references("TestEntity.id"),
-    testEntity: p.one("testEntityId"),
-  }),
-  EntityWithStringId: p.createTable({
-    id: p.string(),
-    testEntityId: p.string().references("TestEntity.id"),
-    testEntity: p.one("testEntityId"),
-  }),
-  EntityWithNullRef: p.createTable({
-    id: p.string(),
-    testEntityId: p.string().references("TestEntity.id").optional(),
-    testEntity: p.one("testEntityId"),
-  }),
-}));
-
-const graphqlSchema = buildGqlSchema(schema);
-
-export const setup = async ({
-  context,
-}: {
-  context: TestContext;
-}) => {
-  const { indexingStore, cleanup } = await setupDatabaseServices(context, {
-    schema,
-  });
-
-  const port = await getFreePort();
-
-  const common = {
-    ...context.common,
-    options: { ...context.common.options, port },
-  };
-
-  const service = new ServerService({
-    common,
-    indexingStore,
-  });
-  service.setup();
-  await service.start();
-  service.reloadGraphqlSchema({ graphqlSchema });
-
-  const gql = async (query: string) => postGraphql(port, query);
-
-  const createTestEntity = async ({ id }: { id: number }) => {
-    await indexingStore.create({
-      tableName: "TestEntity",
-      checkpoint: zeroCheckpoint,
-      id: String(id),
-      data: {
-        string: id.toString(),
-        int: id,
-        float: id / 10 ** 1,
-        boolean: id % 2 === 0,
-        hex: `0x${Math.abs(id).toString(16)}`,
-        bigInt: BigInt(id),
-        stringList: [id.toString()],
-        intList: [id],
-        floatList: [id / 10 ** 1],
-        booleanList: [id % 2 === 0],
-        hexList: [`0x${Math.abs(id).toString(16)}`],
-        enum: ["ZERO", "ONE", "TWO"][id % 3],
-      },
-    });
-  };
-
-  const createEntityWithBigIntId = async ({
-    id,
-    testEntityId,
-  }: { id: bigint; testEntityId: string }) => {
-    await indexingStore.create({
-      tableName: "EntityWithBigIntId",
-      checkpoint: zeroCheckpoint,
-      id,
-      data: {
-        testEntityId,
-      },
-    });
-  };
-
-  const createEntityWithIntId = async ({ id }: { id: number }) => {
-    await indexingStore.create({
-      tableName: "EntityWithIntId",
-      checkpoint: zeroCheckpoint,
-      id,
-    });
-  };
-
-  const createEntityWithStringId = async ({
-    id,
-    testEntityId,
-  }: {
-    id: string;
-    testEntityId: string;
-  }) => {
-    await indexingStore.create({
-      tableName: "EntityWithStringId",
-      checkpoint: zeroCheckpoint,
-      id,
-      data: {
-        testEntityId,
-      },
-    });
-  };
-
-  const createEntityWithNullRef = async ({ id }: { id: string }) => {
-    await indexingStore.create({
-      tableName: "EntityWithNullRef",
-      checkpoint: zeroCheckpoint,
-      id,
-    });
-  };
-
-  return {
-    service,
-    cleanup,
-    gql,
-    indexingStore,
-    createTestEntity,
-    createEntityWithBigIntId,
-    createEntityWithStringId,
-    createEntityWithIntId,
-    createEntityWithNullRef,
-  };
-};
-
-test("serves all scalar types correctly", async (context) => {
-  const { service, cleanup, gql, createTestEntity } = await setup({ context });
-  service.setIsHealthy(true);
-
-  await createTestEntity({ id: 0 });
-  await createTestEntity({ id: 1 });
-  await createTestEntity({ id: 2 });
-
-  const response = await gql(`
-    testEntitys {
-      items {
-        id
-        string
-        int
-        float
-        boolean
-        hex
-        bigInt
-      }
-    }
-  `);
-
-  expect(response.status).toBe(200);
-  const body = (await response.json()) as any;
-  expect(body.errors).toBe(undefined);
-  const { testEntitys } = body.data;
-
-  expect(testEntitys.items).toHaveLength(3);
-  expect(testEntitys.items[0]).toMatchObject({
-    id: "0",
-    string: "0",
-    int: 0,
-    float: 0,
-    boolean: true,
-    hex: "0x00",
-    bigInt: "0",
-  });
-  expect(testEntitys.items[1]).toMatchObject({
-    id: "1",
-    string: "1",
-    int: 1,
-    float: 0.1,
-    boolean: false,
-    hex: "0x01",
-    bigInt: "1",
-  });
-  expect(testEntitys.items[2]).toMatchObject({
-    id: "2",
-    string: "2",
-    int: 2,
-    float: 0.2,
-    boolean: true,
-    hex: "0x02",
-    bigInt: "2",
-  });
-
-  await service.kill();
-  await cleanup();
-});
-
-test("serves all scalar list types correctly", async (context) => {
-  const { service, cleanup, gql, createTestEntity } = await setup({ context });
-  service.setIsHealthy(true);
-
-  await createTestEntity({ id: 0 });
-  await createTestEntity({ id: 1 });
-  await createTestEntity({ id: 2 });
-
-  const response = await gql(`
-    testEntitys {
-      items {
-        id
-        stringList
-        intList
-        floatList
-        booleanList
-        hexList
-      }
-    }
-  `);
-
-  expect(response.status).toBe(200);
-  const body = (await response.json()) as any;
-  expect(body.errors).toBe(undefined);
-  const { testEntitys } = body.data;
-
-  expect(testEntitys.items).toHaveLength(3);
-  expect(testEntitys.items[0]).toMatchObject({
-    id: "0",
-    stringList: ["0"],
-    intList: [0],
-    floatList: [0],
-    booleanList: [true],
-    hexList: ["0x0"],
-  });
-  expect(testEntitys.items[1]).toMatchObject({
-    id: "1",
-    stringList: ["1"],
-    intList: [1],
-    floatList: [0.1],
-    booleanList: [false],
-    hexList: ["0x1"],
-  });
-  expect(testEntitys.items[2]).toMatchObject({
-    id: "2",
-    stringList: ["2"],
-    intList: [2],
-    floatList: [0.2],
-    booleanList: [true],
-    hexList: ["0x2"],
-  });
-
-  await service.kill();
-  await cleanup();
-});
-
-test("serves all optional types correctly", async (context) => {
-  const { service, cleanup, gql, createTestEntity } = await setup({ context });
-  service.setIsHealthy(true);
-
-  await createTestEntity({ id: 0 });
-
-  const response = await gql(`
-    testEntitys {
-      items {
-        optional
-        optionalList
-      }
-    }
-  `);
-
-  expect(response.status).toBe(200);
-  const body = (await response.json()) as any;
-  expect(body.errors).toBe(undefined);
-  const { testEntitys } = body.data;
-
-  expect(testEntitys.items).toHaveLength(1);
-  expect(testEntitys.items[0]).toMatchObject({
-    optional: null,
-    optionalList: null,
-  });
-
-  await service.kill();
-  await cleanup();
-});
-
-test("serves enum types correctly", async (context) => {
-  const { service, cleanup, gql, createTestEntity } = await setup({ context });
-  service.setIsHealthy(true);
-
-  await createTestEntity({ id: 0 });
-  await createTestEntity({ id: 1 });
-  await createTestEntity({ id: 2 });
-
-  const response = await gql(`
-    testEntitys {
-      items {
-        id
-        enum
-      }
-    }
-  `);
-
-  expect(response.status).toBe(200);
-  const body = (await response.json()) as any;
-  expect(body.errors).toBe(undefined);
-  const { testEntitys } = body.data;
-
-  expect(testEntitys.items).toHaveLength(3);
-  expect(testEntitys.items[0]).toMatchObject({
-    id: "0",
-    enum: "ZERO",
-  });
-  expect(testEntitys.items[1]).toMatchObject({
-    id: "1",
-    enum: "ONE",
-  });
-  expect(testEntitys.items[2]).toMatchObject({
-    id: "2",
-    enum: "TWO",
-  });
-
-  await service.kill();
-  await cleanup();
-});
-
-test("serves many column types correctly", async (context) => {
-  const { service, cleanup, gql, createTestEntity, createEntityWithStringId } =
-    await setup({ context });
-  service.setIsHealthy(true);
-
-  await createTestEntity({ id: 0 });
-  await createEntityWithStringId({ id: "0", testEntityId: "0" });
-  await createEntityWithStringId({ id: "1", testEntityId: "0" });
-
-  const response = await gql(`
-    testEntitys {
-      items {
-        id
-        derived {
-          items {
-            id
-          }
-        }
-      }
-    }
-  `);
-
-  expect(response.status).toBe(200);
-  const body = (await response.json()) as any;
-  expect(body.errors).toBe(undefined);
-  const { testEntitys } = body.data;
-
-  expect(testEntitys.items).toHaveLength(1);
-  expect(testEntitys.items[0]).toMatchObject({
-    id: "0",
-    derived: { items: [{ id: "0" }, { id: "1" }] },
-  });
-
-  await service.kill();
-  await cleanup();
-});
-
-test("serves one column types correctly", async (context) => {
-  const {
-    service,
-    cleanup,
-    gql,
-    createTestEntity,
-    createEntityWithBigIntId,
-    createEntityWithNullRef,
-  } = await setup({ context });
-  service.setIsHealthy(true);
-
-  await createTestEntity({ id: 0 });
-  await createEntityWithBigIntId({ id: BigInt(0), testEntityId: "0" });
-
-  await createEntityWithNullRef({ id: "0" });
-
-  const response = await gql(`
-    entityWithBigIntIds {
-      items {
-        id
-        testEntity {
-          id
-          string
-          int
-          float
-          boolean
-          hex
-          bigInt
-        }
-      }
-    }
-    entityWithNullRefs {
-      items {
-        id
-        testEntityId
-        testEntity {
-          id
-        }
-      }
-    }
-  `);
-
-  expect(response.status).toBe(200);
-  const body = (await response.json()) as any;
-  expect(body.errors).toBe(undefined);
-  const { entityWithBigIntIds, entityWithNullRefs } = body.data;
-
-  expect(entityWithBigIntIds.items).toHaveLength(1);
-  expect(entityWithBigIntIds.items[0]).toMatchObject({
-    id: "0",
-    testEntity: {
-      id: "0",
-      string: "0",
-      int: 0,
-      float: 0,
-      boolean: true,
-      hex: "0x00",
-      bigInt: "0",
-    },
-  });
-
-  expect(entityWithNullRefs.items).toHaveLength(1);
-  expect(entityWithNullRefs.items[0]).toMatchObject({
-    id: "0",
-    testEntityId: null,
-    testEntity: null,
-  });
-
-  await service.kill();
-  await cleanup();
-});
-
-test("finds unique entity by bigint id", async (context) => {
-  const { service, cleanup, gql, createEntityWithBigIntId } = await setup({
-    context,
-  });
-  service.setIsHealthy(true);
-
-  await createEntityWithBigIntId({ id: BigInt(0), testEntityId: "0" });
-
-  const response = await gql(`
-    entityWithBigIntId(id: "0") {
-      id
-    }
-  `);
-
-  expect(response.status).toBe(200);
-  const body = (await response.json()) as any;
-  expect(body.errors).toBe(undefined);
-  const { entityWithBigIntId } = body.data;
-
-  expect(entityWithBigIntId).toBeDefined();
-
-  await service.kill();
-  await cleanup();
-});
-
-test("finds unique entity with id: 0", async (context) => {
-  const { service, cleanup, gql, createEntityWithIntId } = await setup({
-    context,
-  });
-  service.setIsHealthy(true);
-
-  await createEntityWithIntId({ id: 0 });
-
-  const response = await gql(`
-    entityWithIntId(id: 0) {
-      id
-    }
-  `);
-
-  expect(response.status).toBe(200);
-  const body = (await response.json()) as any;
-  expect(body.errors).toBe(undefined);
-  const { entityWithIntId } = body.data;
-
-  expect(entityWithIntId).toBeTruthy();
-
-  await service.kill();
-  await cleanup();
-});
-
-test("filters on string field equals", async (context) => {
-  const { service, cleanup, gql, createTestEntity } = await setup({ context });
-  service.setIsHealthy(true);
-
-  await createTestEntity({ id: 123 });
-  await createTestEntity({ id: 125 });
-  await createTestEntity({ id: 130 });
-
-  const response = await gql(`
-    testEntitys(where: { string: "123" }) {
-        items {
-          id
-        }
-    }
-  `);
-
-  expect(response.status).toBe(200);
-  const body = (await response.json()) as any;
-  expect(body.errors).toBe(undefined);
-  const { testEntitys } = body.data;
-
-  expect(testEntitys.items).toHaveLength(1);
-  expect(testEntitys.items[0]).toMatchObject({ id: "123" });
-
-  await service.kill();
-  await cleanup();
-});
-
-test("filters on string field in", async (context) => {
-  const { service, cleanup, gql, createTestEntity } = await setup({ context });
-  service.setIsHealthy(true);
-
-  await createTestEntity({ id: 123 });
-  await createTestEntity({ id: 125 });
-  await createTestEntity({ id: 130 });
-
-  const response = await gql(`
-    testEntitys(where: { string_in: ["123", "125"] }) {
-        items {
-          id
-        }
-    }
-  `);
-
-  expect(response.status).toBe(200);
-  const body = (await response.json()) as any;
-  expect(body.errors).toBe(undefined);
-  const { testEntitys } = body.data;
-
-  expect(testEntitys.items).toHaveLength(2);
-  expect(testEntitys.items[0]).toMatchObject({ id: "123" });
-  expect(testEntitys.items[1]).toMatchObject({ id: "125" });
-
-  await service.kill();
-  await cleanup();
-});
-
-test("filters on string field contains", async (context) => {
-  const { service, cleanup, gql, createTestEntity } = await setup({ context });
-  service.setIsHealthy(true);
-
-  await createTestEntity({ id: 123 });
-  await createTestEntity({ id: 125 });
-  await createTestEntity({ id: 130 });
-
-  const response = await gql(`
-    testEntitys(where: { string_contains: "5" }) {
-        items {
-
-      id
-        }
-    }
-  `);
-
-  expect(response.status).toBe(200);
-  const body = (await response.json()) as any;
-  expect(body.errors).toBe(undefined);
-  const { testEntitys } = body.data;
-
-  expect(testEntitys.items).toHaveLength(1);
-  expect(testEntitys.items[0]).toMatchObject({ id: "125" });
-
-  await service.kill();
-  await cleanup();
-});
-
-test("filters on string field starts with", async (context) => {
-  const { service, cleanup, gql, createTestEntity } = await setup({ context });
-  service.setIsHealthy(true);
-
-  await createTestEntity({ id: 123 });
-  await createTestEntity({ id: 125 });
-  await createTestEntity({ id: 130 });
-
-  const response = await gql(`
-    testEntitys(where: { string_starts_with: "12" }) {
-        items {
-      id
-
-        }
-    }
-  `);
-
-  expect(response.status).toBe(200);
-  const body = (await response.json()) as any;
-  expect(body.errors).toBe(undefined);
-  const { testEntitys } = body.data;
-
-  expect(testEntitys.items).toHaveLength(2);
-  expect(testEntitys.items[0]).toMatchObject({ id: "123" });
-  expect(testEntitys.items[1]).toMatchObject({ id: "125" });
-
-  await service.kill();
-  await cleanup();
-});
-
-test("filters on string field not ends with", async (context) => {
-  const { service, cleanup, gql, createTestEntity } = await setup({ context });
-  service.setIsHealthy(true);
-
-  await createTestEntity({ id: 123 });
-  await createTestEntity({ id: 125 });
-  await createTestEntity({ id: 130 });
-
-  const response = await gql(`
-    testEntitys(where: { string_not_ends_with: "5" }) {
-        items {
-
-      id
-        }
-    }
-  `);
-
-  expect(response.status).toBe(200);
-  const body = (await response.json()) as any;
-  expect(body.errors).toBe(undefined);
-  const { testEntitys } = body.data;
-
-  expect(testEntitys.items).toHaveLength(2);
-  expect(testEntitys.items[0]).toMatchObject({ id: "123" });
-  expect(testEntitys.items[1]).toMatchObject({ id: "130" });
-
-  await service.kill();
-  await cleanup();
-});
-
-test("filters on integer field equals", async (context) => {
-  const { service, cleanup, gql, createTestEntity } = await setup({ context });
-  service.setIsHealthy(true);
-
-  await createTestEntity({ id: 0 });
-  await createTestEntity({ id: 1 });
-  await createTestEntity({ id: 2 });
-
-  const response = await gql(`
-    testEntitys(where: { int: 0 }) {
-        items {
-
-      id
-        }
-    }
-  `);
-
-  expect(response.status).toBe(200);
-  const body = (await response.json()) as any;
-  expect(body.errors).toBe(undefined);
-  const { testEntitys } = body.data;
-
-  expect(testEntitys.items).toHaveLength(1);
-  expect(testEntitys.items[0]).toMatchObject({ id: "0" });
-
-  await service.kill();
-  await cleanup();
-});
-
-test("filters on integer field greater than", async (context) => {
-  const { service, cleanup, gql, createTestEntity } = await setup({ context });
-  service.setIsHealthy(true);
-
-  await createTestEntity({ id: 0 });
-  await createTestEntity({ id: 1 });
-  await createTestEntity({ id: 2 });
-
-  const response = await gql(`
-    testEntitys(where: { int_gt: 1 }) {
-      items {
-        id
-      }
-    }
-  `);
-
-  expect(response.status).toBe(200);
-  const body = (await response.json()) as any;
-  expect(body.errors).toBe(undefined);
-  const { testEntitys } = body.data;
-
-  expect(testEntitys.items).toHaveLength(1);
-  expect(testEntitys.items[0]).toMatchObject({ id: "2" });
-
-  await service.kill();
-  await cleanup();
-});
-
-test("filters on integer field less than or equal to", async (context) => {
-  const { service, cleanup, gql, createTestEntity } = await setup({ context });
-  service.setIsHealthy(true);
-
-  await createTestEntity({ id: 0 });
-  await createTestEntity({ id: 1 });
-  await createTestEntity({ id: 2 });
-
-  const response = await gql(`
-    testEntitys(where: { int_lte: 1 }) {
-      items {
-        id
-      }
-    }
-  `);
-
-  expect(response.status).toBe(200);
-  const body = (await response.json()) as any;
-  expect(body.errors).toBe(undefined);
-  const { testEntitys } = body.data;
-
-  expect(testEntitys.items).toHaveLength(2);
-  expect(testEntitys.items[0]).toMatchObject({ id: "0" });
-  expect(testEntitys.items[1]).toMatchObject({ id: "1" });
-
-  await service.kill();
-  await cleanup();
-});
-
-test("filters on integer field in", async (context) => {
-  const { service, cleanup, gql, createTestEntity } = await setup({ context });
-  service.setIsHealthy(true);
-
-  await createTestEntity({ id: 0 });
-  await createTestEntity({ id: 1 });
-  await createTestEntity({ id: 2 });
-
-  const response = await gql(`
-    testEntitys(where: { int_in: [0, 2] }) {
-      items {
-        id
-      }
-    }
-  `);
-
-  expect(response.status).toBe(200);
-  const body = (await response.json()) as any;
-  expect(body.errors).toBe(undefined);
-  const { testEntitys } = body.data;
-
-  expect(testEntitys.items).toHaveLength(2);
-  expect(testEntitys.items[0]).toMatchObject({ id: "0" });
-  expect(testEntitys.items[1]).toMatchObject({ id: "2" });
-
-  await service.kill();
-  await cleanup();
-});
-
-test("filters on float field equals", async (context) => {
-  const { service, cleanup, gql, createTestEntity } = await setup({ context });
-  service.setIsHealthy(true);
-
-  await createTestEntity({ id: 0 });
-  await createTestEntity({ id: 1 });
-  await createTestEntity({ id: 2 });
-
-  const response = await gql(`
-    testEntitys(where: { float: 0.1 }) {
-      items {
-        id
-      }
-    }
-  `);
-
-  expect(response.status).toBe(200);
-  const body = (await response.json()) as any;
-  expect(body.errors).toBe(undefined);
-  const { testEntitys } = body.data;
-
-  expect(testEntitys.items).toHaveLength(1);
-  expect(testEntitys.items[0]).toMatchObject({
-    id: "1",
-  });
-
-  await service.kill();
-  await cleanup();
-});
-
-test("filters on float field greater than", async (context) => {
-  const { service, cleanup, gql, createTestEntity } = await setup({ context });
-  service.setIsHealthy(true);
-
-  await createTestEntity({ id: 0 });
-  await createTestEntity({ id: 1 });
-  await createTestEntity({ id: 2 });
-
-  const response = await gql(`
-    testEntitys(where: { float_gt: 0.1 }) {
-      items {
-        id
-      }
-    }
-  `);
-
-  expect(response.status).toBe(200);
-  const body = (await response.json()) as any;
-  expect(body.errors).toBe(undefined);
-  const { testEntitys } = body.data;
-
-  expect(testEntitys.items).toHaveLength(1);
-  expect(testEntitys.items[0]).toMatchObject({ id: "2" });
-
-  await service.kill();
-  await cleanup();
-});
-
-test("filters on float field less than or equal to", async (context) => {
-  const { service, cleanup, gql, createTestEntity } = await setup({ context });
-  service.setIsHealthy(true);
-
-  await createTestEntity({ id: 0 });
-  await createTestEntity({ id: 1 });
-  await createTestEntity({ id: 2 });
-
-  const response = await gql(`
-    testEntitys(where: { float_lte: 0.1 }) {
-      items {
-        id
-        int
-      }
-    }
-  `);
-
-  expect(response.status).toBe(200);
-  const body = (await response.json()) as any;
-  expect(body.errors).toBe(undefined);
-  const { testEntitys } = body.data;
-
-  expect(testEntitys.items).toHaveLength(2);
-  expect(testEntitys.items[0]).toMatchObject({ id: "0" });
-  expect(testEntitys.items[1]).toMatchObject({ id: "1" });
-
-  await service.kill();
-  await cleanup();
-});
-
-test("filters on float field in", async (context) => {
-  const { service, cleanup, gql, createTestEntity } = await setup({ context });
-  service.setIsHealthy(true);
-
-  await createTestEntity({ id: 0 });
-  await createTestEntity({ id: 1 });
-  await createTestEntity({ id: 2 });
-
-  const response = await gql(`
-    testEntitys(where: { float_in: [0, 0.2] }) {
-      items {
-        id
-        int
-      }
-    }
-  `);
-
-  expect(response.status).toBe(200);
-  const body = (await response.json()) as any;
-  expect(body.errors).toBe(undefined);
-  const { testEntitys } = body.data;
-
-  expect(testEntitys.items).toHaveLength(2);
-  expect(testEntitys.items[0]).toMatchObject({ id: "0" });
-  expect(testEntitys.items[1]).toMatchObject({ id: "2" });
-
-  await service.kill();
-  await cleanup();
-});
-
-test("filters on bigInt field equals", async (context) => {
-  const { service, cleanup, gql, createTestEntity } = await setup({ context });
-  service.setIsHealthy(true);
-
-  await createTestEntity({ id: 0 });
-  await createTestEntity({ id: 1 });
-  await createTestEntity({ id: 2 });
-
-  const response = await gql(`
-    testEntitys(where: { bigInt: "1" }) {
-      items {
-        id
-      }
-    }
-  `);
-
-  expect(response.status).toBe(200);
-  const body = (await response.json()) as any;
-  expect(body.errors).toBe(undefined);
-  const { testEntitys } = body.data;
-
-  expect(testEntitys.items).toHaveLength(1);
-  expect(testEntitys.items[0]).toMatchObject({
-    id: "1",
-  });
-
-  await service.kill();
-  await cleanup();
-});
-
-test("filters on bigInt field greater than", async (context) => {
-  const { service, cleanup, gql, createTestEntity } = await setup({ context });
-  service.setIsHealthy(true);
-
-  await createTestEntity({ id: 0 });
-  await createTestEntity({ id: 1 });
-  await createTestEntity({ id: 2 });
-
-  const response = await gql(`
-    testEntitys(where: { bigInt_gt: "1" }) {
-      items {
-        id
-      }
-    }
-  `);
-
-  expect(response.status).toBe(200);
-  const body = (await response.json()) as any;
-  expect(body.errors).toBe(undefined);
-  const { testEntitys } = body.data;
-
-  expect(testEntitys.items).toHaveLength(1);
-  expect(testEntitys.items[0]).toMatchObject({ id: "2" });
-
-  await service.kill();
-  await cleanup();
-});
-
-test("filters on hex field equals", async (context) => {
-  const { service, cleanup, gql, createTestEntity } = await setup({ context });
-  service.setIsHealthy(true);
-
-  await createTestEntity({ id: 0 });
-
-  await createTestEntity({ id: 1 });
-  await createTestEntity({ id: 2 });
-
-  const response = await gql(`
-    testEntitys(where: { hex: "0x01" }) {
-      items {
-        id
-      }
-    }
-  `);
-
-  expect(response.status).toBe(200);
-  const body = (await response.json()) as any;
-  expect(body.errors).toBe(undefined);
-  const { testEntitys } = body.data;
-
-  expect(testEntitys.items).toHaveLength(1);
-  expect(testEntitys.items[0]).toMatchObject({
-    id: "1",
->>>>>>> 662568a2
   });
 
   const server2 = await createServer({
@@ -1035,7 +65,6 @@
   expect(response.status).toBe(200);
 });
 
-<<<<<<< HEAD
 test("metrics error", async (context) => {
   const server = await createServer({
     graphqlSchema: {} as GraphQLSchema,
@@ -1064,31 +93,15 @@
       bigint: p.bigint(),
     }),
   }));
-=======
-test("responds with appropriate status code pre and post historical sync", async (context) => {
-  const { service, cleanup, gql, createTestEntity } = await setup({ context });
-
-  await createTestEntity({ id: 0 });
-
-  let response = await gql(`
-    testEntitys {
-      items {
-        id
-      }
-    }
-  `);
->>>>>>> 662568a2
 
   const { indexingStore, cleanup } = await setupDatabaseServices(context, {
     schema,
-    tableIds: getTableIds(schema),
   });
 
   await indexingStore.create({
     tableName: "table",
     checkpoint: zeroCheckpoint,
     id: "0",
-<<<<<<< HEAD
     data: {
       string: "0",
       int: 0,
@@ -1117,43 +130,6 @@
       query: `
       query {
         table(id: "0") {
-=======
-  });
-
-  await service.kill();
-  await cleanup();
-});
-
-test("uses dataloader to resolve a plural -> p.one() path", async (context) => {
-  const {
-    service,
-    gql,
-    createTestEntity,
-    createEntityWithBigIntId,
-    indexingStore,
-    cleanup,
-  } = await setup({ context });
-  service.setIsHealthy(true);
-
-  const findUniqueSpy = vi.spyOn(indexingStore, "findUnique");
-  const findManySpy = vi.spyOn(indexingStore, "findMany");
-
-  await Promise.all(
-    range(0, 50).map(async (n) => {
-      await createTestEntity({ id: n });
-      await createEntityWithBigIntId({
-        id: BigInt(n),
-        testEntityId: String(n),
-      });
-    }),
-  );
-
-  const response = await gql(`
-    entityWithBigIntIds {
-      items {
-        id
-        testEntity {
->>>>>>> 662568a2
           id
           string
           int
