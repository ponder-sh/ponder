--- conflicted
+++ resolved
@@ -37,11 +37,7 @@
 }: { schema: Schema; enumTypes: Record<string, GraphQLEnumType> }) => {
   const entityFilterTypes: Record<string, GraphQLInputObjectType> = {};
 
-<<<<<<< HEAD
-  for (const [tableName, [table]] of Object.entries(schemaToTables(schema))) {
-=======
-  for (const [tableName, table] of Object.entries(getTables(schema))) {
->>>>>>> c5a9092e
+  for (const [tableName, [table]] of Object.entries(getTables(schema))) {
     const filterType = new GraphQLInputObjectType({
       name: `${tableName}Filter`,
       fields: () => {
