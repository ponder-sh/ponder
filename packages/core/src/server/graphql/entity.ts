import type { ReferenceColumn, Schema } from "@/schema/common.js";
import {
  extractReferenceTable,
  getTables,
  isEnumColumn,
  isListColumn,
  isManyColumn,
  isOneColumn,
  isOptionalColumn,
} from "@/schema/utils.js";
import {
  GraphQLBoolean,
  type GraphQLFieldResolver,
  GraphQLInputObjectType,
} from "graphql";
import {
  GraphQLEnumType,
  type GraphQLFieldConfigMap,
  GraphQLInt,
  GraphQLList,
  GraphQLNonNull,
  GraphQLObjectType,
  GraphQLString,
} from "graphql";
import type { Context, Parent } from "./buildGraphqlSchema.js";
import { buildWhereObject } from "./filter.js";
import type { PluralResolver } from "./plural.js";
import { SCALARS } from "./scalar.js";

const GraphQLPageInfo = new GraphQLObjectType({
  name: "PageInfo",
  fields: {
    hasNextPage: { type: new GraphQLNonNull(GraphQLBoolean) },
    hasPreviousPage: { type: new GraphQLNonNull(GraphQLBoolean) },
    startCursor: { type: GraphQLString },
    endCursor: { type: GraphQLString },
  },
});

export const buildEntityTypes = ({
  schema,
  enumTypes,
  entityFilterTypes,
}: {
  schema: Schema;
  enumTypes: Record<string, GraphQLEnumType>;
  entityFilterTypes: Record<string, GraphQLInputObjectType>;
}) => {
  const entityTypes: Record<string, GraphQLObjectType<Parent, Context>> = {};
  const entityPageTypes: Record<string, GraphQLObjectType> = {};

<<<<<<< HEAD
  for (const [tableName, [table]] of Object.entries(schemaToTables(schema))) {
=======
  for (const [tableName, table] of Object.entries(getTables(schema))) {
>>>>>>> c5a9092e
    entityTypes[tableName] = new GraphQLObjectType({
      name: tableName,
      fields: () => {
        const fieldConfigMap: GraphQLFieldConfigMap<Parent, Context> = {};

        Object.entries(table).forEach(([columnName, column]) => {
          if (isOneColumn(column)) {
            // Column must resolve the foreign key of the referenced column
            // Note: this relies on the fact that reference columns can't be lists.
            const referenceColumn = table[
              column[" reference"]
            ] as ReferenceColumn;
            const referencedTable = extractReferenceTable(referenceColumn);

            const resolver: GraphQLFieldResolver<Parent, Context> = async (
              parent,
              _args,
              context,
            ) => {
              // The parent object gets passed in here containing reference column values.
              const relatedRecordId = parent[column[" reference"]];
              // Note: Don't query with a null or undefined id, indexing store will throw error.
              if (relatedRecordId === null || relatedRecordId === undefined)
                return null;

              const loader = context.get("getLoader")({
                tableName: referencedTable,
              });

              return await loader.load(relatedRecordId);
            };

            fieldConfigMap[columnName] = {
              type: isOptionalColumn(referenceColumn)
                ? entityTypes[referencedTable]
                : new GraphQLNonNull(entityTypes[referencedTable]),
              resolve: resolver,
            };
          } else if (isManyColumn(column)) {
            const resolver: PluralResolver = async (parent, args, context) => {
              const store = context.get("store");

              const { where, orderBy, orderDirection, limit, after, before } =
                args;

              const whereObject = where ? buildWhereObject(where) : {};
              // Add the parent record ID to the where object.
              // Note that this overrides any existing equals condition.
              (whereObject[column[" referenceColumn"]] ??= {}).equals =
                parent.id;

              const orderByObject = orderBy
                ? { [orderBy]: orderDirection ?? "asc" }
                : undefined;

              // Query for the IDs of the matching records.
              // TODO: Update query to only fetch IDs, not entire records.
              const result = await store.findMany({
                tableName: column[" referenceTable"],
                where: whereObject,
                orderBy: orderByObject,
                limit,
                before,
                after,
              });

              // Load entire records objects using the loader.
              const loader = context.get("getLoader")({
                tableName: column[" referenceTable"],
              });

              const ids = result.items.map((item) => item.id);
              const items = await loader.loadMany(ids);

              return { items, pageInfo: result.pageInfo };
            };

            fieldConfigMap[columnName] = {
              type: entityPageTypes[column[" referenceTable"]],
              args: {
                where: { type: entityFilterTypes[tableName] },
                orderBy: { type: GraphQLString },
                orderDirection: { type: GraphQLString },
                before: { type: GraphQLString },
                after: { type: GraphQLString },
                limit: { type: GraphQLInt },
              },
              resolve: resolver,
            };
          } else {
            const type = isEnumColumn(column)
              ? enumTypes[column[" enum"]]
              : SCALARS[column[" scalar"]];
            if (isListColumn(column)) {
              const listType = new GraphQLList(new GraphQLNonNull(type));
              fieldConfigMap[columnName] = {
                type: isOptionalColumn(column)
                  ? listType
                  : new GraphQLNonNull(listType),
              };
            } else {
              fieldConfigMap[columnName] = {
                type: isOptionalColumn(column)
                  ? type
                  : new GraphQLNonNull(type),
              };
            }
          }
        });

        return fieldConfigMap;
      },
    });

    entityPageTypes[tableName] = new GraphQLObjectType({
      name: `${tableName}Page`,
      fields: () => ({
        items: {
          type: new GraphQLNonNull(
            new GraphQLList(new GraphQLNonNull(entityTypes[tableName])),
          ),
        },
        pageInfo: { type: new GraphQLNonNull(GraphQLPageInfo) },
      }),
    });
  }

  return { entityTypes, entityPageTypes };
};<|MERGE_RESOLUTION|>--- conflicted
+++ resolved
@@ -49,11 +49,7 @@
   const entityTypes: Record<string, GraphQLObjectType<Parent, Context>> = {};
   const entityPageTypes: Record<string, GraphQLObjectType> = {};
 
-<<<<<<< HEAD
-  for (const [tableName, [table]] of Object.entries(schemaToTables(schema))) {
-=======
-  for (const [tableName, table] of Object.entries(getTables(schema))) {
->>>>>>> c5a9092e
+  for (const [tableName, [table]] of Object.entries(getTables(schema))) {
     entityTypes[tableName] = new GraphQLObjectType({
       name: tableName,
       fields: () => {
