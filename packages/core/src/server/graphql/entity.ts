import type { ReferenceColumn, Schema } from "@/schema/common.js";
import {
  extractReferenceTable,
  getTables,
  isEnumColumn,
  isListColumn,
  isManyColumn,
  isOneColumn,
  isOptionalColumn,
} from "@/schema/utils.js";
import {
  GraphQLBoolean,
  type GraphQLFieldResolver,
  GraphQLInputObjectType,
} from "graphql";
import {
  GraphQLEnumType,
  type GraphQLFieldConfigMap,
  GraphQLInt,
  GraphQLList,
  GraphQLNonNull,
  GraphQLObjectType,
  GraphQLString,
} from "graphql";
import type { Context, Parent } from "./buildGraphqlSchema.js";
import { buildWhereObject } from "./filter.js";
import type { PluralResolver } from "./plural.js";
import { SCALARS } from "./scalar.js";

const GraphQLPageInfo = new GraphQLObjectType({
  name: "PageInfo",
  fields: {
    hasNextPage: { type: new GraphQLNonNull(GraphQLBoolean) },
    hasPreviousPage: { type: new GraphQLNonNull(GraphQLBoolean) },
    startCursor: { type: GraphQLString },
    endCursor: { type: GraphQLString },
  },
});

export const buildEntityTypes = ({
  schema,
  enumTypes,
  entityFilterTypes,
}: {
  schema: Schema;
  enumTypes: Record<string, GraphQLEnumType>;
  entityFilterTypes: Record<string, GraphQLInputObjectType>;
}) => {
  const entityTypes: Record<string, GraphQLObjectType<Parent, Context>> = {};
  const entityPageTypes: Record<string, GraphQLObjectType> = {};

  for (const [tableName, table] of Object.entries(getTables(schema))) {
    entityTypes[tableName] = new GraphQLObjectType({
      name: tableName,
      fields: () => {
        const fieldConfigMap: GraphQLFieldConfigMap<Parent, Context> = {};

        Object.entries(table).forEach(([columnName, column]) => {
          if (isOneColumn(column)) {
            // Column must resolve the foreign key of the referenced column
            // Note: this relies on the fact that reference columns can't be lists.
            const referenceColumn = table[
              column[" reference"]
            ] as ReferenceColumn;
            const referencedTable = extractReferenceTable(referenceColumn);

            const resolver: GraphQLFieldResolver<Parent, Context> = async (
              parent,
              _args,
              context,
            ) => {
              // The parent object gets passed in here containing reference column values.
              const relatedRecordId = parent[column[" reference"]];
              // Note: Don't query with a null or undefined id, indexing store will throw error.
              if (relatedRecordId === null || relatedRecordId === undefined)
                return null;

              const loader = context.getLoader({
                tableName: referencedTable,
              });

              return await loader.load(relatedRecordId);
            };

            fieldConfigMap[columnName] = {
              type: isOptionalColumn(referenceColumn)
                ? entityTypes[referencedTable]
                : new GraphQLNonNull(entityTypes[referencedTable]),
              resolve: resolver,
            };
          } else if (isManyColumn(column)) {
            const resolver: PluralResolver = async (parent, args, context) => {
              const { where, orderBy, orderDirection, limit, after, before } =
                args;

              const whereObject = where ? buildWhereObject(where) : {};
              // Add the parent record ID to the where object.
              // Note that this overrides any existing equals condition.
              (whereObject[column[" referenceColumn"]] ??= {}).equals =
                parent.id;

              const orderByObject = orderBy
                ? { [orderBy]: orderDirection ?? "asc" }
                : undefined;

              // Query for the IDs of the matching records.
              // TODO: Update query to only fetch IDs, not entire records.
<<<<<<< HEAD
              const result = await store.findMany({
                tableName: column[" referenceTable"],
=======
              const result = await context.store.findMany({
                tableName: column.referenceTable,
>>>>>>> 3415b79b
                where: whereObject,
                orderBy: orderByObject,
                limit,
                before,
                after,
              });

              // Load entire records objects using the loader.
<<<<<<< HEAD
              const loader = context.get("getLoader")({
                tableName: column[" referenceTable"],
=======
              const loader = context.getLoader({
                tableName: column.referenceTable,
>>>>>>> 3415b79b
              });

              const ids = result.items.map((item) => item.id);
              const items = await loader.loadMany(ids);

              return { items, pageInfo: result.pageInfo };
            };

            fieldConfigMap[columnName] = {
              type: entityPageTypes[column[" referenceTable"]],
              args: {
                where: { type: entityFilterTypes[tableName] },
                orderBy: { type: GraphQLString },
                orderDirection: { type: GraphQLString },
                before: { type: GraphQLString },
                after: { type: GraphQLString },
                limit: { type: GraphQLInt },
              },
              resolve: resolver,
            };
          } else {
            const type = isEnumColumn(column)
              ? enumTypes[column[" enum"]]
              : SCALARS[column[" scalar"]];
            if (isListColumn(column)) {
              const listType = new GraphQLList(new GraphQLNonNull(type));
              fieldConfigMap[columnName] = {
                type: isOptionalColumn(column)
                  ? listType
                  : new GraphQLNonNull(listType),
              };
            } else {
              fieldConfigMap[columnName] = {
                type: isOptionalColumn(column)
                  ? type
                  : new GraphQLNonNull(type),
              };
            }
          }
        });

        return fieldConfigMap;
      },
    });

    entityPageTypes[tableName] = new GraphQLObjectType({
      name: `${tableName}Page`,
      fields: () => ({
        items: {
          type: new GraphQLNonNull(
            new GraphQLList(new GraphQLNonNull(entityTypes[tableName])),
          ),
        },
        pageInfo: { type: new GraphQLNonNull(GraphQLPageInfo) },
      }),
    });
  }

  return { entityTypes, entityPageTypes };
};<|MERGE_RESOLUTION|>--- conflicted
+++ resolved
@@ -105,13 +105,8 @@
 
               // Query for the IDs of the matching records.
               // TODO: Update query to only fetch IDs, not entire records.
-<<<<<<< HEAD
-              const result = await store.findMany({
+              const result = await context.store.findMany({
                 tableName: column[" referenceTable"],
-=======
-              const result = await context.store.findMany({
-                tableName: column.referenceTable,
->>>>>>> 3415b79b
                 where: whereObject,
                 orderBy: orderByObject,
                 limit,
@@ -120,13 +115,8 @@
               });
 
               // Load entire records objects using the loader.
-<<<<<<< HEAD
-              const loader = context.get("getLoader")({
+              const loader = context.getLoader({
                 tableName: column[" referenceTable"],
-=======
-              const loader = context.getLoader({
-                tableName: column.referenceTable,
->>>>>>> 3415b79b
               });
 
               const ids = result.items.map((item) => item.id);
