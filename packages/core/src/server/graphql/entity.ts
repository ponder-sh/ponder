import type { ReferenceColumn, Schema } from "@/schema/types.js";
import {
  isEnumColumn,
  isManyColumn,
  isOneColumn,
  referencedTableName,
} from "@/schema/utils.js";
import {
  GraphQLBoolean,
  type GraphQLFieldResolver,
  GraphQLInputObjectType,
} from "graphql";
import {
  GraphQLEnumType,
  type GraphQLFieldConfigMap,
  GraphQLInt,
  GraphQLList,
  GraphQLNonNull,
  GraphQLObjectType,
  GraphQLString,
} from "graphql";
import type { Context, Parent } from "./buildGraphqlSchema.js";
import { buildWhereObject } from "./filter.js";
import type { PluralResolver } from "./plural.js";
import { SCALARS } from "./scalar.js";

const GraphQLPageInfo = new GraphQLObjectType({
  name: "PageInfo",
  fields: {
    hasNextPage: { type: new GraphQLNonNull(GraphQLBoolean) },
    hasPreviousPage: { type: new GraphQLNonNull(GraphQLBoolean) },
    startCursor: { type: GraphQLString },
    endCursor: { type: GraphQLString },
  },
});

export const buildEntityTypes = ({
  schema,
  enumTypes,
  entityFilterTypes,
}: {
  schema: Schema;
  enumTypes: Record<string, GraphQLEnumType>;
  entityFilterTypes: Record<string, GraphQLInputObjectType>;
}) => {
  const entityTypes: Record<string, GraphQLObjectType<Parent, Context>> = {};
  const entityPageTypes: Record<string, GraphQLObjectType> = {};

  for (const [tableName, table] of Object.entries(schema.tables)) {
    entityTypes[tableName] = new GraphQLObjectType({
      name: tableName,
      fields: () => {
        const fieldConfigMap: GraphQLFieldConfigMap<Parent, Context> = {};

        Object.entries(table).forEach(([columnName, column]) => {
          if (isOneColumn(column)) {
            // Column must resolve the foreign key of the referenced column
            // Note: this relies on the fact that reference columns can't be lists.
            const referenceColumn = table[
              column.referenceColumn
            ] as ReferenceColumn;
            const referencedTable = referencedTableName(
              referenceColumn.references,
            );

            const resolver: GraphQLFieldResolver<Parent, Context> = async (
              parent,
              _args,
              context,
            ) => {
              // The parent object gets passed in here containing reference column values.
              const relatedRecordId = parent[column.referenceColumn];
              // Note: Don't query with a null or undefined id, indexing store will throw error.
              if (relatedRecordId === null || relatedRecordId === undefined)
                return null;

              const loader = context.get("getLoader")({
                tableName: referencedTable,
              });

              return await loader.load(relatedRecordId);
            };

            fieldConfigMap[columnName] = {
              type: referenceColumn.optional
                ? entityTypes[referencedTable]
                : new GraphQLNonNull(entityTypes[referencedTable]),
              resolve: resolver,
            };
          } else if (isManyColumn(column)) {
<<<<<<< HEAD
            const resolver: PluralResolver = async (
              parent,
              args,
              context,
              info,
            ) => {
              const store = context.get("store");
=======
            const resolver: PluralResolver = async (parent, args, context) => {
              const { store } = context;
>>>>>>> 662568a2

              const { where, orderBy, orderDirection, limit, after, before } =
                args;

              const whereObject = where ? buildWhereObject(where) : {};
              // Add the parent record ID to the where object.
              // Note that this overrides any existing equals condition.
              (whereObject[column.referenceColumn] ??= {}).equals = parent.id;

              const orderByObject = orderBy
                ? { [orderBy]: orderDirection ?? "asc" }
                : undefined;

              // Query for the IDs of the matching records.
              // TODO: Update query to only fetch IDs, not entire records.
              const result = await store.findMany({
                tableName: column.referenceTable,
                where: whereObject,
                orderBy: orderByObject,
                limit,
                before,
                after,
              });

              // Load entire records objects using the loader.
              const loader = context.get("getLoader")({
                tableName: column.referenceTable,
              });

              const ids = result.items.map((item) => item.id);
              const items = await loader.loadMany(ids);

              return { items, pageInfo: result.pageInfo };
            };

            fieldConfigMap[columnName] = {
              type: entityPageTypes[column.referenceTable],
              args: {
                where: { type: entityFilterTypes[tableName] },
                orderBy: { type: GraphQLString },
                orderDirection: { type: GraphQLString },
                before: { type: GraphQLString },
                after: { type: GraphQLString },
                limit: { type: GraphQLInt },
              },
              resolve: resolver,
            };
          } else {
            const type = isEnumColumn(column)
              ? enumTypes[column.type]
              : SCALARS[column.type];
            if (column.list) {
              const listType = new GraphQLList(new GraphQLNonNull(type));
              fieldConfigMap[columnName] = {
                type: column.optional ? listType : new GraphQLNonNull(listType),
              };
            } else {
              fieldConfigMap[columnName] = {
                type: column.optional ? type : new GraphQLNonNull(type),
              };
            }
          }
        });

        return fieldConfigMap;
      },
    });

    entityPageTypes[tableName] = new GraphQLObjectType({
      name: `${tableName}Page`,
      fields: () => ({
        items: {
          type: new GraphQLNonNull(
            new GraphQLList(new GraphQLNonNull(entityTypes[tableName])),
          ),
        },
        pageInfo: { type: new GraphQLNonNull(GraphQLPageInfo) },
      }),
    });
  }

  return { entityTypes, entityPageTypes };
};<|MERGE_RESOLUTION|>--- conflicted
+++ resolved
@@ -88,18 +88,8 @@
               resolve: resolver,
             };
           } else if (isManyColumn(column)) {
-<<<<<<< HEAD
-            const resolver: PluralResolver = async (
-              parent,
-              args,
-              context,
-              info,
-            ) => {
+            const resolver: PluralResolver = async (parent, args, context) => {
               const store = context.get("store");
-=======
-            const resolver: PluralResolver = async (parent, args, context) => {
-              const { store } = context;
->>>>>>> 662568a2
 
               const { where, orderBy, orderDirection, limit, after, before } =
                 args;
