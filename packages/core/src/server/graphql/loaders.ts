import type { IndexingStore } from "@/indexing-store/store.js";
import DataLoader from "dataloader";

export type GetLoader = ReturnType<typeof buildLoaderCache>["getLoader"];

export function buildLoaderCache({ store }: { store: IndexingStore }) {
  const loaderCache: Record<
    string,
    DataLoader<string | number | bigint, any> | undefined
  > = {};

  const getLoader = ({ tableName }: { tableName: string }) => {
    const loader = (loaderCache[tableName] ??= new DataLoader(
      async (ids) => {
        const rows = await store.findMany({
          tableName,
          where: { id: { in: ids } },
<<<<<<< HEAD
=======
          checkpoint,
          limit: ids.length,
>>>>>>> f5c324cd
        });

        return ids.map((id) => rows.items.find((row) => row.id === id));
      },
      { maxBatchSize: 1_000 },
    ));

    return loader;
  };

  return { getLoader };
}<|MERGE_RESOLUTION|>--- conflicted
+++ resolved
@@ -15,11 +15,8 @@
         const rows = await store.findMany({
           tableName,
           where: { id: { in: ids } },
-<<<<<<< HEAD
-=======
           checkpoint,
           limit: ids.length,
->>>>>>> f5c324cd
         });
 
         return ids.map((id) => rows.items.find((row) => row.id === id));
