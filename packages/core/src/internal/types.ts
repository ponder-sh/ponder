--- conflicted
+++ resolved
@@ -288,17 +288,9 @@
 
 // Chain
 
-<<<<<<< HEAD
 export type Chain = {
   chain: ViemChain;
   rpcUrl: string | string[] | Transport;
-=======
-export type Network = {
-  name: string;
-  chainId: number;
-  transport: ReturnType<Transport>;
-  chain: Chain;
->>>>>>> 9bdaf0ba
   pollingInterval: number;
   maxRequestsPerSecond: number;
   disableCache: boolean;
