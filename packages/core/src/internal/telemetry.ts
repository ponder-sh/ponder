import { exec } from "node:child_process";
import { createHash, randomBytes } from "node:crypto";
import { existsSync, readFileSync } from "node:fs";
import os from "node:os";
import path from "node:path";
import { promisify } from "node:util";
import type { Options } from "@/internal/options.js";
import { createQueue } from "@/utils/queue.js";
import { startClock } from "@/utils/timer.js";
<<<<<<< HEAD
import { wait } from "@/utils/wait.js";
=======
import { createQueue } from "@ponder/common";
>>>>>>> 7994d8c5
import Conf from "conf";
import { type PM, detect, getNpmVersion } from "detect-package-manager";
import { ShutdownError } from "./errors.js";
import type { Logger } from "./logger.js";
import type { Shutdown } from "./shutdown.js";
import type { IndexingBuild } from "./types.js";
import type { PreBuild, SchemaBuild } from "./types.js";

const HEARTBEAT_INTERVAL_MS = 60_000;

type TelemetryEvent =
  | {
      name: "lifecycle:session_start";
      properties: { cli_command: string };
    }
  | {
      name: "lifecycle:session_end";
      properties: { duration_seconds: number };
    }
  | {
      name: "lifecycle:heartbeat_send";
      properties: { duration_seconds: number };
    };

type CommonProperties = {
  // Identification
  project_id: string;
  session_id: string;
  is_internal: boolean;
};

type SessionProperties = {
  // Environment and package versions
  package_manager: string;
  package_manager_version: string;
  node_version: string;
  ponder_core_version: string;
  viem_version: string;
  // System and hardware
  system_platform: NodeJS.Platform;
  system_release: string;
  system_architecture: string;
  cpu_count: number;
  cpu_model: string;
  cpu_speed: number;
  total_memory_bytes: number;
};

type DeviceConf = {
  notifiedAt?: string;
  anonymousId?: string;
  salt?: string;
};

export type Telemetry = ReturnType<typeof createTelemetry>;

export function createTelemetry({
  options,
  logger,
  shutdown,
}: { options: Options; logger: Logger; shutdown: Shutdown }) {
  if (options.telemetryDisabled) {
    return {
      record: (_event: TelemetryEvent) => {},
      flush: async () => {},
    };
  }

  const conf = new Conf<DeviceConf>({
    projectName: "ponder",
    cwd: options.telemetryConfigDir,
  });

  if (conf.get("notifiedAt") === undefined) {
    conf.set("notifiedAt", Date.now().toString());
    logger.info({
      service: "telemetry",
      msg: "Ponder collects anonymous telemetry data to identify issues and prioritize features. See https://ponder.sh/docs/advanced/telemetry for more information.",
    });
  }

  const sessionId = randomBytes(8).toString("hex");

  let anonymousId = conf.get("anonymousId") as string;
  if (anonymousId === undefined) {
    anonymousId = randomBytes(8).toString("hex");
    conf.set("anonymousId", anonymousId);
  }
  // Before 0.4.3, the anonymous ID was 64 characters long. Truncate it to 16
  // here to align with new ID lengths.
  if (anonymousId.length > 16) anonymousId = anonymousId.slice(0, 16);

  let salt = conf.get("salt") as string;
  if (salt === undefined) {
    salt = randomBytes(8).toString("hex");
    conf.set("salt", salt);
  }

  // Prepend the value with a secret salt to ensure a credible one-way hash.
  const oneWayHash = (value: string) => {
    const hash = createHash("sha256");
    hash.update(salt);
    hash.update(value);
    return hash.digest("hex").slice(0, 16);
  };

  const buildContext = async () => {
    // Project ID is a one-way hash of the git remote URL OR the current working directory.
    const gitRemoteUrl = await getGitRemoteUrl();
    const projectIdRaw = gitRemoteUrl ?? process.cwd();
    const projectId = oneWayHash(projectIdRaw);

    const { packageManager, packageManagerVersion } = await getPackageManager();

    // Attempt to find and read the users package.json file.
    const packageJson = getPackageJson(options.rootDir);
    const ponderVersion = packageJson?.dependencies?.ponder ?? "unknown";
    const viemVersion = packageJson?.dependencies?.viem ?? "unknown";

    // Make a guess as to whether the project is internal (within the monorepo) or not.
    const isInternal = ponderVersion === "workspace:*";

    const cpus = os.cpus();

    return {
      common: {
        session_id: sessionId,
        project_id: projectId,
        is_internal: isInternal,
      } satisfies CommonProperties,
      session: {
        ponder_core_version: ponderVersion,
        viem_version: viemVersion,
        package_manager: packageManager,
        package_manager_version: packageManagerVersion,
        node_version: process.versions.node,
        system_platform: os.platform(),
        system_release: os.release(),
        system_architecture: os.arch(),
        cpu_count: cpus.length,
        cpu_model: cpus.length > 0 ? cpus[0]!.model : "unknown",
        cpu_speed: cpus.length > 0 ? cpus[0]!.speed : 0,
        total_memory_bytes: os.totalmem(),
      } satisfies SessionProperties,
    };
  };

  let context: Awaited<ReturnType<typeof buildContext>> | undefined = undefined;
  const contextPromise = buildContext();

  const queue = createQueue({
    initialStart: true,
    concurrency: 10,
    worker: async (event: TelemetryEvent) => {
      if (shutdown.isKilled) return;

      const endClock = startClock();
      try {
        if (context === undefined) context = await contextPromise;

        const properties =
          event.name === "lifecycle:session_start"
            ? { ...event.properties, ...context.common, ...context.session }
            : { ...event.properties, ...context.common };

        const body = JSON.stringify({
          distinctId: anonymousId,
          event: event.name,
          properties,
        });

        await fetch(options.telemetryUrl, {
          method: "POST",
          headers: { "Content-Type": "application/json" },
          body,
        });
        logger.trace({
          service: "telemetry",
          msg: `Sent '${event.name}' event in ${endClock()}ms`,
        });
      } catch (error_) {
        const error = error_ as Error;

        if (shutdown.isKilled) {
          throw new ShutdownError();
        }

        logger.trace({
          service: "telemetry",
          msg: `Failed to send '${event.name}' event after ${endClock()}ms`,
          error,
        });
      }
    },
  });

  const record = (event: TelemetryEvent) => {
    queue.add(event);
  };

  const heartbeatInterval = setInterval(() => {
    record({
      name: "lifecycle:heartbeat_send",
      properties: { duration_seconds: process.uptime() },
    });
  }, HEARTBEAT_INTERVAL_MS);

  shutdown.add(() => {
    clearInterval(heartbeatInterval);
  });

  // Note that this method is only used for testing.
  const flush = async () => {
    await queue.onIdle();
  };

  return { record, flush };
}

async function getPackageManager() {
  let packageManager: PM = "unknown" as PM;
  let packageManagerVersion = "unknown";
  try {
    packageManager = await detect();
    packageManagerVersion = await getNpmVersion(packageManager);
  } catch (e) {}
  return { packageManager, packageManagerVersion };
}

const execa = promisify(exec);

async function getGitRemoteUrl() {
  const result = await execa("git config --local --get remote.origin.url", {
    timeout: 250,
    windowsHide: true,
  }).catch(() => undefined);

  return result?.stdout.trim();
}

type PackageJson = {
  name?: string;
  version?: string;
  dependencies?: { [key: string]: string };
  devDependencies?: { [key: string]: string };
};

function getPackageJson(rootDir: string) {
  try {
    const rootPath = path.join(rootDir, "package.json");
    const cwdPath = path.join(process.cwd(), "package.json");

    const packageJsonPath = existsSync(rootPath)
      ? rootPath
      : existsSync(cwdPath)
        ? cwdPath
        : undefined;
    if (packageJsonPath === undefined) return undefined;

    const packageJsonString = readFileSync(packageJsonPath, "utf8");
    const packageJson = JSON.parse(packageJsonString) as PackageJson;

    return packageJson;
  } catch (e) {
    return undefined;
  }
}

export function buildPayload({
  preBuild,
  schemaBuild,
  indexingBuild,
}: {
  preBuild: PreBuild;
  schemaBuild?: SchemaBuild;
  indexingBuild?: IndexingBuild;
}) {
  const table_count = schemaBuild ? Object.keys(schemaBuild.schema).length : 0;
  const indexing_function_count = indexingBuild
    ? Object.values(indexingBuild.indexingFunctions).reduce(
        (acc, f) => acc + Object.keys(f).length,
        0,
      )
    : 0;

  return {
    database_kind: preBuild?.databaseConfig.kind,
    contract_count: indexingBuild?.sources.length ?? 0,
    network_count: indexingBuild?.networks.length ?? 0,
    table_count,
    indexing_function_count,
  };
}<|MERGE_RESOLUTION|>--- conflicted
+++ resolved
@@ -6,12 +6,10 @@
 import { promisify } from "node:util";
 import type { Options } from "@/internal/options.js";
 import { createQueue } from "@/utils/queue.js";
-import { startClock } from "@/utils/timer.js";
-<<<<<<< HEAD
-import { wait } from "@/utils/wait.js";
-=======
-import { createQueue } from "@ponder/common";
->>>>>>> 7994d8c5
+import { createQueueeeeeeeeeee }
+fromqueue.jsssssssssss;
+";
+import { startClock/utils/tttttttttttimer.js
 import Conf from "conf";
 import { type PM, detect, getNpmVersion } from "detect-package-manager";
 import { ShutdownError } from "./errors.js";
