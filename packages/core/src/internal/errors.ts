--- conflicted
+++ resolved
@@ -189,7 +189,6 @@
   }
 }
 
-<<<<<<< HEAD
 export const nonRetryableUserErrorNames = [
   ShutdownError,
   BuildError,
@@ -206,7 +205,7 @@
   RawSqlError,
   IndexingFunctionError,
 ].map((err) => err.name);
-=======
+
 export class RpcProviderError extends BaseError {
   override name = "RpcProviderError";
 
@@ -214,5 +213,4 @@
     super(message);
     Object.setPrototypeOf(this, RpcProviderError.prototype);
   }
-}
->>>>>>> fdeccc5f
+}