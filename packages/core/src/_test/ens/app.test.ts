--- conflicted
+++ resolved
@@ -3,19 +3,11 @@
 import request from "supertest";
 import { type TestContext, afterEach, beforeEach, expect, test } from "vitest";
 
-<<<<<<< HEAD
 import { setupEventStore, setupUserStore } from "@/_test/setup.js";
 import { testNetworkConfig } from "@/_test/utils.js";
-import { buildConfig } from "@/config/config.js";
+import { buildConfig } from "@/build/config.js";
 import { buildOptions } from "@/config/options.js";
 import { Ponder } from "@/Ponder.js";
-=======
-import { setupEventStore, setupUserStore } from "@/_test/setup";
-import { testNetworkConfig } from "@/_test/utils";
-import { buildConfig } from "@/build/config";
-import { buildOptions } from "@/config/options";
-import { Ponder } from "@/Ponder";
->>>>>>> c47643fd
 
 beforeEach((context) => setupEventStore(context));
 beforeEach((context) => setupUserStore(context));
