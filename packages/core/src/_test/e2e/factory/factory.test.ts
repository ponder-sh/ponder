import { rmSync } from "node:fs";
import { Ponder } from "@/Ponder.js";
import { setupAnvil, setupIsolatedDatabase } from "@/_test/setup.js";
import { simulatePairSwap } from "@/_test/simulate.js";
import { onAllEventsIndexed } from "@/_test/utils.js";
<<<<<<< HEAD
import { buildOptions } from "@/common/options.js";
import { range } from "@/utils/range.js";
=======
import { buildOptions } from "@/config/options.js";
>>>>>>> f48e955f
import request from "supertest";
import { afterEach, beforeEach, expect, test } from "vitest";

beforeEach(setupAnvil);
beforeEach(setupIsolatedDatabase);

const gql = async (ponder: Ponder, query: string) => {
  const response = await request(ponder.serverService.app)
    .post("/")
    .send({ query: `query { ${query} }` });
  expect(response.body.errors).toBe(undefined);
  expect(response.statusCode).toBe(200);
  return response.body.data;
};

afterEach(() => {
  rmSync("./src/_test/e2e/factory/.ponder", {
    recursive: true,
    force: true,
  });
  rmSync("./src/_test/e2e/factory/generated", {
    recursive: true,
    force: true,
  });
});

test("factory", async (context) => {
  const options = buildOptions({
    cliOptions: { root: "./src/_test/e2e/factory", config: "ponder.config.ts" },
  });
  const testOptions = {
    ...options,
    uiEnabled: false,
    logLevel: "error",
    telemetryDisabled: true,
  } as const;

  const ponder = new Ponder({ options: testOptions });
  await ponder.start(context.databaseConfig);
  if (!ponder.database.isPublished) {
    await onAllEventsIndexed(ponder, 4);
  }

  let swapEvents = await gql(
    ponder,
    `
    swapEvents {
      items {
        id
        pair
        from
        to
      }
    }
    `,
  ).then((g) => g.swapEvents.items);

  expect(swapEvents).toHaveLength(1);

  const indexedPromise = onAllEventsIndexed(ponder, 5);
  await simulatePairSwap(context.factory.pair);
  await indexedPromise;

  swapEvents = await gql(
    ponder,
    `
    swapEvents {
      items {
        id
        pair
        from
        to
      }
    }
    `,
  ).then((g) => g.swapEvents.items);

  expect(swapEvents).toHaveLength(2);

  await ponder.kill();
});<|MERGE_RESOLUTION|>--- conflicted
+++ resolved
@@ -3,12 +3,8 @@
 import { setupAnvil, setupIsolatedDatabase } from "@/_test/setup.js";
 import { simulatePairSwap } from "@/_test/simulate.js";
 import { onAllEventsIndexed } from "@/_test/utils.js";
-<<<<<<< HEAD
 import { buildOptions } from "@/common/options.js";
 import { range } from "@/utils/range.js";
-=======
-import { buildOptions } from "@/config/options.js";
->>>>>>> f48e955f
 import request from "supertest";
 import { afterEach, beforeEach, expect, test } from "vitest";
 
