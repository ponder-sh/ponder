import { type AddressInfo, createServer } from "node:net";
import { buildConfigAndIndexingFunctions } from "@/build/configAndIndexingFunctions.js";
import type { Common } from "@/common/common.js";
import { createConfig } from "@/config/config.js";
import {
  type EventSource,
  type FactoryLogSource,
  type LogSource,
  sourceIsFactoryLog,
  sourceIsLog,
} from "@/config/sources.js";
import type { Status } from "@/indexing-store/store.js";
import type { RawEvent } from "@/sync-store/store.js";
import type {
  SyncBlock,
  SyncCallTrace,
  SyncCreateTrace,
  SyncLog,
  SyncTransaction,
  SyncTransactionReceipt,
} from "@/sync/index.js";
import {
  encodeCheckpoint,
  maxCheckpoint,
  zeroCheckpoint,
} from "@/utils/checkpoint.js";
import { createRequestQueue } from "@/utils/requestQueue.js";
import {
  type Chain,
  type Hash,
  type Hex,
  encodeFunctionData,
  encodeFunctionResult,
  formatTransactionReceipt,
  hexToBigInt,
  hexToNumber,
  parseEther,
} from "viem";
import {
  http,
  checksumAddress,
  createPublicClient,
  createTestClient,
  createWalletClient,
  formatBlock,
  formatLog,
  formatTransaction,
  getAbiItem,
  slice,
  toHex,
} from "viem";
import { mainnet } from "viem/chains";
import { ALICE, BOB } from "./constants.js";
import { erc20ABI, factoryABI, pairABI } from "./generated.js";
import type { deploy } from "./simulate.js";

// Anvil test setup adapted from @viem/anvil `example-vitest` repository.
// https://github.com/wagmi-dev/anvil.js/tree/main/examples/example-vitest

// ID of the current test worker. Used by the `@viem/anvil` proxy server.
export const poolId = Number(process.env.VITEST_POOL_ID ?? 1);

export const anvil = {
  ...mainnet, // We are using a mainnet fork for testing.
  id: 1, // We configured our anvil instance to use `1` as the chain id (see `globalSetup.ts`);
  rpcUrls: {
    default: {
      http: [`http://127.0.0.1:8545/${poolId}`],
      webSocket: [`ws://127.0.0.1:8545/${poolId}`],
    },
    public: {
      http: [`http://127.0.0.1:8545/${poolId}`],
      webSocket: [`ws://127.0.0.1:8545/${poolId}`],
    },
  },
} as const satisfies Chain;

export const testClient = createTestClient({
  chain: anvil,
  mode: "anvil",
  transport: http(),
});

export const publicClient = createPublicClient({
  chain: anvil,
  transport: http(),
});

export const walletClient = createWalletClient({
  chain: anvil,
  transport: http(),
  account: ALICE,
});

/**
 * Returns the config for the local anvil testing suite.
 * The suite contains an erc20 and mock factory + pair event sources.
 */
export const getConfig = (addresses: Awaited<ReturnType<typeof deploy>>) =>
  createConfig({
    networks: {
      mainnet: {
        chainId: 1,
        transport: http(`http://127.0.0.1:8545/${poolId}`),
      },
    },
    contracts: {
      Erc20: {
        abi: erc20ABI,
        network: "mainnet",
        address: addresses.erc20Address,
        filter: {
          event: [
            "Transfer(address indexed from, address indexed to, uint256 amount)",
            "Approval",
          ],
        },
      },
      Pair: {
        abi: pairABI,
        network: "mainnet",
        factory: {
          address: addresses.factoryAddress,
          event: getAbiItem({ abi: factoryABI, name: "PairCreated" }),
          parameter: "pair",
        },
        includeCallTraces: true,
        filter: {
          event: ["Swap"],
        },
      },
      Factory: {
        abi: factoryABI,
        network: "mainnet",
        address: addresses.factoryAddress,
        includeCallTraces: true,
      },
    },
    blocks: {
      OddBlocks: {
        startBlock: 1,
        interval: 2,
        network: "mainnet",
      },
    },
  });

/**
 * Returns a network representing the local anvil chain.
 * Set `finalityBlockCount` to 4 because `deploy()` + `simulate()` is 4 blocks.
 */
export const getNetworkAndSources = async (
  addresses: Awaited<ReturnType<typeof deploy>>,
  common: Common,
) => {
  const config = getConfig(addresses);
  const { networks, sources } = await buildConfigAndIndexingFunctions({
    config,
    rawIndexingFunctions: [
      {
        name: "Erc20:Transfer(address indexed from, address indexed to, uint256 amount)",
        fn: () => {},
      },
      { name: "Pair:Swap", fn: () => {} },
      { name: "Pair.swap()", fn: () => {} },
      { name: "OddBlocks:block", fn: () => {} },
      { name: "Factory.createPair()", fn: () => {} },
    ],
    options: common.options,
  });
  const mainnet = { ...networks[0], finalityBlockCount: 4 };

  const requestQueue = createRequestQueue({
    network: networks[0]!,
    common,
  });

  return {
    networks: [mainnet],
    sources,
    requestQueues: [requestQueue],
  };
};

/**
 * Returns the logs, block, traces, and transaction data for blocks 1, 2, 3, 4, 5.
 * Block 2 has two contract creations.
 * Block 2 has two erc20 transfer events.
 * Block 3 has a pair creation event.
 * Block 4 has a swap event from the newly created pair.
 * Block 5 is empty.
 */
export const getRawRPCData = async (sources: EventSource[]) => {
  const latestBlock = await publicClient.getBlockNumber();
  const logs = (
    await Promise.all(
      sources
        .filter(
          (source): source is LogSource | FactoryLogSource =>
            sourceIsLog(source) || sourceIsFactoryLog(source),
        )
        .map((source) =>
          publicClient.request({
            method: "eth_getLogs",
            params: [
              {
                address: source.criteria.address,
                fromBlock: toHex(latestBlock - 3n),
              },
            ],
          }),
        ),
    )
  ).flat();

  // Manually add the child address log
  logs.push(
    ...(await publicClient.request({
      method: "eth_getLogs",
      params: [
        {
          address: slice(logs[2]!.topics[1]!, 12),
          fromBlock: toHex(latestBlock - 3n),
        },
      ],
    })),
  );

  // Dedupe any repeated blocks and txs
  const blockNumbers: Set<Hex> = new Set();
  const txHashes: Set<Hash> = new Set();
  for (const log of logs) {
    if (log.blockNumber) blockNumbers.add(log.blockNumber);
    if (log.transactionHash) txHashes.add(log.transactionHash);
  }
  const blocks = await Promise.all(
    [1, 2, 3, 4, 5].map(
      (bn) =>
        publicClient.request({
          method: "eth_getBlockByNumber",
          params: [toHex(bn), true],
        }) as Promise<SyncBlock>,
    ),
  );
  const transactionReceipts = await Promise.all(
    [...txHashes].map((tx) =>
      publicClient.request({
        method: "eth_getTransactionReceipt",
        params: [tx],
      }),
    ),
  );

  return {
    block1: {
      logs: [],
      block: blocks[0],
      transactions: [],
      transactionReceipts: [],
      traces: [
        {
          action: {
            from: ALICE,
            gas: "0x0",
            init: "0x0",
            value: "0x0",
          },
          blockHash: blocks[0]!.hash,
          blockNumber: blocks[0]!.number,
          result: {
            address: "0x0",
            code: "0x0",
            gasUsed: "0x0",
          },
          subtraces: 0,
          traceAddress: [0],
          transactionHash: blocks[0]!.transactions[0]!.hash,
          transactionPosition: hexToNumber(
            blocks[0]!.transactions[0]!.transactionIndex,
          ),
          type: "create",
        },
        {
          action: {
            from: ALICE,
            gas: "0x0",
            init: "0x0",
            value: "0x0",
          },
          blockHash: blocks[0]!.hash,
          blockNumber: blocks[0]!.number,
          result: {
            address: "0x0",
            code: "0x0",
            gasUsed: "0x0",
          },
          subtraces: 0,
          traceAddress: [0],
          transactionHash: blocks[0]!.transactions[1]!.hash,
          transactionPosition: hexToNumber(
            blocks[0]!.transactions[1]!.transactionIndex,
          ),
          type: "create",
        },
      ],
    },
    block2: {
      logs: [logs[0]!, logs[1]!],
      block: blocks[1]!,
      transactions: blocks[1]!.transactions,
      transactionReceipts: transactionReceipts.filter(
        (tr) => tr?.blockNumber === blocks[1]?.number,
      ),
      traces: [
        {
          action: {
            callType: "call",
            from: ALICE,
            gas: "0x0",
            input: encodeFunctionData({
              abi: erc20ABI,
              functionName: "mint",
              args: [ALICE, parseEther("1")],
            }),
            to: logs[0]!.address,
            value: "0x0",
          },
          blockHash: blocks[1]!.hash,
          blockNumber: blocks[1]!.number,
          result: {
            gasUsed: "0x0",
            output: encodeFunctionResult({
              abi: erc20ABI,
              functionName: "mint",
            }),
          },
          subtraces: 0,
          traceAddress: [0],
          transactionHash: blocks[1]!.transactions[0]!.hash,
          transactionPosition: hexToNumber(
            blocks[1]!.transactions[0]!.transactionIndex,
          ),
          type: "call",
        },
        {
          action: {
            callType: "call",
            from: ALICE,
            gas: "0x0",
            input: encodeFunctionData({
              abi: erc20ABI,
              functionName: "mint",
              args: [BOB, parseEther("1")],
            }),
            to: logs[1]!.address,
            value: "0x0",
          },
          blockHash: blocks[1]!.hash,
          blockNumber: blocks[1]!.number,
          result: {
            gasUsed: "0x0",
            output: encodeFunctionResult({
              abi: erc20ABI,
              functionName: "mint",
            }),
          },
          subtraces: 0,
          traceAddress: [0],
          transactionHash: blocks[1]!.transactions[1]!.hash,
          transactionPosition: hexToNumber(
            blocks[1]!.transactions[1]!.transactionIndex,
          ),
          type: "call",
        },
      ],
    },
    block3: {
      logs: [logs[2]],
      block: blocks[2],
      transactions: blocks[2]!.transactions,
      transactionReceipts: transactionReceipts.filter(
        (tr) => tr?.blockNumber === blocks[2]?.number,
      ),
      traces: [
        {
          action: {
            callType: "call",
            from: ALICE,
            gas: "0x0",
            input: encodeFunctionData({
              abi: factoryABI,
              functionName: "createPair",
            }),
            to: logs[2]!.address,
            value: "0x0",
          },
          blockHash: blocks[2]!.hash,
          blockNumber: blocks[2]!.number,
          result: {
            gasUsed: "0x0",
            output: encodeFunctionResult({
              abi: factoryABI,
              functionName: "createPair",
              result: logs[3]!.address,
            }),
          },
          subtraces: 0,
          traceAddress: [0],
          transactionHash: blocks[2]!.transactions[0]!.hash,
          transactionPosition: hexToNumber(
            blocks[2]!.transactions[0]!.transactionIndex,
          ),
          type: "call",
        },
      ],
    },
    block4: {
      logs: [logs[3]],
      block: blocks[3],
      transactions: blocks[3]!.transactions,
      transactionReceipts: transactionReceipts.filter(
        (tr) => tr?.blockNumber === blocks[3]?.number,
      ),
      traces: [
        {
          action: {
            callType: "call",
            from: ALICE,
            gas: "0x0",
            input: encodeFunctionData({
              abi: pairABI,
              functionName: "swap",
              args: [1n, 2n, ALICE],
            }),
            to: logs[3]!.address,
            value: "0x0",
          },
          blockHash: blocks[3]!.hash,
          blockNumber: blocks[3]!.number,
          result: {
            gasUsed: "0x0",
            output: encodeFunctionResult({
              abi: pairABI,
              functionName: "swap",
            }),
          },
          subtraces: 0,
          traceAddress: [0],
          transactionHash: blocks[3]!.transactions[0]!.hash,
          transactionPosition: hexToNumber(
            blocks[3]!.transactions[0]!.transactionIndex,
          ),
          type: "call",
        },
      ],
    },
    block5: {
      logs: [],
      block: blocks[4]!,
      transactions: [],
      transactionReceipts: [],
      traces: [],
    },
  } as unknown as {
    block1: {
      logs: [];
      block: SyncBlock;
      transactions: [];
      transactionReceipts: [];
      traces: [SyncCreateTrace, SyncCreateTrace];
    };
    block2: {
      logs: [SyncLog, SyncLog];
      block: SyncBlock;
      transactions: [SyncTransaction, SyncTransaction];
      transactionReceipts: [SyncTransactionReceipt, SyncTransactionReceipt];
      traces: [SyncCallTrace, SyncCallTrace];
    };
    block3: {
      logs: [SyncLog];
      block: SyncBlock;
      transactions: [SyncTransaction];
      transactionReceipts: [SyncTransactionReceipt];
      traces: [SyncCallTrace];
    };
    block4: {
      logs: [SyncLog];
      block: SyncBlock;
      transactions: [SyncTransaction];
      transactionReceipts: [SyncTransactionReceipt];
      traces: [SyncCallTrace];
    };
    block5: {
      logs: [];
      block: SyncBlock;
      transactions: [];
      transactionReceipts: [];
      traces: [];
    };
  };
};

/**
 * Mock function for `getEvents` that specifically returns the event data for the log and factory sources.
 */
export const getEventsLog = async (
  sources: EventSource[],
): Promise<RawEvent[]> => {
  const rpcData = await getRawRPCData(sources);

  return [
    {
      log: rpcData.block2.logs[0],
      block: rpcData.block2.block,
      transaction: rpcData.block2.transactions[0]!,
      transactionReceipt: rpcData.block2.transactionReceipts[0]!,
    },
    {
      log: rpcData.block2.logs[1],
      block: rpcData.block2.block,
      transaction: rpcData.block2.transactions[1]!,
      transactionReceipt: rpcData.block2.transactionReceipts[1]!,
    },
    {
      log: rpcData.block4.logs[0],
      block: rpcData.block4.block,
      transaction: rpcData.block4.transactions[0]!,
      transactionReceipt: rpcData.block4.transactionReceipts[0]!,
    },
  ]
    .map((e) => ({
      log: formatLog(e.log),
      block: formatBlock(e.block),
      transaction: formatTransaction(e.transaction),
      transactionReceipt: formatTransactionReceipt(e.transactionReceipt),
    }))
    .map(({ log, block, transaction, transactionReceipt }, i) => ({
      sourceId: i === 0 || i === 1 ? sources[0]!.id : sources[1]!.id,
      chainId: sources[0]!.chainId,
      log: {
        ...log,
        id: `${log.blockHash}-${toHex(log.logIndex!)}`,
        address: checksumAddress(log.address),
      },
      block: { ...block, miner: checksumAddress(block.miner) },
      transaction: {
        ...transaction,
        from: checksumAddress(transaction.from),
        to: transaction.to ? checksumAddress(transaction.to) : transaction.to,
      },
      transactionReceipt: {
        ...transactionReceipt,
        from: checksumAddress(transactionReceipt.from),
        to: transactionReceipt.to
          ? checksumAddress(transactionReceipt.to)
          : transactionReceipt.to,
        logs: transactionReceipt.logs.map((l) => ({
          ...l,
          id: `${l.blockHash}-${toHex(l.logIndex!)}`,
        })),
      },
      encodedCheckpoint: encodeCheckpoint({
        blockTimestamp: Number(block.timestamp),
        chainId: BigInt(sources[0]!.chainId),
        blockNumber: block.number!,
        transactionIndex: BigInt(transaction.transactionIndex!),
        eventType: 5,
        eventIndex: BigInt(log.logIndex!),
      }),
    })) as RawEvent[];
};

/**
 * Mock function for `getEvents` that specifically returns the event data for the block sources.
 */
export const getEventsBlock = async (
  sources: EventSource[],
): Promise<RawEvent[]> => {
  const rpcData = await getRawRPCData(sources);

  return [
    {
      block: rpcData.block3.block,
    },
  ]
    .map((e) => ({
      block: formatBlock(e.block),
    }))
    .map(({ block }) => ({
      sourceId: sources[4]!.id,
      chainId: sources[4]!.chainId,

      block: { ...block, miner: checksumAddress(block.miner) },

      encodedCheckpoint: encodeCheckpoint({
        blockTimestamp: Number(block.timestamp),
        chainId: BigInt(sources[0]!.chainId),
        blockNumber: block.number!,
        transactionIndex: maxCheckpoint.transactionIndex,
        eventType: 5,
        eventIndex: zeroCheckpoint.eventIndex,
      }),
    })) as RawEvent[];
};

/**
 * Mock function for `getEvents` that specifically returns the event data for the trace sources.
 */
export const getEventsTrace = async (
  sources: EventSource[],
): Promise<RawEvent[]> => {
  const rpcData = await getRawRPCData(sources);

  return [
    {
      trace: rpcData.block3.traces[0],
      block: rpcData.block3.block,
      transaction: rpcData.block3.transactions[0]!,
      transactionReceipt: rpcData.block3.transactionReceipts[0]!,
    },
  ]
    .map((e) => ({
      trace: e.trace,
      block: formatBlock(e.block),
      transaction: formatTransaction(e.transaction),
      transactionReceipt: formatTransactionReceipt(e.transactionReceipt),
    }))
    .map(({ trace, block, transaction, transactionReceipt }) => ({
      sourceId: sources[3]!.id,
      chainId: sources[3]!.chainId,
      trace: {
        id: `${trace.transactionHash}-${JSON.stringify(trace.traceAddress)}`,
        from: checksumAddress(trace.action.from),
        to: checksumAddress(trace.action.to),
        gas: hexToBigInt(trace.action.gas),
        value: hexToBigInt(trace.action.value),
        input: trace.action.input,
        output: trace.result!.output,
        gasUsed: hexToBigInt(trace.result!.gasUsed),
        subtraces: trace.subtraces,
        traceAddress: trace.traceAddress,
        blockHash: trace.blockHash,
        blockNumber: hexToBigInt(trace.blockNumber),
        transactionHash: trace.transactionHash,
        transactionIndex: trace.transactionPosition,
        callType: trace.action.callType,
      },
      block: { ...block, miner: checksumAddress(block.miner) },
      transaction: {
        ...transaction,
        from: checksumAddress(transaction.from),
        to: transaction.to ? checksumAddress(transaction.to) : transaction.to,
      },
      transactionReceipt: {
        ...transactionReceipt,
        from: checksumAddress(transactionReceipt.from),
        to: transactionReceipt.to
          ? checksumAddress(transactionReceipt.to)
          : transactionReceipt.to,
        logs: transactionReceipt.logs.map((l) => ({
          ...l,
          id: `${l.blockHash}-${toHex(l.logIndex!)}`,
        })),
      },
      encodedCheckpoint: encodeCheckpoint({
        blockTimestamp: Number(block.timestamp),
        chainId: BigInt(sources[0]!.chainId),
        blockNumber: block.number!,
        transactionIndex: BigInt(transaction.transactionIndex!),
        eventType: 7,
        eventIndex: 0n,
      }),
    })) as RawEvent[];
};

export function getFreePort(): Promise<number> {
  return new Promise((res) => {
    const srv = createServer();
    srv.listen(0, () => {
      const port = (srv.address() as AddressInfo).port;
      srv.close(() => res(port));
    });
  });
}

export async function waitForIndexedBlock(
  port: number,
  networkName: string,
  blockNumber: number,
) {
  return new Promise((resolve, reject) => {
    const timeout = setTimeout(() => {
      clearInterval(interval);
      reject(new Error("Timed out while waiting for the indexed block."));
    }, 5_000);
    const interval = setInterval(async () => {
<<<<<<< HEAD
      const response = await fetch(`http://localhost:${port}/_ponder/health`);
=======
      const response = await fetch(`http://localhost:${port}/status`);
>>>>>>> 40e8a9b8
      if (response.status === 200) {
        const status = (await response.json()) as Status;
        const statusBlockNumber = status[networkName]?.block?.number;
        if (
          statusBlockNumber !== undefined &&
          statusBlockNumber >= blockNumber
        ) {
          clearTimeout(timeout);
          clearInterval(interval);
          resolve(undefined);
        }
      }
    }, 20);
  });
}

export async function postGraphql(port: number, query: string) {
  const response = await fetch(`http://localhost:${port}/graphql`, {
    method: "POST",
    headers: { "Content-Type": "application/json" },
    body: JSON.stringify({ query: `query { ${query} }` }),
  });
  return response;
}

export async function getMetrics(port: number) {
  const response = await fetch(`http://localhost:${port}/metrics`);
  return await response.text();
}<|MERGE_RESOLUTION|>--- conflicted
+++ resolved
@@ -694,11 +694,7 @@
       reject(new Error("Timed out while waiting for the indexed block."));
     }, 5_000);
     const interval = setInterval(async () => {
-<<<<<<< HEAD
-      const response = await fetch(`http://localhost:${port}/_ponder/health`);
-=======
-      const response = await fetch(`http://localhost:${port}/status`);
->>>>>>> 40e8a9b8
+      const response = await fetch(`http://localhost:${port}/_ponder/status`);
       if (response.status === 200) {
         const status = (await response.json()) as Status;
         const statusBlockNumber = status[networkName]?.block?.number;
