import type {
  BlockTag,
  Chain,
  Hash,
  Hex,
  RpcBlock,
  RpcLog,
  RpcTransaction,
} from "viem";
import {
  http,
  checksumAddress,
  createPublicClient,
  createTestClient,
  createWalletClient,
  formatBlock,
  formatLog,
  formatTransaction,
  getAbiItem,
  getEventSelector,
  slice,
  toHex,
} from "viem";
import { mainnet } from "viem/chains";

import type { Ponder } from "@/Ponder.js";
import { type Config, createConfig } from "@/config/config.js";
import { type Source } from "@/config/sources.js";
import type { Checkpoint } from "@/utils/checkpoint.js";

import { buildNetworksAndSources } from "@/build/config/config.js";
import { ALICE } from "./constants.js";
import { erc20ABI, factoryABI, pairABI } from "./generated.js";
import type { deploy } from "./simulate.js";

// Anvil test setup adapted from @viem/anvil `example-vitest` repository.
// https://github.com/wagmi-dev/anvil.js/tree/main/examples/example-vitest

// ID of the current test worker. Used by the `@viem/anvil` proxy server.
export const poolId = Number(process.env.VITEST_POOL_ID ?? 1);

export const anvil = {
  ...mainnet, // We are using a mainnet fork for testing.
  id: 1, // We configured our anvil instance to use `1` as the chain id (see `globalSetup.ts`);
  rpcUrls: {
    default: {
      http: [`http://127.0.0.1:8545/${poolId}`],
      webSocket: [`ws://127.0.0.1:8545/${poolId}`],
    },
    public: {
      http: [`http://127.0.0.1:8545/${poolId}`],
      webSocket: [`ws://127.0.0.1:8545/${poolId}`],
    },
  },
} as const satisfies Chain;

export const testClient = createTestClient({
  chain: anvil,
  mode: "anvil",
  transport: http(),
});

export const publicClient = createPublicClient({
  chain: anvil,
  transport: http(),
});

export const walletClient = createWalletClient({
  chain: anvil,
  transport: http(),
  account: ALICE,
});

/**
 * Returns the config for the local anvil testing suite.
 * The suite contains an erc20 and mock factory + pair event sources.
 */
export const getConfig = (addresses: Awaited<ReturnType<typeof deploy>>) =>
  createConfig({
    networks: {
      mainnet: {
        chainId: 1,
        transport: http(`http://127.0.0.1:8545/${poolId}`),
      },
    },
    contracts: {
      Erc20: {
        abi: erc20ABI,
        network: "mainnet",
        address: addresses.erc20Address,
      },
      Pair: {
        abi: pairABI,
        network: "mainnet",
        factory: {
          address: addresses.factoryAddress,
          event: getAbiItem({ abi: factoryABI, name: "PairCreated" }),
          parameter: "pair",
        },
      },
    },
  });

/**
 * Returns a network representing the local anvil chain.
 * Set `finalityBlockCount` to 4 because `deploy()` + `simulate()` is 4 blocks.
 */
export const getNetworkAndSources = async (
  addresses: Awaited<ReturnType<typeof deploy>>,
<<<<<<< HEAD
): Source[] => buildSources({ config: getConfig(addresses) as Config });
=======
) => {
  const config = getConfig(addresses);
  const { networks, sources } = await buildNetworksAndSources({ config });
  const mainnet = { ...networks[0], finalityBlockCount: 4 };
  return { networks: [mainnet], sources };
};
>>>>>>> 49bcf291

/**
 * Returns the logs, block, and transaction data for the blocks with events (1, 2, 3).
 * Block 1 has two erc20 transfer events.
 * Block 2 has a pair creation event.
 * Block 3 has a swap event from the newly created pair.
 */
export const getRawRPCData = async (sources: Source[]) => {
  const latestBlock = await publicClient.getBlockNumber();
  const logs = (
    await Promise.all(
      sources.map((source) =>
        publicClient.request({
          method: "eth_getLogs",
          params: [
            {
              address: source.criteria.address,
              fromBlock: toHex(latestBlock - 3n),
            },
          ],
        }),
      ),
    )
  ).flat();

  // Manually add the child address log
  logs.push(
    ...(await publicClient.request({
      method: "eth_getLogs",
      params: [
        {
          address: slice(logs[2].topics[1]!, 12),
          fromBlock: toHex(latestBlock - 3n),
        },
      ],
    })),
  );

  // Dedupe any repeated blocks and txs
  const blockNumbers: Set<Hex> = new Set();
  const txHashes: Set<Hash> = new Set();
  for (const log of logs) {
    if (log.blockNumber) blockNumbers.add(log.blockNumber);
    if (log.transactionHash) txHashes.add(log.transactionHash);
  }
  const blocks = await Promise.all(
    [...blockNumbers].map((bn) =>
      publicClient.request({
        method: "eth_getBlockByNumber",
        params: [bn, true],
      }),
    ),
  );

  return {
    block1: {
      logs: [logs[0]!, logs[1]!],
      block: blocks[0]!,
      transactions: blocks[0]!.transactions,
    },
    block2: {
      logs: [logs[2]],
      block: blocks[1],
      transactions: blocks[1]!.transactions,
    },
    block3: {
      logs: [logs[3]],
      block: blocks[2],
      transactions: blocks[2]!.transactions,
    },
  } as {
    block1: {
      logs: [RpcLog, RpcLog];
      block: RpcBlock<BlockTag, true>;
      transactions: [RpcTransaction, RpcTransaction];
    };
    block2: {
      logs: [RpcLog];
      block: RpcBlock<BlockTag, true>;
      transactions: [RpcTransaction];
    };
    block3: {
      logs: [RpcLog];
      block: RpcBlock<BlockTag, true>;
      transactions: [RpcTransaction];
    };
  };
};

/**
 * Mock function for `getLogEvents` that specifically returns the event data for the erc20 source.
 */
export const getEventsErc20 = async (sources: Source[]) => {
  const rpcData = await getRawRPCData(sources);

  async function* _getEvents({ toCheckpoint }: { toCheckpoint: Checkpoint }) {
    yield {
      events: [
        {
          log: rpcData.block1.logs[0],
          block: rpcData.block1.block,
          transaction: rpcData.block1.transactions[0]!,
        },
        {
          log: rpcData.block1.logs[1],
          block: rpcData.block1.block,
          transaction: rpcData.block1.transactions[1]!,
        },
      ]
        .map((e) => ({
          log: formatLog(e.log),
          block: formatBlock(e.block),
          transaction: formatTransaction(e.transaction),
        }))
        .map(({ log, block, transaction }) => ({
          sourceId: sources[0].id,
          chainId: sources[0].chainId,
          log: {
            ...log,
            id: `${log.blockHash}-${toHex(log.logIndex!)}`,
            address: checksumAddress(log.address),
          },
          block: { ...block, miner: checksumAddress(block.miner) },
          transaction: {
            ...transaction,
            from: checksumAddress(transaction.from),
            to: transaction.to
              ? checksumAddress(transaction.to)
              : transaction.to,
          },
        })),
      metadata: {
        pageEndCheckpoint: toCheckpoint,
        counts: [
          {
            sourceId: "Erc20_mainnet",
            selector: getEventSelector(
              getAbiItem({
                abi: erc20ABI,
                name: "Transfer",
              }),
            ),
            count: 2,
          },
        ],
      },
    };
  }

  return _getEvents;
};

/**
 * Returns a promise that resolves when all events are processed.
 */
export const onAllEventsIndexed = (ponder: Ponder) => {
  return new Promise<void>((resolve) => {
    ponder.indexingService.on("eventsProcessed", async ({ toCheckpoint }) => {
      if (
        toCheckpoint.blockNumber === Number(await publicClient.getBlockNumber())
      ) {
        resolve();
      }
    });
  });
};<|MERGE_RESOLUTION|>--- conflicted
+++ resolved
@@ -24,7 +24,7 @@
 import { mainnet } from "viem/chains";
 
 import type { Ponder } from "@/Ponder.js";
-import { type Config, createConfig } from "@/config/config.js";
+import { createConfig } from "@/config/config.js";
 import { type Source } from "@/config/sources.js";
 import type { Checkpoint } from "@/utils/checkpoint.js";
 
@@ -107,16 +107,12 @@
  */
 export const getNetworkAndSources = async (
   addresses: Awaited<ReturnType<typeof deploy>>,
-<<<<<<< HEAD
-): Source[] => buildSources({ config: getConfig(addresses) as Config });
-=======
 ) => {
   const config = getConfig(addresses);
   const { networks, sources } = await buildNetworksAndSources({ config });
   const mainnet = { ...networks[0], finalityBlockCount: 4 };
   return { networks: [mainnet], sources };
 };
->>>>>>> 49bcf291
 
 /**
  * Returns the logs, block, and transaction data for the blocks with events (1, 2, 3).
