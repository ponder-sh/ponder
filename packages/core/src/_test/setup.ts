--- conflicted
+++ resolved
@@ -97,18 +97,13 @@
         obj TEXT;
         schema TEXT;
       BEGIN
-<<<<<<< HEAD
-          SET ROLE postgres;
-
-          -- Loop over all user-defined schemas
-          FOR schema IN SELECT nspname FROM pg_namespace WHERE nspname NOT LIKE 'pg_%' AND nspname != 'information_schema'
-=======
+        SET ROLE postgres;
+
         -- Loop over all user-defined schemas
         FOR schema IN SELECT nspname FROM pg_namespace WHERE nspname NOT LIKE 'pg_%' AND nspname != 'information_schema'
         LOOP
           -- Drop all tables
           FOR obj IN SELECT table_name FROM information_schema.tables WHERE table_type = 'BASE TABLE' AND table_schema = schema
->>>>>>> 709a6e46
           LOOP
             EXECUTE 'DROP TABLE IF EXISTS ' || quote_ident(schema) || '.' || quote_ident(obj) || ' CASCADE;';
           END LOOP;
