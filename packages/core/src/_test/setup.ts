--- conflicted
+++ resolved
@@ -13,7 +13,6 @@
   getMetadataStore,
 } from "@/indexing-store/metadata.js";
 import { createRealtimeIndexingStore } from "@/indexing-store/realtime.js";
-import type { Rpc } from "@/rpc/index.js";
 import { type SyncStore, createSyncStore } from "@/sync-store/index.js";
 import { createPglite } from "@/utils/pglite.js";
 import type { PGlite } from "@electric-sql/pglite";
@@ -25,21 +24,6 @@
   export interface TestContext {
     common: Common;
     databaseConfig: DatabaseConfig;
-<<<<<<< HEAD
-    sources: [
-      ContractSource<"log", undefined>,
-      ContractSource<"log", LogFactory>,
-      ContractSource<"trace", LogFactory>,
-      ContractSource<"trace", undefined>,
-      BlockSource,
-    ];
-    networks: [Network];
-    rpcs: [Rpc];
-    config: Config;
-    erc20: { address: Address };
-    factory: { address: Address; pair: Address };
-=======
->>>>>>> dfae9e87
   }
 }
 
@@ -267,35 +251,6 @@
 export async function setupAnvil() {
   const emptySnapshotId = await testClient.snapshot();
 
-<<<<<<< HEAD
-  // Chain state setup shared across all tests.
-  const addresses = await deploy();
-  const pair = await simulate(addresses);
-  await testClient.mine({ blocks: 1 });
-
-  context.config = getConfig(addresses);
-
-  const { networks, sources, rpcs } = await getNetworkAndSources(
-    addresses,
-    context.common,
-  );
-  context.networks = networks as [Network];
-  context.rpcs = rpcs as [Rpc];
-  context.sources = sources as [
-    ContractSource<"log", undefined>,
-    ContractSource<"log", LogFactory>,
-    ContractSource<"trace", LogFactory>,
-    ContractSource<"trace", undefined>,
-    BlockSource,
-  ];
-  context.erc20 = { address: addresses.erc20Address };
-  context.factory = {
-    address: addresses.factoryAddress,
-    pair: pair.toLowerCase() as Address,
-  };
-
-=======
->>>>>>> dfae9e87
   return async () => {
     await testClient.revert({ id: emptySnapshotId });
   };
