import type { Common } from "@/Ponder.js";
import type { IndexingFunctions } from "@/build/functions/functions.js";
import type { TableAccess } from "@/build/static/getTableAccess.js";
import { storeMethodAccess } from "@/build/static/storeMethodAccess.js";
import type { Network } from "@/config/networks.js";
import {
  type Source,
  sourceIsFactory,
  sourceIsLogFilter,
} from "@/config/sources.js";
import type { IndexingStore } from "@/indexing-store/store.js";
import type { Schema } from "@/schema/types.js";
import type { SyncGateway } from "@/sync-gateway/service.js";
import type { SyncStore } from "@/sync-store/store.js";
import type { Block, Log, Transaction } from "@/types/eth.js";
import type { StoreMethod } from "@/types/model.js";
import {
  type Checkpoint,
  checkpointMax,
  checkpointMin,
  isCheckpointGreaterThan,
  isCheckpointGreaterThanOrEqualTo,
  zeroCheckpoint,
} from "@/utils/checkpoint.js";
import { dedupe } from "@/utils/dedupe.js";
import { Emittery } from "@/utils/emittery.js";
import { prettyPrint } from "@/utils/print.js";
import { type Queue, type Worker, createQueue } from "@/utils/queue.js";
import type { RequestQueue } from "@/utils/requestQueue.js";
import { wait } from "@/utils/wait.js";
import type { AbiEvent } from "abitype";
import { E_CANCELED, Mutex } from "async-mutex";
import { type Hex, decodeEventLog } from "viem";
import {
  type Context,
  buildClient,
  buildContracts,
  buildDb,
  buildNetwork,
} from "./context.js";
import { addUserStackTrace } from "./trace.js";

type IndexingEvents = {
  eventsProcessed: { toCheckpoint: Checkpoint };
  error: { error: Error };
};

type SetupTask = {
  kind: "SETUP";
  data: {
    networkName: string;
    contractName: string;
    checkpoint: Checkpoint;
  };
};
type LogEventTask = {
  kind: "LOG";
  data: {
    networkName: string;
    contractName: string;
    eventName: string;
    event: {
      args: any;
      log: Log;
      block: Block;
      transaction: Transaction;
    };
    checkpoint: Checkpoint;
    endCheckpoint?: Checkpoint;
    eventsProcessed?: number;
  };
};

type IndexingFunctionTask = SetupTask | LogEventTask;
type IndexingFunctionQueue = Queue<IndexingFunctionTask>;

const MAX_BATCH_SIZE = 10_000;

export class IndexingService extends Emittery<IndexingEvents> {
  private common: Common;
  private indexingStore: IndexingStore;
  private syncGatewayService: SyncGateway;
  private sources: Source[];
  private networks: Network[];

  private isPaused = false;

  private indexingFunctions?: IndexingFunctions;
  private schema?: Schema;
  private tableAccess?: TableAccess;

  queue?: IndexingFunctionQueue;

  private getNetwork: (checkpoint: Checkpoint) => Context["network"] =
    undefined!;
  private getClient: (checkpoint: Checkpoint) => Context["client"] = undefined!;
  private getDB: ReturnType<typeof buildDb> = undefined!;
  private getContracts: (checkpoint: Checkpoint) => Context["contracts"] =
    undefined!;

  private isSetupStarted;

  /* Mutex ensuring tasks are not loaded twice. */
  private loadingMutex: Mutex;

  private indexingFunctionStates: Record<
    /* Indexing function key: "{ContractName}:{EventName}" */
    string,
    {
      contractName: string;
      eventName: string;
      /* Indexing function keys that write to tables that this indexing function key reads from. */
      parents: string[];
      /* True if this key is a parent of itself. */
      isSelfDependent: boolean;
      /* Sources that contribute to this indexing function. */
      sources: Source[];
      abiEvent: AbiEvent;
      eventSelector: Hex;

      /* Checkpoint of max completed task. */
      tasksProcessedToCheckpoint: Checkpoint;
      /* Checkpoint of the least recent task loaded from db. */
      tasksLoadedFromCheckpoint: Checkpoint;
      /* Checkpoint of the most recent task loaded from db. */
      tasksLoadedToCheckpoint: Checkpoint;
      /* Buffer of in memory tasks that haven't been enqueued yet. */
      loadedTasks: LogEventTask[];
      /* Checkpoint of the first loaded event (for metrics). */
      firstEventCheckpoint?: Checkpoint;
      /* Checkpoint of the last loaded event (for metrics). */
      lastEventCheckpoint?: Checkpoint;
    }
  > = {};

  private sourceById: { [sourceId: Source["id"]]: Source } = {};

  constructor({
    common,
    syncStore,
    indexingStore,
    syncGatewayService,
    networks,
    requestQueues,
    sources,
  }: {
    common: Common;
    syncStore: SyncStore;
    indexingStore: IndexingStore;
    syncGatewayService: SyncGateway;
    networks: Network[];
    requestQueues: RequestQueue[];
    sources: Source[];
  }) {
    super();
    this.common = common;
    this.indexingStore = indexingStore;
    this.syncGatewayService = syncGatewayService;
    this.sources = sources;
    this.networks = networks;

    this.isSetupStarted = false;

    this.buildSourceById();

    this.getNetwork = buildNetwork({
      networks,
    });
    this.getClient = buildClient({
      networks,
      requestQueues,
      syncStore,
    });
    this.getContracts = buildContracts({
      sources,
    });

    this.loadingMutex = new Mutex();
  }

  kill = () => {
    this.isPaused = true;

    this.queue?.pause();
    this.queue?.clear();
    this.loadingMutex.cancel();
    this.common.logger.debug({
      service: "indexing",
      msg: "Killed indexing service",
    });
  };

  onIdle = () => this.queue!.onIdle();

  /**
   * Registers a new set of indexing functions, schema, or table accesss, cancels
   * the database mutexes & event queue, drops and re-creates
   * all tables from the indexing store, and rebuilds the indexing function map state.
   *
   * Note: Caller should (probably) immediately call processEvents after this method.
   */
  reset = async ({
    indexingFunctions: newIndexingFunctions,
    schema: newSchema,
    tableAccess: newTableAccess,
  }: {
    indexingFunctions?: IndexingFunctions;
    schema?: Schema;
    tableAccess?: TableAccess;
  } = {}) => {
    if (newSchema) {
      this.schema = newSchema;

      this.getDB = buildDb({
        common: this.common,
        indexingStore: this.indexingStore,
        schema: this.schema,
      });
    }

    if (newIndexingFunctions) {
      this.indexingFunctions = newIndexingFunctions;
    }

    if (newTableAccess) {
      this.tableAccess = newTableAccess;
    }

    if (
      this.indexingFunctions === undefined ||
      this.sources === undefined ||
      this.tableAccess === undefined
    )
      return;

    this.isPaused = true;
    this.queue?.pause();

    this.loadingMutex.cancel();

    this.queue?.clear();
    await this.queue?.onIdle();

    this.isSetupStarted = false;

    this.buildIndexingFunctionStates();
    this.createEventQueue();

    this.common.logger.debug({
      service: "indexing",
      msg: "Paused event queue",
    });

    this.isPaused = false;
    this.common.metrics.ponder_indexing_has_error.set(0);

    this.common.metrics.ponder_indexing_total_seconds.reset();
    this.common.metrics.ponder_indexing_completed_seconds.reset();
    this.common.metrics.ponder_indexing_completed_events.reset();

    await this.indexingStore.reload({ schema: this.schema });
    this.common.logger.debug({
      service: "indexing",
      msg: "Reset indexing store",
    });

    this.common.metrics.ponder_indexing_completed_timestamp.set(0);
  };

  /**
   * Processes all newly available events.
   */
  processEvents = async () => {
    if (
      Object.keys(this.indexingFunctionStates).length === 0 ||
      this.queue === undefined ||
      this.isPaused
    )
      return;

    // Only enqueue setup tasks if no checkpoints have been advanced.
    if (!this.isSetupStarted) {
      this.isSetupStarted = true;
      this.enqueueSetupTasks();
    }

    this.queue!.start();
    await this.queue.onIdle();

    await this.loadingMutex.runExclusive(async () => {
      const loadKeys = this.getLoadKeys();

      await Promise.all(
        loadKeys.map((key) => this.loadIndexingFunctionTasks(key)),
      );
    });

    this.enqueueLogEventTasks();

    await this.queue.onIdle();
  };

  /**
   * This method is triggered by the realtime sync service detecting a reorg,
   * which can happen at any time. The event queue and the indexing store can be
   * in one of several different states that we need to keep in mind:
   *
   * 1) No events have been added to the queue yet.
   * 2) No unsafe events have been processed (checkpoint <= safeCheckpoint).
   * 3) Unsafe events may have been processed (checkpoint > safeCheckpoint).
   * 4) The queue has encountered a user error and is waiting for a reload.
   *
   * Note: It's crucial that we acquire all mutex locks while handling the reorg.
   * This will only ever run while the queue is idle, so we can be confident
   * that checkpoint matches the current state of the indexing store,
   * and that no unsafe events will get processed after handling the reorg.
   *
   * Note: Caller should (probably) immediately call processEvents after this method.
   */
  handleReorg = async (safeCheckpoint: Checkpoint) => {
    if (this.isPaused) return;

    await this.loadingMutex.runExclusive(async () => {
      try {
        const hasProcessedInvalidEvents = Object.values(
          this.indexingFunctionStates,
        ).some((state) =>
          isCheckpointGreaterThan(
            state.tasksProcessedToCheckpoint,
            safeCheckpoint,
          ),
        );

        if (!hasProcessedInvalidEvents) {
          // No unsafe events have been processed, so no need to revert (case 1 & case 2).
          this.common.logger.debug({
            service: "indexing",
            msg: "No unsafe events were detected while reconciling a reorg, no-op",
          });
          return;
        }

        // Unsafe events have been processed, must revert the indexing store and update
        // eventsProcessedToTimestamp accordingly (case 3).
        await this.indexingStore.revert({ checkpoint: safeCheckpoint });

        this.common.metrics.ponder_indexing_completed_timestamp.set(
          safeCheckpoint.blockTimestamp,
        );

        // Note: There's currently no way to know how many events are "thrown out"
        // during the reorg reconciliation, so the event count metrics
        // (e.g. ponder_indexing_processed_events) will be slightly inflated.

        this.common.logger.debug({
          service: "indexing",
          msg: `Reverted indexing store to safe timestamp ${safeCheckpoint.blockTimestamp}`,
        });

        for (const state of Object.values(this.indexingFunctionStates)) {
          if (
            isCheckpointGreaterThan(
              state.tasksProcessedToCheckpoint,
              safeCheckpoint,
            )
          ) {
            state.tasksProcessedToCheckpoint = safeCheckpoint;
          }
          if (
            isCheckpointGreaterThan(
              state.tasksLoadedFromCheckpoint,
              safeCheckpoint,
            )
          ) {
            state.tasksLoadedFromCheckpoint = safeCheckpoint;
          }
          if (
            isCheckpointGreaterThan(
              state.tasksLoadedToCheckpoint,
              safeCheckpoint,
            )
          ) {
            state.tasksLoadedToCheckpoint = safeCheckpoint;
          }
        }
      } catch (error) {
        // Pending locks get cancelled in reset(). This is expected, so it's safe to
        // ignore the error that is thrown when a pending lock is cancelled.
        if (error !== E_CANCELED) throw error;
      }
    });
  };

  /**
   * Adds "setup" tasks to the queue for all chains if the indexing function is defined.
   */
  enqueueSetupTasks = () => {
    for (const contractName of Object.keys(this.indexingFunctions!)) {
      if (this.indexingFunctions![contractName].setup === undefined) continue;

      for (const network of this.networks) {
        const source = this.sources.find(
          (s) =>
            s.contractName === contractName && s.chainId === network.chainId,
        )!;

        // The "setup" event uses the contract start block number for contract calls.
        // TODO: Consider implications of this "synthetic" checkpoint on record versioning.
        const checkpoint = {
          ...zeroCheckpoint,
          chainId: network.chainId,
          blockNumber: source.startBlock,
        };

        this.queue!.addTask({
          kind: "SETUP",
          data: {
            networkName: network.name,
            contractName,
            checkpoint,
          },
        });
      }
    }
  };

  /**
   * Implements the core concurrency engine, responsible for ordering tasks.
   * There are several cases to consider and optimize:
   *
   * 1) A task is only dependent on itself, should be run serially.
   * 2) A task is not dependent, can be run entirely concurrently.
   * 3) A task is dependent on a combination of parents and itself,
   *    should be run serially.
   * 4) A task is dependent on parents, and should onlybe run when
   *    all previous dependent tasks are complete.
   */
  enqueueLogEventTasks = () => {
    for (const key of Object.keys(this.indexingFunctionStates)) {
      const state = this.indexingFunctionStates[key];
      const tasks = state.loadedTasks;

      if (tasks.length === 0) continue;

      if (
        state.parents.length === 0 &&
        state.isSelfDependent &&
        isCheckpointGreaterThanOrEqualTo(
          state.tasksLoadedFromCheckpoint,
          tasks[0].data.checkpoint,
        )
      ) {
        // Case 1
        const taskToEnqueue = tasks.shift()!;
        this.queue!.addTask(taskToEnqueue);
      } else if (state.parents.length === 0 && !state.isSelfDependent) {
        // Case 2
        for (const task of tasks) {
          this.queue!.addTask(task);
        }
        state.loadedTasks = [];
      } else if (state.parents.length !== 0) {
        const parentLoadedFromCheckpoints = state.parents.map(
          (p) => this.indexingFunctionStates[p].tasksLoadedFromCheckpoint,
        );

        if (
          state.isSelfDependent &&
          isCheckpointGreaterThanOrEqualTo(
            checkpointMin(
              ...parentLoadedFromCheckpoints,
              state.tasksLoadedFromCheckpoint,
            ),
            tasks[0].data.checkpoint,
          )
        ) {
          // Case 3
          const taskToEnqueue = tasks.shift()!;
          this.queue!.addTask(taskToEnqueue);
        } else if (!state.isSelfDependent) {
          // Case 4
          // Determine limiting factor and enqueue tasks up to that limit.
          const minParentCheckpoint = checkpointMin(
            ...parentLoadedFromCheckpoints,
          );

          // Maximum checkpoint that is less than `minParentCheckpoint`.
          const maxCheckpointIndex = tasks.findIndex((task) =>
            isCheckpointGreaterThan(task.data.checkpoint, minParentCheckpoint),
          );

          if (maxCheckpointIndex === -1) {
            for (const task of tasks) {
              this.queue!.addTask(task);
            }
            state.loadedTasks = [];
          } else {
            const tasksToEnqueue = tasks.splice(0, maxCheckpointIndex);
            for (const task of tasksToEnqueue) {
              this.queue!.addTask(task);
            }
          }
        }
      }
    }
  };

  private executeSetupTask = async (task: SetupTask) => {
    const data = task.data;

    const fullEventName = `${data.contractName}:setup`;
    const indexingFunction = this.indexingFunctions![data.contractName].setup;

    for (let i = 0; i < 4; i++) {
      try {
        this.common.logger.trace({
          service: "indexing",
          msg: `Started indexing function (event="${fullEventName}", block=${data.checkpoint.blockNumber})`,
        });

        if (this.isPaused) return;

        // Running user code here!
        await indexingFunction({
          context: {
            network: this.getNetwork(data.checkpoint),
            client: this.getClient(data.checkpoint),
            db: this.getDB({
              checkpoint: data.checkpoint,
              onTableAccess: this.onTableAccess(fullEventName),
            }),
            contracts: this.getContracts(data.checkpoint),
          },
        });

        this.common.logger.trace({
          service: "indexing",
          msg: `Completed indexing function (event="${fullEventName}", block=${data.checkpoint.blockNumber})`,
        });

        const labels = {
          network: data.networkName,
          event: `${data.contractName}:setup`,
        };
        this.common.metrics.ponder_indexing_completed_events.inc(labels);

        break;
      } catch (error_) {
        const error = error_ as Error & { meta: string };

        if (i === 3) {
          this.isPaused = true;
          this.queue!.pause();
          this.queue!.clear();

          addUserStackTrace(error, this.common.options);

          this.common.logger.error({
            service: "indexing",
            msg: `Error while processing "setup" event: ${error.message}`,
            error,
          });

          this.common.metrics.ponder_indexing_has_error.set(1);
          this.emit("error", { error });
        } else {
          this.common.logger.warn({
            service: "indexing",
            msg: `Indexing function failed, retrying... (event=${fullEventName}, error=${error.name}: ${error.message})`,
          });
          await this.indexingStore.revert({
            checkpoint: data.checkpoint,
          });
        }
      }
    }
  };

  private executeLogEventTask = async (task: LogEventTask) => {
    const data = task.data;

    const fullEventName = `${data.contractName}:${data.eventName}`;

    const indexingFunction =
      this.indexingFunctions![data.contractName][data.eventName];

    for (let i = 0; i < 4; i++) {
      try {
        if (this.isPaused) return;

        this.common.logger.trace({
          service: "indexing",
          msg: `Started indexing function (event="${fullEventName}", block=${data.checkpoint.blockNumber})`,
        });

        // Running user code here!
        await indexingFunction({
          event: {
            name: data.eventName,
            ...data.event,
          },
          context: {
            network: this.getNetwork(data.checkpoint),
            client: this.getClient(data.checkpoint),
            db: this.getDB({
              checkpoint: data.checkpoint,
              onTableAccess: this.onTableAccess(fullEventName),
            }),
            contracts: this.getContracts(data.checkpoint),
          },
        });

        // Update tasksProcessedToCheckpoint
        const state = this.indexingFunctionStates[fullEventName];
        if (data.endCheckpoint === undefined) {
          state.tasksProcessedToCheckpoint = checkpointMax(
            state.tasksProcessedToCheckpoint,
            data.checkpoint,
          );
        } else {
          state.tasksProcessedToCheckpoint = checkpointMax(
            state.tasksProcessedToCheckpoint,
            data.endCheckpoint,
          );
          this.emitCheckpoint();
        }

        // Update tasksLoadedFromCheckpoint
        if (state.loadedTasks.length > 0) {
          state.tasksLoadedFromCheckpoint =
            state.loadedTasks[0].data.checkpoint;
        } else {
          state.tasksLoadedFromCheckpoint = state.tasksLoadedToCheckpoint;
        }

        // Emit log if this is the end of a batch of logs
        if (data.eventsProcessed) {
          const num = data.eventsProcessed;
          this.common.logger.info({
            service: "indexing",
            msg: `Indexed ${
              num === 1
                ? `1 ${fullEventName} event`
                : `${num} ${fullEventName} events`
            } (chainId=${data.checkpoint.chainId} block=${
              data.checkpoint.blockNumber
            } logIndex=${data.checkpoint.logIndex})`,
          });
        }

        this.common.logger.trace({
          service: "indexing",
          msg: `Completed indexing function (event="${fullEventName}", block=${data.checkpoint.blockNumber})`,
        });

        this.updateCompletedSeconds(fullEventName);

        const labels = {
          network: data.networkName,
          event: `${data.contractName}:${data.eventName}`,
        };
        this.common.metrics.ponder_indexing_completed_events.inc(labels);

        break;
      } catch (error_) {
        const error = error_ as Error & { meta?: string };

        if (i === 3) {
          this.isPaused = true;
          this.queue!.pause();
          this.queue!.clear();

          addUserStackTrace(error, this.common.options);

          if (error.meta) {
            error.meta += `\nEvent args:\n${prettyPrint(data.event.args)}`;
          } else {
            error.meta = `Event args:\n${prettyPrint(data.event.args)}`;
          }

          this.common.logger.error({
            service: "indexing",
            msg: `Error while processing "${fullEventName}" event at block ${data.checkpoint.blockNumber}:`,
            error,
          });

          this.common.metrics.ponder_indexing_has_error.set(1);
          this.emit("error", { error });
        } else {
          this.common.logger.warn({
            service: "indexing",
            msg: `Indexing function failed, retrying... (event=${fullEventName}, block=${
              data.checkpoint.blockNumber
            }, error=${`${error.name}: ${error.message}`})`,
          });
          await this.indexingStore.revert({
            checkpoint: data.checkpoint,
          });
        }
      }
    }

    if (this.isPaused) return;

    await this.loadingMutex.runExclusive(async () => {
      const loadKeys = this.getLoadKeys();

      await Promise.all(
        loadKeys.map((key) => this.loadIndexingFunctionTasks(key)),
      );
    });

    if (this.isPaused) return;

    this.enqueueLogEventTasks();
  };

  private createEventQueue = () => {
    const indexingFunctionWorker: Worker<IndexingFunctionTask> = async ({
      task,
    }) => {
      // This is a hack to ensure that the eventsProcessed method is called and updates
      // the UI when using SQLite. It also allows the process to GC and handle SIGINT events.
      // It does, however, slow down event processing a bit. Too frequent waits cause massive performance loses.
      if (Math.floor(Math.random() * 100) === 69) await wait(0);

      switch (task.kind) {
        case "SETUP": {
          await this.executeSetupTask(task);
          break;
        }
        case "LOG": {
          await this.executeLogEventTask(task);
          break;
        }
      }
    };

    this.queue = createQueue({
      worker: indexingFunctionWorker,
      options: {
        concurrency: 10,
        autoStart: false,
      },
    });
  };

  /**
   * Load a batch of indexing function tasks from the sync store into memory.
   */
  loadIndexingFunctionTasks = async (key: string) => {
    const state = this.indexingFunctionStates[key];
    const tasks = state.loadedTasks;

    // TODO: Deep copy these.
    const fromCheckpoint = state.tasksLoadedToCheckpoint;
    const toCheckpoint = this.syncGatewayService.checkpoint;

    const taskBatchSize = this.calculateTaskBatchSize(key);

    const sourcesHasFactory = state.sources.some(sourceIsFactory);

    const result = await this.syncGatewayService.getEvents({
      fromCheckpoint,
      toCheckpoint,
      limit: taskBatchSize,
      ...(sourcesHasFactory
        ? {
            factories: state.sources.filter(sourceIsFactory).map((factory) => ({
              id: factory.id,
              chainId: factory.chainId,
              criteria: factory.criteria,
              fromBlock: factory.startBlock,
              toBlock: factory.endBlock,
              includeEventSelector: state.eventSelector,
            })),
          }
        : {
            logFilters: state.sources
              .filter(sourceIsLogFilter)
              .map((logFilter) => ({
                id: logFilter.id,
                chainId: logFilter.chainId,
                criteria: logFilter.criteria,
                fromBlock: logFilter.startBlock,
                toBlock: logFilter.endBlock,
                includeEventSelector: state.eventSelector,
              })),
          }),
    });

    const { events, hasNextPage, lastCheckpointInPage, lastCheckpoint } =
      result;

    const previousLength = tasks.length;

    for (const event of events) {
      try {
        const decodedLog = decodeEventLog({
          abi: [state.abiEvent],
          data: event.log.data,
          topics: event.log.topics,
        });

        tasks.push({
          kind: "LOG",
          data: {
            networkName: "mainnet",
            contractName: state.contractName,
            eventName: state.eventName,
            event: {
              args: decodedLog.args ?? {},
              log: event.log,
              block: event.block,
              transaction: event.transaction,
            },
            checkpoint: {
              blockNumber: Number(event.block.number),
              blockTimestamp: Number(event.block.timestamp),
              chainId: event.chainId,
              logIndex: event.log.logIndex,
            },
          },
        });
      } catch (err) {
        // Sometimes, logs match a selector but cannot be decoded using the provided ABI.
        // This happens often when using custom event filters, because the indexed-ness
        // of an event parameter is not taken into account when generating the selector.
        this.common.logger.debug({
          service: "app",
          msg: `Unable to decode log, skipping it. id: ${event.log.id}, data: ${event.log.data}, topics: ${event.log.topics}`,
        });
      }
    }

    // Update checkpoints
    state.tasksLoadedToCheckpoint = hasNextPage
      ? lastCheckpointInPage
      : toCheckpoint;

    if (tasks.length > 0) {
      if (previousLength === 0) {
        state.tasksLoadedFromCheckpoint = tasks[0].data.checkpoint;
      }

      // Set special tasks properties necessary for advancing tasksProcessedToCheckpoint
      // as far into the future as possible, mostly for emitting events.
      tasks[tasks.length - 1].data.endCheckpoint =
        state.tasksLoadedToCheckpoint;
      tasks[tasks.length - 1].data.eventsProcessed = events.length;
    } else {
      state.tasksProcessedToCheckpoint = state.tasksLoadedToCheckpoint;
      state.tasksLoadedFromCheckpoint = state.tasksLoadedToCheckpoint;
      this.emitCheckpoint();
    }

    // Set if this is the first event we have loaded for this indexing function.
    if (state.firstEventCheckpoint === undefined && tasks.length > 0) {
      state.firstEventCheckpoint = tasks[0].data.checkpoint;
    }
    state.lastEventCheckpoint = lastCheckpoint ?? toCheckpoint;

    this.updateTotalSeconds(key);
  };

  private emitCheckpoint = () => {
    const checkpoint = checkpointMin(
      ...Object.values(this.indexingFunctionStates).map(
        (state) => state.tasksProcessedToCheckpoint,
      ),
    );

    this.emit("eventsProcessed", { toCheckpoint: checkpoint });
    this.common.metrics.ponder_indexing_completed_timestamp.set(
      checkpoint.blockTimestamp,
    );
  };

  private buildSourceById = () => {
    for (const source of this.sources) {
      this.sourceById[source.id] = source;
    }
  };

  private buildIndexingFunctionStates = () => {
    if (
      this.indexingFunctions === undefined ||
      this.sources === undefined ||
      this.tableAccess === undefined
    )
      return;

    // clear in case of reloads
    this.indexingFunctionStates = {};

    for (const contractName of Object.keys(this.indexingFunctions)) {
      // Not sure why this is necessary
      // @ts-ignore
      for (const eventName of Object.keys(
        this.indexingFunctions[contractName],
      )) {
        if (eventName === "setup") continue;

        const indexingFunctionKey = `${contractName}:${eventName}`;

        // All tables that this indexing function key reads
        const tableReads = this.tableAccess[indexingFunctionKey]
          ?.filter((t) => storeMethodAccess[t.storeMethod][0] === "read")
          .map((t) => t.tableName);

        // All indexing function keys that write to a table in `tableReads`
        // except for itself.
        const parents: string[] = [];
        for (const parentIndexingFunctionKey of Object.keys(this.tableAccess)) {
          for (const { storeMethod, tableName } of this.tableAccess[
            indexingFunctionKey
          ] ?? []) {
            if (
              !parentIndexingFunctionKey.includes(":setup") &&
              storeMethodAccess[storeMethod][1] === "write" &&
              tableReads.includes(tableName) &&
              parentIndexingFunctionKey !== indexingFunctionKey
            ) {
              parents.push(parentIndexingFunctionKey);
            }
          }
        }

        const isSelfDependent = this.tableAccess[indexingFunctionKey]?.some(
          (t) =>
            storeMethodAccess[t.storeMethod][1] === "write" &&
            tableReads.includes(t.tableName),
        );

        const keySources = this.sources.filter(
          (s) => s.contractName === contractName,
        );

        // Note: Assumption is that all sources with the same contract name have the same abi.
        const i = this.sources.findIndex(
          (s) =>
            s.contractName === contractName &&
            s.abiEvents.bySafeName[eventName] !== undefined,
        );

        const abiEvent = this.sources[i].abiEvents.bySafeName[eventName]!.item;
        const eventSelector =
          this.sources[i].abiEvents.bySafeName[eventName]!.selector;

        this.common.logger.debug({
          service: "indexing",
          msg: `Registered indexing function "${indexingFunctionKey}" with table access [${
            this.tableAccess[indexingFunctionKey]
              ?.map(
                ({ storeMethod, tableName }) => `${tableName}.${storeMethod}()`,
              )
              ?.join(", ") ?? ""
          }]`,
        });

        this.indexingFunctionStates[indexingFunctionKey] = {
          eventName,
          contractName,
          parents: dedupe(parents),
          isSelfDependent,
          sources: keySources,
          abiEvent,
          eventSelector,

          tasksProcessedToCheckpoint: zeroCheckpoint,
          tasksLoadedFromCheckpoint: zeroCheckpoint,
          tasksLoadedToCheckpoint: zeroCheckpoint,
          loadedTasks: [],
        };
      }
    }
  };

  private updateCompletedSeconds = (key: string) => {
    const state = this.indexingFunctionStates[key];
    if (
      state.firstEventCheckpoint === undefined ||
      state.lastEventCheckpoint === undefined
    )
      return;

    this.common.metrics.ponder_indexing_completed_seconds.set(
      { event: `${state.contractName}:${state.eventName}` },
      Math.min(
        state.tasksProcessedToCheckpoint.blockTimestamp,
        state.lastEventCheckpoint.blockTimestamp,
      ) - state.firstEventCheckpoint.blockTimestamp,
    );
  };

  private updateTotalSeconds = (key: string) => {
    const state = this.indexingFunctionStates[key];
    if (
      state.firstEventCheckpoint === undefined ||
      state.lastEventCheckpoint === undefined
    )
      return;

    this.common.metrics.ponder_indexing_total_seconds.set(
      { event: `${state.contractName}:${state.eventName}` },
      state.lastEventCheckpoint.blockTimestamp -
        state.firstEventCheckpoint.blockTimestamp,
    );
  };

<<<<<<< HEAD
  /** Determine the task batch size to use accounting for tasks that already finished loading. */
  private calculateTaskBatchSize = (key: string): number => {
    let totalBatchSize = MAX_BATCH_SIZE;
    let unfinishedCount = Object.keys(this.indexingFunctionStates).length;

    for (const [indexingFunctionKey, state] of Object.entries(
      this.indexingFunctionStates,
    )) {
      if (key === indexingFunctionKey) continue;

      if (
        state.lastEventCheckpoint &&
        isCheckpointGreaterThanOrEqualTo(
          state.tasksLoadedToCheckpoint,
          state.lastEventCheckpoint,
        )
      ) {
        totalBatchSize -= state.loadedTasks.length;
        unfinishedCount -= 1;
      }
    }

    return Math.floor(totalBatchSize / unfinishedCount);
  };

  /** Get keys that need to be loaded. */
  private getLoadKeys = (): string[] => {
    const emptyKey = Object.keys(this.indexingFunctionStates).find((key) => {
      const state = this.indexingFunctionStates[key];

      const isFinished =
        state.lastEventCheckpoint &&
        isCheckpointGreaterThanOrEqualTo(
          state.tasksLoadedToCheckpoint,
          state.lastEventCheckpoint,
        ) &&
        isCheckpointGreaterThanOrEqualTo(
          state.tasksLoadedToCheckpoint,
          this.syncGatewayService.checkpoint,
        );

      return state.loadedTasks.length === 0 && !isFinished;
    });

    if (emptyKey === undefined) return [];

    const minBatchSize = this.calculateTaskBatchSize(emptyKey) / 3;

    const loadKeys: string[] = [];

    for (const [indexingFunctionKey, state] of Object.entries(
      this.indexingFunctionStates,
    )) {
      const isFinished =
        state.lastEventCheckpoint &&
        isCheckpointGreaterThanOrEqualTo(
          state.tasksLoadedToCheckpoint,
          state.lastEventCheckpoint,
        ) &&
        isCheckpointGreaterThanOrEqualTo(
          state.tasksLoadedToCheckpoint,
          this.syncGatewayService.checkpoint,
        );

      if (!state.lastEventCheckpoint) loadKeys.push(indexingFunctionKey);
      else if (!isFinished && state.loadedTasks.length < minBatchSize) {
        loadKeys.push(indexingFunctionKey);
      }
    }

    return loadKeys;
  };
=======
  private onTableAccess =
    (indexingFunctionKey: string) =>
    ({
      storeMethod,
      tableName,
    }: { storeMethod: StoreMethod; tableName: string }) => {
      const matchedAccess = this.tableAccess?.[indexingFunctionKey]?.find(
        (t) => t.storeMethod === storeMethod && t.tableName === tableName,
      );

      if (matchedAccess === undefined) {
        this.common.logger.warn({
          service: "indexing",
          msg: `Unexpected table access "${tableName}.${storeMethod}()" in indexing function "${indexingFunctionKey}". This may cause event ordering issues. Please open an issue http://github.com/ponder-sh/ponder/issues.`,
        });
      }
    };
>>>>>>> c7d7d3a4
}<|MERGE_RESOLUTION|>--- conflicted
+++ resolved
@@ -1008,7 +1008,6 @@
     );
   };
 
-<<<<<<< HEAD
   /** Determine the task batch size to use accounting for tasks that already finished loading. */
   private calculateTaskBatchSize = (key: string): number => {
     let totalBatchSize = MAX_BATCH_SIZE;
@@ -1081,7 +1080,7 @@
 
     return loadKeys;
   };
-=======
+
   private onTableAccess =
     (indexingFunctionKey: string) =>
     ({
@@ -1099,5 +1098,4 @@
         });
       }
     };
->>>>>>> c7d7d3a4
 }