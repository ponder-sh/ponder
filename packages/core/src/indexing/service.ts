--- conflicted
+++ resolved
@@ -10,6 +10,7 @@
   SetupEvent,
   Source,
 } from "@/internal/types.js";
+import type { RPC } from "@/rpc/index.js";
 import type { SyncStore } from "@/sync-store/index.js";
 import { isAddressFactory } from "@/sync/filter.js";
 import { cachedTransport } from "@/sync/transport.js";
@@ -22,15 +23,9 @@
   encodeCheckpoint,
 } from "@/utils/checkpoint.js";
 import { prettyPrint } from "@/utils/print.js";
-import type { RequestQueue } from "@/utils/requestQueue.js";
 import { startClock } from "@/utils/timer.js";
-<<<<<<< HEAD
 import type { Abi, Address, Chain as ViemChain } from "viem";
 import { checksumAddress, createClient } from "viem";
-=======
-import { type Abi, type Address, createClient } from "viem";
-import { checksumAddress } from "viem";
->>>>>>> 9bdaf0ba
 import { addStackTrace } from "./addStackTrace.js";
 import type { ReadOnlyClient } from "./ponderActions.js";
 import { getPonderActions } from "./ponderActions.js";
@@ -81,21 +76,16 @@
 
 export const create = ({
   common,
-<<<<<<< HEAD
   indexingBuild: { sources, chains, indexingFunctions },
-  sync,
-=======
-  indexingBuild: { sources, networks, indexingFunctions },
-  requestQueues,
+  rpcs,
   syncStore,
->>>>>>> 9bdaf0ba
 }: {
   common: Common;
   indexingBuild: Pick<
     IndexingBuild,
     "sources" | "chains" | "indexingFunctions"
   >;
-  requestQueues: RequestQueue[];
+  rpcs: RPC[];
   syncStore: SyncStore;
 }): Service => {
   const contextState: Service["currentEvent"]["contextState"] = {
@@ -149,21 +139,13 @@
   }
 
   // build clientByChainId
-<<<<<<< HEAD
-  for (const chain of chains) {
-    const transport = sync.getCachedTransport(chain);
+  for (let i = 0; i < chains.length; i++) {
+    const chain = chains[i]!;
+    const rpc = rpcs[i]!;
+
     clientByChainId[chain.chain.id] = createClient({
-      transport,
+      transport: cachedTransport({ rpc, syncStore }),
       chain: chain.chain,
-=======
-  for (let i = 0; i < networks.length; i++) {
-    const network = networks[i]!;
-    const requestQueue = requestQueues[i]!;
-
-    clientByChainId[network.chainId] = createClient({
-      transport: cachedTransport({ requestQueue, syncStore }),
-      chain: network.chain,
->>>>>>> 9bdaf0ba
       // @ts-ignore
     }).extend(getPonderActions(contextState));
   }
@@ -232,13 +214,8 @@
           type: "setup",
           chainId: chain.chain.id,
           checkpoint: encodeCheckpoint({
-<<<<<<< HEAD
-            ...zeroCheckpoint,
+            ...ZERO_CHECKPOINT,
             chainId: BigInt(chain.chain.id),
-=======
-            ...ZERO_CHECKPOINT,
-            chainId: BigInt(network.chainId),
->>>>>>> 9bdaf0ba
             blockNumber: BigInt(source.filter.fromBlock ?? 0),
           }),
 
