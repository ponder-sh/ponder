import type { Prettify } from "@/types/utils.js";
import {
<<<<<<< HEAD
  type Abi,
  type Account,
  type Address,
  type Chain,
  type Client,
  type ContractFunctionArgs,
  type ContractFunctionName,
  type GetBlockReturnType,
  type GetBlockTransactionCountReturnType,
  type GetTransactionCountReturnType,
  type Hash,
  type MulticallParameters,
  type MulticallReturnType,
  type PublicActions,
  type PublicRpcSchema,
  type ReadContractParameters,
  type ReadContractReturnType,
  type SimulateContractParameters,
  type SimulateContractReturnType,
  type Transport,
  publicActions,
} from "viem";

import type { Service, create } from "./service.js";
=======
  getBalance as viemGetBalance,
  getCode as viemGetCode,
  getEnsName as viemGetEnsName,
  getStorageAt as viemGetStorageAt,
  multicall as viemMulticall,
  readContract as viemReadContract,
} from "viem/actions";
import type { Service } from "./service.js";
>>>>>>> 62902e3d

/** Viem actions where the `block` property is optional and implicit. */
const blockDependentActions = [
  "getBalance",
  "call",
  "estimateGas",
  "getFeeHistory",
  "getProof",
  "getCode",
  "getStorageAt",
  "getEnsAddress",
  "getEnsAvatar",
  "getEnsName",
  "getEnsResolver",
  "getEnsText",
] as const satisfies readonly (keyof ReturnType<typeof publicActions>)[];

// TODO(kyle) "getBlock", "getBlockTransactionCount", "getTransactionCount";

/** Viem actions where the `block` property is non-existent. */
const nonBlockDependentActions = [
  "getTransaction",
  "getTransactionReceipt",
  "getTransactionConfirmations",
] as const satisfies readonly (keyof ReturnType<typeof publicActions>)[];

type BlockOptions =
  | {
      cache?: undefined;
      blockNumber?: undefined;
    }
  | {
      cache: "immutable";
      blockNumber?: undefined;
    }
  | {
      cache?: undefined;
      blockNumber: bigint;
    };

type RequiredBlockOptions =
  | {
      /** Hash of the block. */
      blockHash: Hash;
      blockNumber?: undefined;
    }
  | {
      blockHash?: undefined;
      /** The block number. */
      blockNumber: bigint;
    };

type BlockDependentAction<
  fn extends (client: any, args: any) => unknown,
  ///
  params = Parameters<fn>[0],
  returnType = ReturnType<fn>,
> = (
  args: Omit<params, "blockTag" | "blockNumber"> & BlockOptions,
) => returnType;

export type PonderActions = {
  [action in (typeof blockDependentActions)[number]]: BlockDependentAction<
    ReturnType<typeof publicActions>[action]
  >;
} & {
  multicall: <
    const contracts extends readonly unknown[],
    allowFailure extends boolean = true,
  >(
    args: Omit<
      MulticallParameters<contracts, allowFailure>,
      "blockTag" | "blockNumber"
    > &
      BlockOptions,
  ) => Promise<MulticallReturnType<contracts, allowFailure>>;
  readContract: <
    const abi extends Abi | readonly unknown[],
    functionName extends ContractFunctionName<abi, "pure" | "view">,
    const args extends ContractFunctionArgs<abi, "pure" | "view", functionName>,
  >(
    args: Omit<
      ReadContractParameters<abi, functionName, args>,
      "blockTag" | "blockNumber"
    > &
      BlockOptions,
  ) => Promise<ReadContractReturnType<abi, functionName, args>>;
  simulateContract: <
    const abi extends Abi | readonly unknown[],
    functionName extends ContractFunctionName<abi, "nonpayable" | "payable">,
    const args extends ContractFunctionArgs<
      abi,
      "nonpayable" | "payable",
      functionName
    >,
  >(
    args: Omit<
      SimulateContractParameters<abi, functionName, args>,
      "blockTag" | "blockNumber"
    > &
      BlockOptions,
  ) => Promise<SimulateContractReturnType<abi, functionName, args>>;
  getBlock: <includeTransactions extends boolean = false>(
    args: {
      /** Whether or not to include transaction data in the response. */
      includeTransactions?: includeTransactions | undefined;
    } & RequiredBlockOptions,
  ) => Promise<GetBlockReturnType<Chain | undefined, includeTransactions>>;
  getTransactionCount: (
    args: {
      /** The account address. */
      address: Address;
    } & RequiredBlockOptions,
  ) => Promise<GetTransactionCountReturnType>;
  getBlockTransactionCount: (
    args: RequiredBlockOptions,
  ) => Promise<GetBlockTransactionCountReturnType>;
} & Pick<PublicActions, (typeof nonBlockDependentActions)[number]>;

export type ReadOnlyClient<
  transport extends Transport = Transport,
  chain extends Chain | undefined = Chain | undefined,
> = Prettify<
  Omit<
    Client<transport, chain, undefined, PublicRpcSchema, PonderActions>,
    | "extend"
    | "key"
    | "batch"
    | "cacheTime"
    | "account"
    | "type"
    | "uid"
    | "chain"
    | "name"
    | "pollingInterval"
    | "transport"
    | "ccipRead"
  >
>;

export const getPonderActions = (
  contextState: Pick<Service["currentEvent"]["contextState"], "blockNumber">,
) => {
  return <
    TTransport extends Transport = Transport,
    TChain extends Chain | undefined = Chain | undefined,
    TAccount extends Account | undefined = Account | undefined,
  >(
    client: Client<TTransport, TChain, TAccount>,
<<<<<<< HEAD
  ): PonderActions => {
    const actions = {} as PonderActions;
    const _publicActions = publicActions(client);

    const addAction = <
      action extends
        | (typeof blockDependentActions)[number]
        | "multicall"
        | "readContract"
        | "simulateContract",
    >(
      action: action,
    ) => {
      // @ts-ignore
      actions[action] = ({
        cache,
        blockNumber: userBlockNumber,
        ...args
      }: Parameters<PonderActions[action]>[0]) =>
        // @ts-ignore
        publicActions[action](client, {
          ...args,
          ...(cache === "immutable"
            ? { blockTag: "latest" }
            : { blockNumber: userBlockNumber ?? contextState.blockNumber }),
        } as Parameters<ReturnType<typeof publicActions>[action]>[0]);
    };

    for (const action of blockDependentActions) {
      addAction(action);
    }

    addAction("multicall");
    addAction("readContract");
    addAction("simulateContract");

    for (const action of nonBlockDependentActions) {
      // @ts-ignore
      actions[action] = _publicActions[action];
    }

    return actions;
  };
};

export const buildDb = ({
  common,
  schema,
  indexingStore,
  contextState,
}: Pick<Parameters<typeof create>[0], "common" | "schema" | "indexingStore"> & {
  contextState: Pick<
    Service["currentEvent"]["contextState"],
    "encodedCheckpoint"
  >;
}) => {
  return Object.keys(getTables(schema)).reduce<
    Service["currentEvent"]["context"]["db"]
  >((acc, tableName) => {
    acc[tableName] = {
      findUnique: async ({ id }) => {
        common.logger.trace({
          service: "store",
          msg: `${tableName}.findUnique(id=${id})`,
        });
        return indexingStore.findUnique({
          tableName,
          id,
        });
      },
      findMany: async ({ where, orderBy, limit, before, after } = {}) => {
        common.logger.trace({
          service: "store",
          msg: `${tableName}.findMany`,
        });
        return indexingStore.findMany({
          tableName,
          where,
          orderBy,
          limit,
          before,
          after,
        });
      },
      create: async ({ id, data }) => {
        common.logger.trace({
          service: "store",
          msg: `${tableName}.create(id=${id})`,
        });
        return indexingStore.create({
          tableName,
          encodedCheckpoint: contextState.encodedCheckpoint,
          id,
          data,
        });
      },
      createMany: async ({ data }) => {
        common.logger.trace({
          service: "store",
          msg: `${tableName}.createMany(count=${data.length})`,
        });
        return indexingStore.createMany({
          tableName,
          encodedCheckpoint: contextState.encodedCheckpoint,
          data,
        });
      },
      update: async ({ id, data }) => {
        common.logger.trace({
          service: "store",
          msg: `${tableName}.update(id=${id})`,
        });
        return indexingStore.update({
          tableName,
          encodedCheckpoint: contextState.encodedCheckpoint,
          id,
          data,
        });
      },
      updateMany: async ({ where, data }) => {
        common.logger.trace({
          service: "store",
          msg: `${tableName}.updateMany`,
        });
        return indexingStore.updateMany({
          tableName,
          encodedCheckpoint: contextState.encodedCheckpoint,
          where,
          data,
        });
      },
      upsert: async ({ id, create, update }) => {
        common.logger.trace({
          service: "store",
          msg: `${tableName}.upsert(id=${id})`,
        });
        return indexingStore.upsert({
          tableName,
          encodedCheckpoint: contextState.encodedCheckpoint,
          id,
          create,
          update,
        });
      },
      delete: async ({ id }) => {
        common.logger.trace({
          service: "store",
          msg: `${tableName}.delete(id=${id})`,
        });
        return indexingStore.delete({
          tableName,
          encodedCheckpoint: contextState.encodedCheckpoint,
          id,
        });
      },
    };
    return acc;
  }, {});
=======
  ): PonderActions => ({
    getBalance: ({
      cache,
      blockNumber: userBlockNumber,
      ...args
    }: Omit<GetBalanceParameters, "blockTag" | "blockNumber"> &
      BlockOptions): Promise<GetBalanceReturnType> =>
      viemGetBalance(client, {
        ...args,
        ...(cache === "immutable"
          ? { blockTag: "latest" }
          : { blockNumber: userBlockNumber ?? contextState.blockNumber }),
      }),
    getCode: ({
      cache,
      blockNumber: userBlockNumber,
      ...args
    }: Omit<GetCodeParameters, "blockTag" | "blockNumber"> &
      BlockOptions): Promise<GetCodeReturnType> =>
      viemGetCode(client, {
        ...args,
        ...(cache === "immutable"
          ? { blockTag: "latest" }
          : { blockNumber: userBlockNumber ?? contextState.blockNumber }),
      }),
    getStorageAt: ({
      cache,
      blockNumber: userBlockNumber,
      ...args
    }: Omit<GetStorageAtParameters, "blockTag" | "blockNumber"> &
      BlockOptions): Promise<GetStorageAtReturnType> =>
      viemGetStorageAt(client, {
        ...args,
        ...(cache === "immutable"
          ? { blockTag: "latest" }
          : { blockNumber: userBlockNumber ?? contextState.blockNumber }),
      }),
    multicall: <
      const contracts extends readonly unknown[],
      allowFailure extends boolean = true,
    >({
      cache,
      blockNumber: userBlockNumber,
      ...args
    }: Omit<
      MulticallParameters<contracts, allowFailure>,
      "blockTag" | "blockNumber"
    > &
      BlockOptions): Promise<MulticallReturnType<contracts, allowFailure>> =>
      viemMulticall(client, {
        ...args,
        ...(cache === "immutable"
          ? { blockTag: "latest" }
          : { blockNumber: userBlockNumber ?? contextState.blockNumber }),
      }),
    // @ts-ignore
    readContract: <
      const abi extends Abi | readonly unknown[],
      functionName extends ContractFunctionName<abi, "pure" | "view">,
      const args extends ContractFunctionArgs<
        abi,
        "pure" | "view",
        functionName
      >,
    >({
      cache,
      blockNumber: userBlockNumber,
      ...args
    }: Omit<
      ReadContractParameters<abi, functionName, args>,
      "blockTag" | "blockNumber"
    > &
      BlockOptions): Promise<ReadContractReturnType<abi, functionName, args>> =>
      viemReadContract(client, {
        ...args,
        ...(cache === "immutable"
          ? { blockTag: "latest" }
          : { blockNumber: userBlockNumber ?? contextState.blockNumber }),
      } as ReadContractParameters<abi, functionName, args>),
    getEnsName: ({
      cache,
      blockNumber: userBlockNumber,
      ...args
    }: Omit<GetEnsNameParameters, "blockTag" | "blockNumber"> &
      BlockOptions): Promise<GetEnsNameReturnType> =>
      viemGetEnsName(client, {
        ...args,
        ...(cache === "immutable"
          ? { blockTag: "latest" }
          : { blockNumber: userBlockNumber ?? contextState.blockNumber }),
      }),
  });
>>>>>>> 62902e3d
};<|MERGE_RESOLUTION|>--- conflicted
+++ resolved
@@ -1,6 +1,5 @@
 import type { Prettify } from "@/types/utils.js";
 import {
-<<<<<<< HEAD
   type Abi,
   type Account,
   type Address,
@@ -23,18 +22,7 @@
   type Transport,
   publicActions,
 } from "viem";
-
-import type { Service, create } from "./service.js";
-=======
-  getBalance as viemGetBalance,
-  getCode as viemGetCode,
-  getEnsName as viemGetEnsName,
-  getStorageAt as viemGetStorageAt,
-  multicall as viemMulticall,
-  readContract as viemReadContract,
-} from "viem/actions";
 import type { Service } from "./service.js";
->>>>>>> 62902e3d
 
 /** Viem actions where the `block` property is optional and implicit. */
 const blockDependentActions = [
@@ -184,7 +172,6 @@
     TAccount extends Account | undefined = Account | undefined,
   >(
     client: Client<TTransport, TChain, TAccount>,
-<<<<<<< HEAD
   ): PonderActions => {
     const actions = {} as PonderActions;
     const _publicActions = publicActions(client);
@@ -228,213 +215,4 @@
 
     return actions;
   };
-};
-
-export const buildDb = ({
-  common,
-  schema,
-  indexingStore,
-  contextState,
-}: Pick<Parameters<typeof create>[0], "common" | "schema" | "indexingStore"> & {
-  contextState: Pick<
-    Service["currentEvent"]["contextState"],
-    "encodedCheckpoint"
-  >;
-}) => {
-  return Object.keys(getTables(schema)).reduce<
-    Service["currentEvent"]["context"]["db"]
-  >((acc, tableName) => {
-    acc[tableName] = {
-      findUnique: async ({ id }) => {
-        common.logger.trace({
-          service: "store",
-          msg: `${tableName}.findUnique(id=${id})`,
-        });
-        return indexingStore.findUnique({
-          tableName,
-          id,
-        });
-      },
-      findMany: async ({ where, orderBy, limit, before, after } = {}) => {
-        common.logger.trace({
-          service: "store",
-          msg: `${tableName}.findMany`,
-        });
-        return indexingStore.findMany({
-          tableName,
-          where,
-          orderBy,
-          limit,
-          before,
-          after,
-        });
-      },
-      create: async ({ id, data }) => {
-        common.logger.trace({
-          service: "store",
-          msg: `${tableName}.create(id=${id})`,
-        });
-        return indexingStore.create({
-          tableName,
-          encodedCheckpoint: contextState.encodedCheckpoint,
-          id,
-          data,
-        });
-      },
-      createMany: async ({ data }) => {
-        common.logger.trace({
-          service: "store",
-          msg: `${tableName}.createMany(count=${data.length})`,
-        });
-        return indexingStore.createMany({
-          tableName,
-          encodedCheckpoint: contextState.encodedCheckpoint,
-          data,
-        });
-      },
-      update: async ({ id, data }) => {
-        common.logger.trace({
-          service: "store",
-          msg: `${tableName}.update(id=${id})`,
-        });
-        return indexingStore.update({
-          tableName,
-          encodedCheckpoint: contextState.encodedCheckpoint,
-          id,
-          data,
-        });
-      },
-      updateMany: async ({ where, data }) => {
-        common.logger.trace({
-          service: "store",
-          msg: `${tableName}.updateMany`,
-        });
-        return indexingStore.updateMany({
-          tableName,
-          encodedCheckpoint: contextState.encodedCheckpoint,
-          where,
-          data,
-        });
-      },
-      upsert: async ({ id, create, update }) => {
-        common.logger.trace({
-          service: "store",
-          msg: `${tableName}.upsert(id=${id})`,
-        });
-        return indexingStore.upsert({
-          tableName,
-          encodedCheckpoint: contextState.encodedCheckpoint,
-          id,
-          create,
-          update,
-        });
-      },
-      delete: async ({ id }) => {
-        common.logger.trace({
-          service: "store",
-          msg: `${tableName}.delete(id=${id})`,
-        });
-        return indexingStore.delete({
-          tableName,
-          encodedCheckpoint: contextState.encodedCheckpoint,
-          id,
-        });
-      },
-    };
-    return acc;
-  }, {});
-=======
-  ): PonderActions => ({
-    getBalance: ({
-      cache,
-      blockNumber: userBlockNumber,
-      ...args
-    }: Omit<GetBalanceParameters, "blockTag" | "blockNumber"> &
-      BlockOptions): Promise<GetBalanceReturnType> =>
-      viemGetBalance(client, {
-        ...args,
-        ...(cache === "immutable"
-          ? { blockTag: "latest" }
-          : { blockNumber: userBlockNumber ?? contextState.blockNumber }),
-      }),
-    getCode: ({
-      cache,
-      blockNumber: userBlockNumber,
-      ...args
-    }: Omit<GetCodeParameters, "blockTag" | "blockNumber"> &
-      BlockOptions): Promise<GetCodeReturnType> =>
-      viemGetCode(client, {
-        ...args,
-        ...(cache === "immutable"
-          ? { blockTag: "latest" }
-          : { blockNumber: userBlockNumber ?? contextState.blockNumber }),
-      }),
-    getStorageAt: ({
-      cache,
-      blockNumber: userBlockNumber,
-      ...args
-    }: Omit<GetStorageAtParameters, "blockTag" | "blockNumber"> &
-      BlockOptions): Promise<GetStorageAtReturnType> =>
-      viemGetStorageAt(client, {
-        ...args,
-        ...(cache === "immutable"
-          ? { blockTag: "latest" }
-          : { blockNumber: userBlockNumber ?? contextState.blockNumber }),
-      }),
-    multicall: <
-      const contracts extends readonly unknown[],
-      allowFailure extends boolean = true,
-    >({
-      cache,
-      blockNumber: userBlockNumber,
-      ...args
-    }: Omit<
-      MulticallParameters<contracts, allowFailure>,
-      "blockTag" | "blockNumber"
-    > &
-      BlockOptions): Promise<MulticallReturnType<contracts, allowFailure>> =>
-      viemMulticall(client, {
-        ...args,
-        ...(cache === "immutable"
-          ? { blockTag: "latest" }
-          : { blockNumber: userBlockNumber ?? contextState.blockNumber }),
-      }),
-    // @ts-ignore
-    readContract: <
-      const abi extends Abi | readonly unknown[],
-      functionName extends ContractFunctionName<abi, "pure" | "view">,
-      const args extends ContractFunctionArgs<
-        abi,
-        "pure" | "view",
-        functionName
-      >,
-    >({
-      cache,
-      blockNumber: userBlockNumber,
-      ...args
-    }: Omit<
-      ReadContractParameters<abi, functionName, args>,
-      "blockTag" | "blockNumber"
-    > &
-      BlockOptions): Promise<ReadContractReturnType<abi, functionName, args>> =>
-      viemReadContract(client, {
-        ...args,
-        ...(cache === "immutable"
-          ? { blockTag: "latest" }
-          : { blockNumber: userBlockNumber ?? contextState.blockNumber }),
-      } as ReadContractParameters<abi, functionName, args>),
-    getEnsName: ({
-      cache,
-      blockNumber: userBlockNumber,
-      ...args
-    }: Omit<GetEnsNameParameters, "blockTag" | "blockNumber"> &
-      BlockOptions): Promise<GetEnsNameReturnType> =>
-      viemGetEnsName(client, {
-        ...args,
-        ...(cache === "immutable"
-          ? { blockTag: "latest" }
-          : { blockNumber: userBlockNumber ?? contextState.blockNumber }),
-      }),
-  });
->>>>>>> 62902e3d
 };