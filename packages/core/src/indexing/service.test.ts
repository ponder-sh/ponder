--- conflicted
+++ resolved
@@ -7,16 +7,13 @@
   setupIsolatedDatabase,
 } from "@/_test/setup.js";
 import { deployErc20, mintErc20 } from "@/_test/simulate.js";
-import {
-  getErc20ConfigAndIndexingFunctions,
-  getNetwork,
-} from "@/_test/utils.js";
+import { getErc20ConfigAndIndexingFunctions } from "@/_test/utils.js";
 import { buildConfigAndIndexingFunctions } from "@/build/configAndIndexingFunctions.js";
 import { onchainTable } from "@/drizzle/onchain.js";
 import type { RawEvent } from "@/internal/types.js";
+import { createRpc } from "@/rpc/index.js";
 import { decodeEvents } from "@/sync/events.js";
 import { ZERO_CHECKPOINT_STRING } from "@/utils/checkpoint.js";
-import { createRequestQueue } from "@/utils/requestQueue.js";
 import { promiseWithResolvers } from "@ponder/common";
 import { checksumAddress, padHex, parseEther, toHex, zeroAddress } from "viem";
 import { encodeEventTopics } from "viem/utils";
@@ -56,21 +53,6 @@
     { schemaBuild: { schema } },
   );
 
-<<<<<<< HEAD
-  const sync = await createSync({
-    common,
-    syncStore,
-    indexingBuild: {
-      sources,
-      chains,
-    },
-    onRealtimeEvent: () => Promise.resolve(),
-    onFatalError: () => {},
-    initialCheckpoint: encodeCheckpoint(zeroCheckpoint),
-  });
-
-=======
->>>>>>> 9bdaf0ba
   const indexingService = create({
     common,
     indexingBuild: {
@@ -78,7 +60,7 @@
       chains,
       indexingFunctions: {},
     },
-    requestQueues: [createRequestQueue({ network: networks[0]!, common })],
+    rpcs: [createRpc({ chain: chains[0]!, common })],
     syncStore,
   });
 
@@ -97,21 +79,6 @@
     { schemaBuild: { schema } },
   );
 
-<<<<<<< HEAD
-  const sync = await createSync({
-    common,
-    syncStore,
-    indexingBuild: {
-      sources,
-      chains,
-    },
-    onRealtimeEvent: () => Promise.resolve(),
-    onFatalError: () => {},
-    initialCheckpoint: encodeCheckpoint(zeroCheckpoint),
-  });
-
-=======
->>>>>>> 9bdaf0ba
   const indexingService = create({
     common,
     indexingBuild: {
@@ -119,7 +86,7 @@
       chains,
       indexingFunctions: {},
     },
-    requestQueues: [createRequestQueue({ network: networks[0]!, common })],
+    rpcs: [createRpc({ chain: chains[0]!, common })],
     syncStore,
   });
 
@@ -142,21 +109,6 @@
     { schemaBuild: { schema } },
   );
 
-<<<<<<< HEAD
-  const sync = await createSync({
-    common,
-    syncStore,
-    indexingBuild: {
-      sources,
-      chains,
-    },
-    onRealtimeEvent: () => Promise.resolve(),
-    onFatalError: () => {},
-    initialCheckpoint: encodeCheckpoint(zeroCheckpoint),
-  });
-
-=======
->>>>>>> 9bdaf0ba
   const indexingFunctions = {
     "Erc20:setup": vi.fn(),
   };
@@ -168,7 +120,7 @@
       chains,
       indexingFunctions,
     },
-    requestQueues: [createRequestQueue({ network: networks[0]!, common })],
+    rpcs: [createRpc({ chain: chains[0]!, common })],
     syncStore,
   });
 
@@ -209,21 +161,6 @@
     { schemaBuild: { schema } },
   );
 
-<<<<<<< HEAD
-  const sync = await createSync({
-    common,
-    syncStore,
-    indexingBuild: {
-      sources,
-      chains,
-    },
-    onRealtimeEvent: () => Promise.resolve(),
-    onFatalError: () => {},
-    initialCheckpoint: encodeCheckpoint(zeroCheckpoint),
-  });
-
-=======
->>>>>>> 9bdaf0ba
   const indexingFunctions = {
     "Erc20:Transfer(address indexed from, address indexed to, uint256 amount)":
       vi.fn(),
@@ -237,7 +174,7 @@
       chains,
       indexingFunctions,
     },
-    requestQueues: [createRequestQueue({ network: networks[0]!, common })],
+    rpcs: [createRpc({ chain: chains[0]!, common })],
     syncStore,
   });
 
@@ -317,21 +254,6 @@
     { schemaBuild: { schema } },
   );
 
-<<<<<<< HEAD
-  const sync = await createSync({
-    common,
-    syncStore,
-    indexingBuild: {
-      sources,
-      chains,
-    },
-    onRealtimeEvent: () => Promise.resolve(),
-    onFatalError: () => {},
-    initialCheckpoint: encodeCheckpoint(zeroCheckpoint),
-  });
-
-=======
->>>>>>> 9bdaf0ba
   const indexingFunctions = {
     "Erc20:Transfer(address indexed from, address indexed to, uint256 amount)":
       vi.fn(),
@@ -345,7 +267,7 @@
       chains,
       indexingFunctions,
     },
-    requestQueues: [createRequestQueue({ network: networks[0]!, common })],
+    rpcs: [createRpc({ chain: chains[0]!, common })],
     syncStore,
   });
 
@@ -398,21 +320,6 @@
     { schemaBuild: { schema } },
   );
 
-<<<<<<< HEAD
-  const sync = await createSync({
-    common,
-    syncStore,
-    indexingBuild: {
-      sources,
-      chains,
-    },
-    onRealtimeEvent: () => Promise.resolve(),
-    onFatalError: () => {},
-    initialCheckpoint: encodeCheckpoint(zeroCheckpoint),
-  });
-
-=======
->>>>>>> 9bdaf0ba
   const indexingFunctions = {
     "Erc20:Transfer(address indexed from, address indexed to, uint256 amount)":
       vi.fn(),
@@ -425,7 +332,7 @@
       chains,
       indexingFunctions,
     },
-    requestQueues: [createRequestQueue({ network: networks[0]!, common })],
+    rpcs: [createRpc({ chain: chains[0]!, common })],
     syncStore,
   });
 
@@ -475,21 +382,6 @@
     { schemaBuild: { schema } },
   );
 
-<<<<<<< HEAD
-  const sync = await createSync({
-    common,
-    syncStore,
-    indexingBuild: {
-      sources,
-      chains,
-    },
-    onRealtimeEvent: () => Promise.resolve(),
-    onFatalError: () => {},
-    initialCheckpoint: encodeCheckpoint(zeroCheckpoint),
-  });
-
-=======
->>>>>>> 9bdaf0ba
   const indexingFunctions = {
     "Erc20:setup": async ({ context }: { context: Context }) => {
       await context.client.getBalance({
@@ -505,7 +397,7 @@
       chains,
       indexingFunctions,
     },
-    requestQueues: [createRequestQueue({ network: networks[0]!, common })],
+    rpcs: [createRpc({ chain: chains[0]!, common })],
     syncStore,
   });
 
@@ -538,21 +430,6 @@
     { schemaBuild: { schema } },
   );
 
-<<<<<<< HEAD
-  const sync = await createSync({
-    common,
-    syncStore,
-    indexingBuild: {
-      sources,
-      chains,
-    },
-    onRealtimeEvent: () => Promise.resolve(),
-    onFatalError: () => {},
-    initialCheckpoint: encodeCheckpoint(zeroCheckpoint),
-  });
-
-=======
->>>>>>> 9bdaf0ba
   const indexingFunctions = {
     "Erc20:setup": async ({ context }: { context: Context }) => {
       await context.db
@@ -568,7 +445,7 @@
       chains,
       indexingFunctions,
     },
-    requestQueues: [createRequestQueue({ network: networks[0]!, common })],
+    rpcs: [createRpc({ chain: chains[0]!, common })],
     syncStore,
   });
 
@@ -601,21 +478,6 @@
     { schemaBuild: { schema } },
   );
 
-<<<<<<< HEAD
-  const sync = await createSync({
-    common,
-    syncStore,
-    indexingBuild: {
-      sources,
-      chains,
-    },
-    onRealtimeEvent: () => Promise.resolve(),
-    onFatalError: () => {},
-    initialCheckpoint: encodeCheckpoint(zeroCheckpoint),
-  });
-
-=======
->>>>>>> 9bdaf0ba
   const indexingService = create({
     common,
     indexingBuild: {
@@ -625,7 +487,7 @@
       sources,
       chains,
     },
-    requestQueues: [createRequestQueue({ network: networks[0]!, common })],
+    rpcs: [createRpc({ chain: chains[0]!, common })],
     syncStore,
   });
 
@@ -650,21 +512,6 @@
     { schemaBuild: { schema } },
   );
 
-<<<<<<< HEAD
-  const sync = await createSync({
-    common,
-    syncStore,
-    indexingBuild: {
-      sources,
-      chains,
-    },
-    onRealtimeEvent: () => Promise.resolve(),
-    onFatalError: () => {},
-    initialCheckpoint: encodeCheckpoint(zeroCheckpoint),
-  });
-
-=======
->>>>>>> 9bdaf0ba
   const indexingFunctions = {
     "Erc20:setup": vi.fn(),
   };
@@ -676,7 +523,7 @@
       chains,
       indexingFunctions,
     },
-    requestQueues: [createRequestQueue({ network: networks[0]!, common })],
+    rpcs: [createRpc({ chain: chains[0]!, common })],
     syncStore,
   });
 
@@ -702,21 +549,6 @@
     { schemaBuild: { schema } },
   );
 
-<<<<<<< HEAD
-  const sync = await createSync({
-    common,
-    syncStore,
-    indexingBuild: {
-      sources,
-      chains,
-    },
-    onRealtimeEvent: () => Promise.resolve(),
-    onFatalError: () => {},
-    initialCheckpoint: encodeCheckpoint(zeroCheckpoint),
-  });
-
-=======
->>>>>>> 9bdaf0ba
   const clientCall = async ({ context }: { context: Context }) => {
     await context.client.getBalance({
       address: BOB,
@@ -733,7 +565,7 @@
       sources,
       chains,
     },
-    requestQueues: [createRequestQueue({ network: networks[0]!, common })],
+    rpcs: [createRpc({ chain: chains[0]!, common })],
     syncStore,
   });
 
@@ -789,21 +621,6 @@
     { schemaBuild: { schema } },
   );
 
-<<<<<<< HEAD
-  const sync = await createSync({
-    common,
-    syncStore,
-    indexingBuild: {
-      sources,
-      chains,
-    },
-    onRealtimeEvent: () => Promise.resolve(),
-    onFatalError: () => {},
-    initialCheckpoint: encodeCheckpoint(zeroCheckpoint),
-  });
-
-=======
->>>>>>> 9bdaf0ba
   let i = 0;
 
   const dbCall = async ({ context }: { event: any; context: Context }) => {
@@ -823,7 +640,7 @@
       sources,
       chains,
     },
-    requestQueues: [createRequestQueue({ network: networks[0]!, common })],
+    rpcs: [createRpc({ chain: chains[0]!, common })],
     syncStore,
   });
 
@@ -877,21 +694,6 @@
     { schemaBuild: { schema } },
   );
 
-<<<<<<< HEAD
-  const sync = await createSync({
-    common,
-    syncStore,
-    indexingBuild: {
-      sources,
-      chains,
-    },
-    onRealtimeEvent: () => Promise.resolve(),
-    onFatalError: () => {},
-    initialCheckpoint: encodeCheckpoint(zeroCheckpoint),
-  });
-
-=======
->>>>>>> 9bdaf0ba
   const indexingService = create({
     common,
     indexingBuild: {
@@ -902,7 +704,7 @@
       sources,
       chains,
     },
-    requestQueues: [createRequestQueue({ network: networks[0]!, common })],
+    rpcs: [createRpc({ chain: chains[0]!, common })],
     syncStore,
   });
 
@@ -950,21 +752,6 @@
     { schemaBuild: { schema } },
   );
 
-<<<<<<< HEAD
-  const sync = await createSync({
-    common,
-    syncStore,
-    indexingBuild: {
-      sources,
-      chains,
-    },
-    onRealtimeEvent: () => Promise.resolve(),
-    onFatalError: () => {},
-    initialCheckpoint: encodeCheckpoint(zeroCheckpoint),
-  });
-
-=======
->>>>>>> 9bdaf0ba
   const indexingFunctions = {
     "Erc20:Transfer(address indexed from, address indexed to, uint256 amount)":
       vi.fn(),
@@ -977,7 +764,7 @@
       chains,
       indexingFunctions,
     },
-    requestQueues: [createRequestQueue({ network: networks[0]!, common })],
+    rpcs: [createRpc({ chain: chains[0]!, common })],
     syncStore,
   });
 
@@ -1036,22 +823,6 @@
     { schemaBuild: { schema } },
   );
 
-<<<<<<< HEAD
-  const sync = await createSync({
-    common,
-    syncStore,
-    indexingBuild: {
-      sources,
-      chains,
-    },
-    onRealtimeEvent: () => Promise.resolve(),
-    onFatalError: () => {},
-    initialCheckpoint: encodeCheckpoint(zeroCheckpoint),
-  });
-=======
-  const network = getNetwork();
->>>>>>> 9bdaf0ba
-
   const throwError = async ({ event }: { event: any; context: Context }) => {
     // biome-ignore lint/performance/noDelete: <explanation>
     delete event.transaction;
@@ -1070,7 +841,7 @@
       sources,
       chains,
     },
-    requestQueues: [createRequestQueue({ network, common: context.common })],
+    rpcs: [createRpc({ chain: chains[0]!, common })],
     syncStore,
   });
 
@@ -1120,21 +891,6 @@
     { schemaBuild: { schema } },
   );
 
-<<<<<<< HEAD
-  const sync = await createSync({
-    common,
-    syncStore,
-    indexingBuild: {
-      sources,
-      chains,
-    },
-    onRealtimeEvent: () => Promise.resolve(),
-    onFatalError: () => {},
-    initialCheckpoint: encodeCheckpoint(zeroCheckpoint),
-  });
-
-=======
->>>>>>> 9bdaf0ba
   const { promise, reject } = promiseWithResolvers();
   const indexingFunctions = {
     "Erc20:Transfer(address indexed from, address indexed to, uint256 amount)":
@@ -1148,7 +904,7 @@
       chains,
       indexingFunctions,
     },
-    requestQueues: [createRequestQueue({ network: networks[0]!, common })],
+    rpcs: [createRpc({ chain: chains[0]!, common })],
     syncStore,
   });
 
@@ -1197,21 +953,6 @@
     { schemaBuild: { schema } },
   );
 
-<<<<<<< HEAD
-  const sync = await createSync({
-    common,
-    syncStore,
-    indexingBuild: {
-      sources,
-      chains,
-    },
-    onRealtimeEvent: () => Promise.resolve(),
-    onFatalError: () => {},
-    initialCheckpoint: encodeCheckpoint(zeroCheckpoint),
-  });
-
-=======
->>>>>>> 9bdaf0ba
   const indexingService = create({
     common,
     indexingBuild: {
@@ -1219,7 +960,7 @@
       chains,
       indexingFunctions: {},
     },
-    requestQueues: [createRequestQueue({ network: networks[0]!, common })],
+    rpcs: [createRpc({ chain: chains[0]!, common })],
     syncStore,
   });
 
@@ -1243,21 +984,6 @@
 
   const { address } = await deployErc20({ sender: ALICE });
 
-<<<<<<< HEAD
-  const sync = await createSync({
-    common,
-    syncStore,
-    indexingBuild: {
-      sources,
-      chains,
-    },
-    onRealtimeEvent: () => Promise.resolve(),
-    onFatalError: () => {},
-    initialCheckpoint: encodeCheckpoint(zeroCheckpoint),
-  });
-
-=======
->>>>>>> 9bdaf0ba
   const indexingService = create({
     common,
     indexingBuild: {
@@ -1265,7 +991,7 @@
       chains,
       indexingFunctions: {},
     },
-    requestQueues: [createRequestQueue({ network: networks[0]!, common })],
+    rpcs: [createRpc({ chain: chains[0]!, common })],
     syncStore,
   });
 
@@ -1295,21 +1021,6 @@
     sender: ALICE,
   });
 
-<<<<<<< HEAD
-  const sync = await createSync({
-    common,
-    syncStore,
-    indexingBuild: {
-      sources,
-      chains,
-    },
-    onRealtimeEvent: () => Promise.resolve(),
-    onFatalError: () => {},
-    initialCheckpoint: encodeCheckpoint(zeroCheckpoint),
-  });
-
-=======
->>>>>>> 9bdaf0ba
   const indexingService = create({
     common,
     indexingBuild: {
@@ -1317,7 +1028,7 @@
       chains,
       indexingFunctions: {},
     },
-    requestQueues: [createRequestQueue({ network: networks[0]!, common })],
+    rpcs: [createRpc({ chain: chains[0]!, common })],
     syncStore,
   });
 
@@ -1349,21 +1060,6 @@
     sender: ALICE,
   });
 
-<<<<<<< HEAD
-  const sync = await createSync({
-    common,
-    syncStore,
-    indexingBuild: {
-      sources,
-      chains,
-    },
-    onRealtimeEvent: () => Promise.resolve(),
-    onFatalError: () => {},
-    initialCheckpoint: encodeCheckpoint(zeroCheckpoint),
-  });
-
-=======
->>>>>>> 9bdaf0ba
   const indexingService = create({
     common,
     indexingBuild: {
@@ -1371,7 +1067,7 @@
       chains,
       indexingFunctions: {},
     },
-    requestQueues: [createRequestQueue({ network: networks[0]!, common })],
+    rpcs: [createRpc({ chain: chains[0]!, common })],
     syncStore,
   });
 
@@ -1403,21 +1099,6 @@
     sender: ALICE,
   });
 
-<<<<<<< HEAD
-  const sync = await createSync({
-    common,
-    syncStore,
-    indexingBuild: {
-      sources,
-      chains,
-    },
-    onRealtimeEvent: () => Promise.resolve(),
-    onFatalError: () => {},
-    initialCheckpoint: encodeCheckpoint(zeroCheckpoint),
-  });
-
-=======
->>>>>>> 9bdaf0ba
   const indexingService = create({
     common,
     indexingBuild: {
@@ -1425,7 +1106,7 @@
       chains,
       indexingFunctions: {},
     },
-    requestQueues: [createRequestQueue({ network: networks[0]!, common })],
+    rpcs: [createRpc({ chain: chains[0]!, common })],
     syncStore,
   });
 
@@ -1459,21 +1140,6 @@
     sender: ALICE,
   });
 
-<<<<<<< HEAD
-  const sync = await createSync({
-    common,
-    syncStore,
-    indexingBuild: {
-      sources,
-      chains,
-    },
-    onRealtimeEvent: () => Promise.resolve(),
-    onFatalError: () => {},
-    initialCheckpoint: encodeCheckpoint(zeroCheckpoint),
-  });
-
-=======
->>>>>>> 9bdaf0ba
   const indexingService = create({
     common,
     indexingBuild: {
@@ -1481,7 +1147,7 @@
       chains,
       indexingFunctions: {},
     },
-    requestQueues: [createRequestQueue({ network: networks[0]!, common })],
+    rpcs: [createRpc({ chain: chains[0]!, common })],
     syncStore,
   });
 
