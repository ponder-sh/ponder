--- conflicted
+++ resolved
@@ -6,11 +6,7 @@
 } from "@/_test/setup.js";
 import { getEventsErc20, getFunctionIds, getTableIds } from "@/_test/utils.js";
 import type { IndexingFunctions } from "@/build/functions/functions.js";
-<<<<<<< HEAD
-import type { TableAccess } from "@/build/static/parseAst.js";
-=======
 import type { TableAccess } from "@/build/static/getTableAccess.js";
->>>>>>> d0495eb2
 import { createSchema } from "@/schema/schema.js";
 import type { SyncGateway } from "@/sync-gateway/service.js";
 import {
@@ -75,16 +71,6 @@
   Erc20: { Transfer: readContractTransferIndexingFunction },
 };
 
-<<<<<<< HEAD
-const tableAccess: TableAccess = [
-  {
-    table: "TransferEvent",
-    access: "write",
-    indexingFunctionKey: "Erc20:Transfer",
-    hash: "",
-  },
-];
-=======
 const tableAccess: TableAccess = {
   "Erc20:Transfer": [
     {
@@ -93,7 +79,6 @@
     },
   ],
 };
->>>>>>> d0495eb2
 
 function createCheckpoint(index: number): Checkpoint {
   return { ...zeroCheckpoint, blockTimestamp: index, blockNumber: index };
@@ -358,57 +343,6 @@
 test("processEvents() orders tasks with self reliance", async (context) => {
   const { common, sources, networks, requestQueues } = context;
 
-  const tableAccess: TableAccess = [
-    {
-      table: "TransferEvent",
-      access: "write",
-      indexingFunctionKey: "Erc20:Transfer",
-      hash: "",
-    },
-    {
-      table: "TransferEvent",
-      access: "read",
-      indexingFunctionKey: "Erc20:Transfer",
-      hash: "",
-    },
-  ];
-
-  const { database, syncStore, indexingStore, cleanup } =
-    await setupDatabaseServices(context, {
-      schema,
-      tableAccess,
-      functionIds: getFunctionIds(indexingFunctions),
-      tableIds: getTableIds(schema),
-    });
-
-  const getEvents = vi.fn(await getEventsErc20(sources));
-
-  const syncGatewayService = {
-    getEvents,
-    checkpoint: zeroCheckpoint,
-    finalityCheckpoint: zeroCheckpoint,
-  } as unknown as SyncGateway;
-
-  const service = new IndexingService({
-    common,
-    database,
-    syncStore,
-    indexingStore,
-    syncGatewayService,
-    sources,
-    networks,
-    requestQueues,
-  });
-
-<<<<<<< HEAD
-  await service.reset({
-    schema,
-    indexingFunctions,
-    tableAccess,
-    functionIds: getFunctionIds(indexingFunctions),
-    tableIds: getTableIds(schema),
-  });
-=======
   const tableAccess: TableAccess = {
     "Erc20:Transfer": [
       {
@@ -418,8 +352,40 @@
     ],
   };
 
-  await service.reset({ schema, indexingFunctions, tableAccess });
->>>>>>> d0495eb2
+  const { database, syncStore, indexingStore, cleanup } =
+    await setupDatabaseServices(context, {
+      schema,
+      tableAccess,
+      functionIds: getFunctionIds(indexingFunctions),
+      tableIds: getTableIds(schema),
+    });
+
+  const getEvents = vi.fn(await getEventsErc20(sources));
+
+  const syncGatewayService = {
+    getEvents,
+    checkpoint: zeroCheckpoint,
+    finalityCheckpoint: zeroCheckpoint,
+  } as unknown as SyncGateway;
+
+  const service = new IndexingService({
+    common,
+    database,
+    syncStore,
+    indexingStore,
+    syncGatewayService,
+    sources,
+    networks,
+    requestQueues,
+  });
+
+  await service.reset({
+    schema,
+    indexingFunctions,
+    tableAccess,
+    functionIds: getFunctionIds(indexingFunctions),
+    tableIds: getTableIds(schema),
+  });
 
   const checkpoint10 = createCheckpoint(10);
   syncGatewayService.checkpoint = checkpoint10;
@@ -711,30 +677,6 @@
 test("processEvents() handles errors", async (context) => {
   const { common, sources, networks, requestQueues } = context;
 
-<<<<<<< HEAD
-  const tableAccess: TableAccess = [
-    {
-      table: "TransferEvent",
-      access: "write",
-      indexingFunctionKey: "Erc20:Transfer",
-      hash: "",
-    },
-    {
-      table: "TransferEvent",
-      access: "read",
-      indexingFunctionKey: "Erc20:Transfer",
-      hash: "",
-    },
-  ];
-
-  const { database, syncStore, indexingStore, cleanup } =
-    await setupDatabaseServices(context, {
-      schema,
-      tableAccess,
-      functionIds: getFunctionIds(indexingFunctions),
-      tableIds: getTableIds(schema),
-    });
-=======
   const tableAccess: TableAccess = {
     "Erc20:Transfer": [
       {
@@ -743,27 +685,14 @@
       },
     ],
   };
-  await service.reset({ schema, indexingFunctions, tableAccess });
-
-  transferIndexingFunction.mockImplementation(() => {
-    throw new Error("User error!");
-  });
-
-  const checkpoint10 = createCheckpoint(10);
-  syncGatewayService.checkpoint = checkpoint10;
-  await service.processEvents();
-
-  expect(transferIndexingFunction).toHaveBeenCalledTimes(4);
-  expect(indexingStoreRevertSpy).toHaveBeenCalledTimes(3);
-
-  service.kill();
-  await service.onIdle();
-});
-
-test("processEvents can be called multiple times", async (context) => {
-  const { common, syncStore, indexingStore, sources, networks, requestQueues } =
-    context;
->>>>>>> d0495eb2
+
+  const { database, syncStore, indexingStore, cleanup } =
+    await setupDatabaseServices(context, {
+      schema,
+      tableAccess,
+      functionIds: getFunctionIds(indexingFunctions),
+      tableIds: getTableIds(schema),
+    });
 
   const getEvents = vi.fn(await getEventsErc20(sources));
 
