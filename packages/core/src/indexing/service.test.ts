--- conflicted
+++ resolved
@@ -35,25 +35,12 @@
   },
 ];
 
-<<<<<<< HEAD
-const contracts = [{ name: "USDC", ...usdcContractConfig, network }];
-
 const schema = p.createSchema({
   TransferEvent: p.createTable({
     id: p.string(),
     timestamp: p.int(),
   }),
 });
-=======
-const schema = buildSchema(
-  buildGraphqlSchema(`${schemaHeader}
-    type TransferEvent @entity {
-      id: String!
-      timestamp: Int!
-    }
-  `)
-);
->>>>>>> 2b7ec099
 
 const transferIndexingFunction = vi.fn(async ({ event, context }) => {
   await context.entities.TransferEvent.create({
