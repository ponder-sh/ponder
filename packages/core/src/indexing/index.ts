--- conflicted
+++ resolved
@@ -84,10 +84,7 @@
 };
 
 export type Indexing = {
-  processSetupEvents: (params: {
-    db: IndexingStore;
-    chain?: Chain;
-  }) => Promise<void>;
+  processSetupEvents: (params: { db: IndexingStore }) => Promise<void>;
   processHistoricalEvents: (params: {
     events: Event[];
     db: IndexingStore;
@@ -180,26 +177,8 @@
     contractsByChainId[chain.id] = contracts[i]!;
   }
 
-<<<<<<< HEAD
-  const executeSetup = async ({
-    event,
-  }: { event: SetupEvent }): Promise<void> => {
-    const indexingFunction = indexingFunctions[event.name];
-    const metricLabel = { event: event.name };
-=======
-  const updateCompletedEvents = () => {
-    for (const event of Object.keys(eventCount)) {
-      const metricLabel = { event };
-      common.metrics.ponder_indexing_completed_events.set(
-        metricLabel,
-        eventCount[event]!,
-      );
-    }
-  };
-
   const executeSetup = async (event: SetupEvent): Promise<void> => {
     const metricLabel = { event: event.setupCallback.name };
->>>>>>> 8645b21b
 
     try {
       context.chain.id = event.chain.id;
@@ -424,26 +403,8 @@
   }
 
   return {
-    async processSetupEvents({ db, chain }) {
+    async processSetupEvents({ db }) {
       context.db = db;
-<<<<<<< HEAD
-      for (const eventName of Object.keys(indexingFunctions)) {
-        if (!eventName.endsWith(":setup")) continue;
-
-        const [contractName] = eventName.split(":");
-
-        const setupChains = chain ? [chain] : chains;
-        for (const chain of setupChains) {
-          const source = sources.find(
-            (s) =>
-              s.type === "contract" &&
-              s.name === contractName &&
-              s.filter.chainId === chain.id,
-          ) as ContractSource | undefined;
-
-          if (source === undefined) continue;
-=======
->>>>>>> 8645b21b
 
       for (const setupCallback of setupCallbacks.flat()) {
         const event = {
@@ -458,23 +419,8 @@
           block: BigInt(setupCallback.block ?? 0),
         } satisfies SetupEvent;
 
-<<<<<<< HEAD
-            name: eventName,
-
-            block: BigInt(source.filter.fromBlock ?? 0),
-          } satisfies SetupEvent;
-
-          client.event = event;
-          context.client = clientByChainId[chain.id]!;
-
-          common.metrics.ponder_indexing_completed_events.inc(
-            { event: eventName },
-            1,
-          );
-=======
         client.event = event;
         context.client = clientByChainId[setupCallback.chain.id]!;
->>>>>>> 8645b21b
 
         await executeSetup(event);
       }
@@ -584,16 +530,11 @@
         // @ts-expect-error
         await executeEvent({ ...event, event: proxyEvent });
 
-<<<<<<< HEAD
         common.metrics.ponder_indexing_completed_events.inc(
-          { event: event.name },
+          { event: event.eventCallback.name },
           1,
         );
-        columnAccessPattern.get(event.name)!.count++;
-=======
-        eventCount[event.eventCallback.name]!++;
         columnAccessPattern.get(event.eventCallback.name)!.count++;
->>>>>>> 8645b21b
 
         const now = performance.now();
 
@@ -604,12 +545,7 @@
 
         if (now - lastMetricsUpdate > METRICS_UPDATE_INTERVAL) {
           lastMetricsUpdate = now;
-<<<<<<< HEAD
-          updateIndexingSeconds(event, chainById[event.chainId]!);
-=======
-          updateCompletedEvents();
           updateIndexingSeconds(event, event.chain);
->>>>>>> 8645b21b
         }
       }
 
@@ -759,14 +695,10 @@
         client.event = event;
         context.client = clientByChainId[event.chain.id]!;
 
-<<<<<<< HEAD
         common.metrics.ponder_indexing_completed_events.inc(
-          { event: event.name },
+          { event: event.eventCallback.name },
           1,
         );
-=======
-        eventCount[event.eventCallback.name]!++;
->>>>>>> 8645b21b
 
         await executeEvent(event);
       }
