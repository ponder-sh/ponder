--- conflicted
+++ resolved
@@ -188,13 +188,8 @@
 
           // Function to create the operation log tables and user tables.
           const createTables = async () => {
-<<<<<<< HEAD
             for (const [tableName, table] of Object.entries(
-              schemaToTables(schema),
-=======
-            for (const [tableName, columns] of Object.entries(
               getTables(schema),
->>>>>>> c5a9092e
             )) {
               const tableId = namespaceInfo.internalTableIds[tableName];
 
@@ -505,7 +500,7 @@
 
   async addIndexes({ schema }: { schema: Schema }) {
     await Promise.all(
-      Object.entries(schemaToTables(schema)).flatMap(([tableName, table]) => {
+      Object.entries(getTables(schema)).flatMap(([tableName, table]) => {
         if (table[1] === undefined) return [];
 
         return Object.entries(table[1]).map(async ([name, index]) => {
