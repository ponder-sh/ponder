import { setupCommon, setupIsolatedDatabase } from "@/_test/setup.js";
import { getReadonlyStore } from "@/indexing-store/readonly.js";
import { getRealtimeStore } from "@/indexing-store/realtime.js";
import { createSchema } from "@/schema/schema.js";
import {
  encodeCheckpoint,
  maxCheckpoint,
  zeroCheckpoint,
} from "@/utils/checkpoint.js";
import { hash } from "@/utils/hash.js";
import { wait } from "@/utils/wait.js";
import { sql } from "kysely";
import { beforeEach, describe, expect, test } from "vitest";
import type { HeadlessKysely } from "../kysely.js";
import { SqliteDatabaseService } from "./service.js";

beforeEach(setupCommon);
beforeEach(setupIsolatedDatabase);

const schema = createSchema((p) => ({
  PetKind: p.createEnum(["CAT", "DOG"]),
  Pet: p.createTable({
    id: p.string(),
    name: p.string(),
    age: p.int().optional(),
    bigAge: p.bigint().optional(),
    kind: p.enum("PetKind").optional(),
  }),
  Person: p.createTable({
    id: p.string(),
    name: p.string(),
  }),
}));

const schemaTwo = createSchema((p) => ({
  Dog: p.createTable({
    id: p.string(),
    name: p.string(),
    age: p.int().optional(),
    bigAge: p.bigint().optional(),
  }),
  Apple: p.createTable({
    id: p.string(),
    name: p.string(),
  }),
}));

const shouldSkip = process.env.DATABASE_URL !== undefined;

describe.skipIf(shouldSkip)("sqlite database", () => {
  test("setup succeeds with a fresh database", async (context) => {
    if (context.databaseConfig.kind !== "sqlite") return;
    const database = new SqliteDatabaseService({
      common: context.common,
      directory: context.databaseConfig.directory,
    });

    const { checkpoint } = await database.setup({ schema, buildId: "abc" });

    expect(checkpoint).toMatchObject(zeroCheckpoint);

    expect(await getTableNames(database.db)).toStrictEqual([
      "kysely_migration",
      "kysely_migration_lock",
      "namespace_lock",
      hash(["public", "abc", "Pet"]),
      hash(["public", "abc", "Person"]),
    ]);

    expect(await getTableNames(database.db, "public")).toStrictEqual([
      "Pet",
      "Person",
    ]);

    await database.kill();
  });

  test("setup succeeds with a prior app in the same namespace", async (context) => {
    if (context.databaseConfig.kind !== "sqlite") return;
    const database = new SqliteDatabaseService({
      common: context.common,
      directory: context.databaseConfig.directory,
    });

    const { checkpoint } = await database.setup({ schema, buildId: "abc" });
    expect(checkpoint).toMatchObject(zeroCheckpoint);

    await database.kill();

    const databaseTwo = new SqliteDatabaseService({
      common: context.common,
      directory: context.databaseConfig.directory,
    });

    expect(await getTableNames(databaseTwo.db)).toStrictEqual([
      "kysely_migration",
      "kysely_migration_lock",
      "namespace_lock",
      hash(["public", "abc", "Pet"]),
      hash(["public", "abc", "Person"]),
    ]);
    expect(await getTableNames(databaseTwo.db, "public")).toStrictEqual([
      "Pet",
      "Person",
    ]);

    await databaseTwo.setup({ schema: schemaTwo, buildId: "def" });

    expect(await getTableNames(databaseTwo.db)).toStrictEqual([
      "kysely_migration",
      "kysely_migration_lock",
      "namespace_lock",
      hash(["public", "def", "Dog"]),
      hash(["public", "def", "Apple"]),
    ]);
    expect(await getTableNames(databaseTwo.db, "public")).toStrictEqual([
      "Dog",
      "Apple",
    ]);

    await databaseTwo.kill();
  });

  test("setup does not drop tables that are not managed by ponder", async (context) => {
    if (context.databaseConfig.kind !== "sqlite") return;
    const database = new SqliteDatabaseService({
      common: context.common,
      directory: context.databaseConfig.directory,
    });

    await database.setup({ schema, buildId: "abc" });
    await database.kill();

    const databaseTwo = new SqliteDatabaseService({
      common: context.common,
      directory: context.databaseConfig.directory,
    });

    await databaseTwo.db.executeQuery(
      sql`CREATE TABLE public.not_a_ponder_table (id TEXT)`.compile(
        databaseTwo.db,
      ),
    );
    await databaseTwo.db.executeQuery(
      sql`CREATE TABLE public."AnotherTable" (id TEXT)`.compile(databaseTwo.db),
    );

    expect(await getTableNames(databaseTwo.db, "public")).toStrictEqual([
      "Pet",
      "Person",
      "not_a_ponder_table",
      "AnotherTable",
    ]);

    await databaseTwo.setup({ schema: schemaTwo, buildId: "def" });

    expect(await getTableNames(databaseTwo.db, "public")).toStrictEqual([
      "not_a_ponder_table",
      "AnotherTable",
      "Dog",
      "Apple",
    ]);

    await databaseTwo.kill();
  });

  test("setup with the same build ID and namespace reverts to and returns the finality checkpoint", async (context) => {
    if (context.databaseConfig.kind !== "sqlite") return;
    const database = new SqliteDatabaseService({
      common: context.common,
      directory: context.databaseConfig.directory,
    });

    const { namespaceInfo } = await database.setup({ schema, buildId: "abc" });

<<<<<<< HEAD
      // Simulate progress being made by updating the checkpoints.
      // TODO: Actually use the indexing store.
      const newCheckpoint = {
        ...zeroCheckpoint,
        blockNumber: 10n,
      };
=======
    const realtimeIndexingStore = getRealtimeStore({
      kind: context.databaseConfig.kind,
      schema,
      db: database.indexingDb,
      namespaceInfo,
    });
>>>>>>> 94710535

    // Simulate progress being made by updating the checkpoints.
    const newCheckpoint = {
      ...zeroCheckpoint,
      blockNumber: 10,
    };

    await database.db
      .withSchema(namespaceInfo.internalNamespace)
      .updateTable("namespace_lock")
      .set({ finalized_checkpoint: encodeCheckpoint(newCheckpoint) })
      .where("namespace", "=", "public")
      .execute();

    await realtimeIndexingStore.create({
      tableName: "Pet",
      encodedCheckpoint: encodeCheckpoint({
        ...zeroCheckpoint,
        blockNumber: 9,
      }),
      id: "id1",
      data: { name: "Skip" },
    });
    await realtimeIndexingStore.create({
      tableName: "Pet",
      encodedCheckpoint: encodeCheckpoint({
        ...zeroCheckpoint,
        blockNumber: 11,
      }),
      id: "id2",
      data: { name: "Kevin" },
    });
    await realtimeIndexingStore.create({
      tableName: "Pet",
      encodedCheckpoint: encodeCheckpoint({
        ...zeroCheckpoint,
        blockNumber: 12,
      }),
      id: "id3",
      data: { name: "Foo" },
    });

    await database.kill();

    const databaseTwo = new SqliteDatabaseService({
      common: context.common,
      directory: context.databaseConfig.directory,
    });

    const { checkpoint, namespaceInfo: namespaceInfoTwo } =
      await databaseTwo.setup({
        schema: schema,
        buildId: "abc",
      });

    const readonlyIndexingStore = getReadonlyStore({
      kind: context.databaseConfig.kind,
      schema,
      db: databaseTwo.indexingDb,
      namespaceInfo: namespaceInfoTwo,
    });

    expect(checkpoint).toMatchObject(newCheckpoint);

    const { items: pets } = await readonlyIndexingStore.findMany({
      tableName: "Pet",
    });

    expect(pets.length).toBe(1);
    expect(pets[0].name).toBe("Skip");

    await databaseTwo.kill();
  });

  test("setup succeeds if the lock expires after waiting to expire", async (context) => {
    if (context.databaseConfig.kind !== "sqlite") return;
    const options = {
      ...context.common.options,
      databaseHeartbeatInterval: 250,
      databaseHeartbeatTimeout: 625,
    };

    const database = new SqliteDatabaseService({
      common: { ...context.common, options },
      directory: context.databaseConfig.directory,
    });

    const { namespaceInfo } = await database.setup({ schema, buildId: "abc" });
    await database.kill();

    const databaseTwo = new SqliteDatabaseService({
      common: { ...context.common, options },
      directory: context.databaseConfig.directory,
    });

    // Update the prior app lock row to simulate a abrupt shutdown.
    await databaseTwo.db
      .withSchema(namespaceInfo.internalNamespace)
      .updateTable("namespace_lock")
      .where("namespace", "=", "public")
      .set({ is_locked: 1 })
      .execute();

    const result = await databaseTwo.setup({
      schema: schemaTwo,
      buildId: "def",
    });

    expect(result).toMatchObject({ checkpoint: zeroCheckpoint });

    await databaseTwo.kill();
  });

  test("setup throws if the namespace is still locked after waiting to expire", async (context) => {
    if (context.databaseConfig.kind !== "sqlite") return;
    const options = {
      ...context.common.options,
      databaseHeartbeatInterval: 250,
      databaseHeartbeatTimeout: 625,
    };

    const database = new SqliteDatabaseService({
      common: { ...context.common, options },
      directory: context.databaseConfig.directory,
    });

    await database.setup({ schema, buildId: "abc" });

    const databaseTwo = new SqliteDatabaseService({
      common: { ...context.common, options },
      directory: context.databaseConfig.directory,
    });

    await expect(() =>
      databaseTwo.setup({
        schema: schemaTwo,
        buildId: "def",
      }),
    ).rejects.toThrow(
      "Failed to acquire lock on database file 'public.db'. A different Ponder app is actively using this database.",
    );

    await database.kill();
    await databaseTwo.kill();
  });

  test("setup throws if there is a table name collision", async (context) => {
    if (context.databaseConfig.kind !== "sqlite") return;
    const database = new SqliteDatabaseService({
      common: context.common,
      directory: context.databaseConfig.directory,
    });

    await database.db.executeQuery(
      sql`CREATE TABLE public.'Pet' (id TEXT)`.compile(database.db),
    );

    expect(await getTableNames(database.db, "public")).toStrictEqual(["Pet"]);

    await expect(() =>
      database.setup({ schema, buildId: "abc" }),
    ).rejects.toThrow(
      "Unable to create table 'Pet' in 'public.db' because a table with that name already exists. Is there another application using the 'public.db' database file?",
    );

    await database.kill();
  });

  test("heartbeat updates the heartbeat_at value", async (context) => {
    if (context.databaseConfig.kind !== "sqlite") return;
    const options = {
      ...context.common.options,
      databaseHeartbeatInterval: 250,
      databaseHeartbeatTimeout: 625,
    };

    const database = new SqliteDatabaseService({
      common: { ...context.common, options },
      directory: context.databaseConfig.directory,
    });

    await database.setup({ schema, buildId: "abc" });

    const row = await database.db
      .selectFrom("namespace_lock")
      .select(["heartbeat_at"])
      .executeTakeFirst();

    await wait(500);

    const rowAfterHeartbeat = await database.db
      .selectFrom("namespace_lock")
      .select(["heartbeat_at"])
      .executeTakeFirst();

    expect(BigInt(rowAfterHeartbeat!.heartbeat_at)).toBeGreaterThan(
      BigInt(row!.heartbeat_at),
    );

    await database.kill();
  });

  test("updateFinalizedCheckpoint updates lock table", async (context) => {
    if (context.databaseConfig.kind !== "sqlite") return;
    const database = new SqliteDatabaseService({
      common: context.common,
      directory: context.databaseConfig.directory,
    });

    const { namespaceInfo } = await database.setup({ schema, buildId: "abc" });

    await database.updateFinalizedCheckpoint({
      checkpoint: maxCheckpoint,
    });

    const rows = await database.db
      .withSchema(namespaceInfo.internalNamespace)
      .selectFrom("namespace_lock")
      .selectAll()
      .execute();

    expect(rows).toHaveLength(1);
    expect(rows[0].finalized_checkpoint).toStrictEqual(
      encodeCheckpoint(maxCheckpoint),
    );

    await database.kill();
  });

  test("kill releases the namespace lock", async (context) => {
    if (context.databaseConfig.kind !== "sqlite") return;
    const database = new SqliteDatabaseService({
      common: context.common,
      directory: context.databaseConfig.directory,
    });

    await database.setup({ schema, buildId: "abc" });

    const row = await database.db
      .selectFrom("namespace_lock")
      .select(["namespace", "is_locked"])
      .executeTakeFirst();

    await database.kill();

    // Only creating this database to use the `db` object.
    const databaseTwo = new SqliteDatabaseService({
      common: context.common,
      directory: context.databaseConfig.directory,
    });

    const rowAfterKill = await databaseTwo.db
      .selectFrom("namespace_lock")
      .select(["namespace", "is_locked"])
      .executeTakeFirst();

    expect(row?.is_locked).toBe(1);
    expect(rowAfterKill?.is_locked).toBe(0);

    await databaseTwo.kill();
  });

  test("setup succeeds with a live app in a different namespace", async (context) => {
    if (context.databaseConfig.kind !== "sqlite") return;
    const database = new SqliteDatabaseService({
      common: context.common,
      directory: context.databaseConfig.directory,
    });

    await database.setup({ schema, buildId: "abc" });

    const databaseTwo = new SqliteDatabaseService({
      common: context.common,
      directory: context.databaseConfig.directory,
      userNamespace: "public2",
    });

    expect(await getTableNames(databaseTwo.db)).toStrictEqual([
      "kysely_migration",
      "kysely_migration_lock",
      "namespace_lock",
      hash(["public", "abc", "Pet"]),
      hash(["public", "abc", "Person"]),
    ]);

    await databaseTwo.setup({ schema: schemaTwo, buildId: "def" });

    expect(await getTableNames(databaseTwo.db)).toStrictEqual([
      "kysely_migration",
      "kysely_migration_lock",
      "namespace_lock",
      hash(["public", "abc", "Pet"]),
      hash(["public", "abc", "Person"]),
      hash(["public2", "def", "Dog"]),
      hash(["public2", "def", "Apple"]),
    ]);
    expect(await getTableNames(databaseTwo.db, "public2")).toStrictEqual([
      "Dog",
      "Apple",
    ]);

    await databaseTwo.kill();
    await database.kill();
  });

  test("setup succeeds with a live app in a different namespace using the same build ID", async (context) => {
    if (context.databaseConfig.kind !== "sqlite") return;
    const database = new SqliteDatabaseService({
      common: context.common,
      directory: context.databaseConfig.directory,
    });

    await database.setup({ schema, buildId: "abc" });

    const databaseTwo = new SqliteDatabaseService({
      common: context.common,
      directory: context.databaseConfig.directory,
      userNamespace: "public2",
    });

    expect(await getTableNames(databaseTwo.db)).toStrictEqual([
      "kysely_migration",
      "kysely_migration_lock",
      "namespace_lock",
      hash(["public", "abc", "Pet"]),
      hash(["public", "abc", "Person"]),
    ]);

    await databaseTwo.setup({ schema: schemaTwo, buildId: "abc" });

    expect(await getTableNames(databaseTwo.db)).toStrictEqual([
      "kysely_migration",
      "kysely_migration_lock",
      "namespace_lock",
      hash(["public", "abc", "Pet"]),
      hash(["public", "abc", "Person"]),
      hash(["public2", "abc", "Dog"]),
      hash(["public2", "abc", "Apple"]),
    ]);
    expect(await getTableNames(databaseTwo.db, "public2")).toStrictEqual([
      "Dog",
      "Apple",
    ]);

    await database.kill();
    await databaseTwo.kill();
  });
});

async function getTableNames(db: HeadlessKysely<any>, schemaName?: string) {
  const { rows } = await db.executeQuery<{ name: string }>(
    sql`SELECT name FROM ${sql.raw(
      schemaName ? `${schemaName}.` : "",
    )}sqlite_master WHERE type='table'`.compile(db),
  );
  return rows.map((r) => r.name);
}<|MERGE_RESOLUTION|>--- conflicted
+++ resolved
@@ -173,26 +173,18 @@
 
     const { namespaceInfo } = await database.setup({ schema, buildId: "abc" });
 
-<<<<<<< HEAD
-      // Simulate progress being made by updating the checkpoints.
-      // TODO: Actually use the indexing store.
-      const newCheckpoint = {
-        ...zeroCheckpoint,
-        blockNumber: 10n,
-      };
-=======
     const realtimeIndexingStore = getRealtimeStore({
       kind: context.databaseConfig.kind,
       schema,
       db: database.indexingDb,
       namespaceInfo,
     });
->>>>>>> 94710535
 
     // Simulate progress being made by updating the checkpoints.
+    // TODO: Actually use the indexing store.
     const newCheckpoint = {
       ...zeroCheckpoint,
-      blockNumber: 10,
+      blockNumber: 10n,
     };
 
     await database.db
@@ -206,7 +198,7 @@
       tableName: "Pet",
       encodedCheckpoint: encodeCheckpoint({
         ...zeroCheckpoint,
-        blockNumber: 9,
+        blockNumber: 9n,
       }),
       id: "id1",
       data: { name: "Skip" },
@@ -215,7 +207,7 @@
       tableName: "Pet",
       encodedCheckpoint: encodeCheckpoint({
         ...zeroCheckpoint,
-        blockNumber: 11,
+        blockNumber: 11n,
       }),
       id: "id2",
       data: { name: "Kevin" },
@@ -224,7 +216,7 @@
       tableName: "Pet",
       encodedCheckpoint: encodeCheckpoint({
         ...zeroCheckpoint,
-        blockNumber: 12,
+        blockNumber: 12n,
       }),
       id: "id3",
       data: { name: "Foo" },
