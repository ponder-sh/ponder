import { setupCommon, setupIsolatedDatabase } from "@/_test/setup.js";
import { getReadonlyStore } from "@/indexing-store/readonly.js";
import { getRealtimeStore } from "@/indexing-store/realtime.js";
import { createSchema } from "@/schema/schema.js";
import {
  encodeCheckpoint,
  maxCheckpoint,
  zeroCheckpoint,
} from "@/utils/checkpoint.js";
import { hash } from "@/utils/hash.js";
import { wait } from "@/utils/wait.js";
import { sql } from "kysely";
import { beforeEach, describe, expect, test } from "vitest";
import type { HeadlessKysely } from "../kysely.js";
import { PostgresDatabaseService } from "./service.js";

beforeEach(setupCommon);
beforeEach(setupIsolatedDatabase);

const schema = createSchema((p) => ({
  PetKind: p.createEnum(["CAT", "DOG"]),
  Pet: p.createTable({
    id: p.string(),
    name: p.string(),
    age: p.int().optional(),
    bigAge: p.bigint().optional(),
    kind: p.enum("PetKind").optional(),
  }),
  Person: p.createTable({
    id: p.string(),
    name: p.string(),
  }),
}));

const schemaTwo = createSchema((p) => ({
  Dog: p.createTable({
    id: p.string(),
    name: p.string(),
    age: p.int().optional(),
    bigAge: p.bigint().optional(),
  }),
  Apple: p.createTable({
    id: p.string(),
    name: p.string(),
  }),
}));

const shouldSkip = process.env.DATABASE_URL === undefined;

describe.skipIf(shouldSkip)("postgres database", () => {
  test("setup succeeds with a fresh database", async (context) => {
    if (context.databaseConfig.kind !== "postgres") return;
    const database = new PostgresDatabaseService({
      common: context.common,
      poolConfig: context.databaseConfig.poolConfig,
      userNamespace: context.databaseConfig.schema,
    });

    const { checkpoint } = await database.setup({ schema, buildId: "abc" });

    expect(checkpoint).toMatchObject(zeroCheckpoint);

    expect(await getTableNames(database.db, "ponder")).toStrictEqual([
      "kysely_migration",
      "kysely_migration_lock",
      "namespace_lock",
      hash(["public", "abc", "Pet"]),
      hash(["public", "abc", "Person"]),
    ]);

    expect(await getTableNames(database.db, "public")).toStrictEqual([
      "Pet",
      "Person",
    ]);

    await database.kill();
  });

  test("setup succeeds with a prior app in the same namespace", async (context) => {
    if (context.databaseConfig.kind !== "postgres") return;
    const database = new PostgresDatabaseService({
      common: context.common,
      poolConfig: context.databaseConfig.poolConfig,
      userNamespace: context.databaseConfig.schema,
    });

    const { checkpoint } = await database.setup({ schema, buildId: "abc" });
    expect(checkpoint).toMatchObject(zeroCheckpoint);

    await database.kill();

    const databaseTwo = new PostgresDatabaseService({
      common: context.common,
      poolConfig: context.databaseConfig.poolConfig,
      userNamespace: context.databaseConfig.schema,
    });

    expect(await getTableNames(databaseTwo.db, "ponder")).toStrictEqual([
      "kysely_migration",
      "kysely_migration_lock",
      "namespace_lock",
      hash(["public", "abc", "Pet"]),
      hash(["public", "abc", "Person"]),
    ]);
    expect(await getTableNames(databaseTwo.db, "public")).toStrictEqual([
      "Pet",
      "Person",
    ]);

    await databaseTwo.setup({ schema: schemaTwo, buildId: "def" });

    expect(await getTableNames(databaseTwo.db, "ponder")).toStrictEqual([
      "kysely_migration",
      "kysely_migration_lock",
      "namespace_lock",
      hash(["public", "def", "Dog"]),
      hash(["public", "def", "Apple"]),
    ]);
    expect(await getTableNames(databaseTwo.db, "public")).toStrictEqual([
      "Dog",
      "Apple",
    ]);

    await databaseTwo.kill();
  });

  test("setup succeeds with a prior app that used the same publish schema", async (context) => {
    if (context.databaseConfig.kind !== "postgres") return;
    const config = {
      common: context.common,
      poolConfig: context.databaseConfig.poolConfig,
      userNamespace: context.databaseConfig.schema,
      publishSchema: "publish",
    };

    const database = new PostgresDatabaseService(config);
    await database.setup({ schema, buildId: "abc" });
    await database.publish();
    await database.kill();

    const databaseTwo = new PostgresDatabaseService(config);

    expect(await getTableNames(databaseTwo.db, "ponder")).toStrictEqual([
      "kysely_migration",
      "kysely_migration_lock",
      "namespace_lock",
      hash(["public", "abc", "Pet"]),
      hash(["public", "abc", "Person"]),
    ]);
    expect(await getTableNames(databaseTwo.db, "public")).toStrictEqual([
      "Pet",
      "Person",
    ]);
    expect(await getViewNames(databaseTwo.db, "publish")).toStrictEqual([
      "Pet",
      "Person",
    ]);

    await databaseTwo.setup({ schema: schemaTwo, buildId: "def" });
    await databaseTwo.publish();

    expect(await getTableNames(databaseTwo.db, "ponder")).toStrictEqual([
      "kysely_migration",
      "kysely_migration_lock",
      "namespace_lock",
      hash(["public", "def", "Dog"]),
      hash(["public", "def", "Apple"]),
    ]);
    expect(await getTableNames(databaseTwo.db, "public")).toStrictEqual([
      "Dog",
      "Apple",
    ]);
    expect(await getViewNames(databaseTwo.db, "publish")).toStrictEqual([
      "Dog",
      "Apple",
    ]);

    await databaseTwo.kill();
  });

  test("setup does not drop tables that are not managed by ponder", async (context) => {
    if (context.databaseConfig.kind !== "postgres") return;
    const database = new PostgresDatabaseService({
      common: context.common,
      poolConfig: context.databaseConfig.poolConfig,
      userNamespace: context.databaseConfig.schema,
    });

    await database.setup({ schema, buildId: "abc" });
    await database.kill();

    const databaseTwo = new PostgresDatabaseService({
      common: context.common,
      poolConfig: context.databaseConfig.poolConfig,
      userNamespace: context.databaseConfig.schema,
    });

    await databaseTwo.db.executeQuery(
      sql`CREATE TABLE public.not_a_ponder_table (id TEXT)`.compile(
        databaseTwo.db,
      ),
    );
    await databaseTwo.db.executeQuery(
      sql`CREATE TABLE public."AnotherTable" (id TEXT)`.compile(databaseTwo.db),
    );

    expect(await getTableNames(databaseTwo.db, "public")).toStrictEqual([
      "Pet",
      "Person",
      "not_a_ponder_table",
      "AnotherTable",
    ]);

    await databaseTwo.setup({ schema: schemaTwo, buildId: "def" });

    expect(await getTableNames(databaseTwo.db, "public")).toStrictEqual([
      "not_a_ponder_table",
      "AnotherTable",
      "Dog",
      "Apple",
    ]);

    await databaseTwo.kill();
  });

  test("setup with the same build ID and namespace reverts to and returns the finality checkpoint", async (context) => {
    if (context.databaseConfig.kind !== "postgres") return;
    const database = new PostgresDatabaseService({
      common: context.common,
      poolConfig: context.databaseConfig.poolConfig,
      userNamespace: context.databaseConfig.schema,
    });

    const { namespaceInfo } = await database.setup({ schema, buildId: "abc" });

<<<<<<< HEAD
      // Simulate progress being made by updating the checkpoints.
      // TODO: Actually use the indexing store.
      const newCheckpoint = {
        ...zeroCheckpoint,
        blockNumber: 10n,
      };
=======
    const realtimeIndexingStore = getRealtimeStore({
      kind: context.databaseConfig.kind,
      schema,
      db: database.indexingDb,
      namespaceInfo,
    });
>>>>>>> 94710535

    // Simulate progress being made by updating the checkpoints.
    const newCheckpoint = {
      ...zeroCheckpoint,
      blockNumber: 10,
    };

    await database.db
      .withSchema(namespaceInfo.internalNamespace)
      .updateTable("namespace_lock")
      .set({ finalized_checkpoint: encodeCheckpoint(newCheckpoint) })
      .where("namespace", "=", "public")
      .execute();

    await realtimeIndexingStore.create({
      tableName: "Pet",
      encodedCheckpoint: encodeCheckpoint({
        ...zeroCheckpoint,
        blockNumber: 9,
      }),
      id: "id1",
      data: { name: "Skip" },
    });
    await realtimeIndexingStore.create({
      tableName: "Pet",
      encodedCheckpoint: encodeCheckpoint({
        ...zeroCheckpoint,
        blockNumber: 11,
      }),
      id: "id2",
      data: { name: "Kevin" },
    });
    await realtimeIndexingStore.create({
      tableName: "Pet",
      encodedCheckpoint: encodeCheckpoint({
        ...zeroCheckpoint,
        blockNumber: 12,
      }),
      id: "id3",
      data: { name: "Foo" },
    });

    await database.kill();

    const databaseTwo = new PostgresDatabaseService({
      common: context.common,
      poolConfig: context.databaseConfig.poolConfig,
      userNamespace: context.databaseConfig.schema,
    });

    const { checkpoint, namespaceInfo: namespaceInfoTwo } =
      await databaseTwo.setup({
        schema: schema,
        buildId: "abc",
      });

    const readonlyIndexingStore = getReadonlyStore({
      kind: context.databaseConfig.kind,
      schema,
      db: databaseTwo.indexingDb,
      namespaceInfo: namespaceInfoTwo,
    });

    expect(checkpoint).toMatchObject(newCheckpoint);

    const { items: pets } = await readonlyIndexingStore.findMany({
      tableName: "Pet",
    });

    expect(pets.length).toBe(1);
    expect(pets[0].name).toBe("Skip");

    await databaseTwo.kill();
  });

  test("setup succeeds if the lock expires after waiting to expire", async (context) => {
    if (context.databaseConfig.kind !== "postgres") return;
    const options = {
      ...context.common.options,
      databaseHeartbeatInterval: 250,
      databaseHeartbeatTimeout: 625,
    };

    const database = new PostgresDatabaseService({
      common: { ...context.common, options },
      poolConfig: context.databaseConfig.poolConfig,
      userNamespace: context.databaseConfig.schema,
    });

    await database.setup({ schema, buildId: "abc" });
    await database.kill();

    const databaseTwo = new PostgresDatabaseService({
      common: { ...context.common, options },
      poolConfig: context.databaseConfig.poolConfig,
      userNamespace: context.databaseConfig.schema,
    });

    // Update the prior app lock row to simulate a abrupt shutdown.
    await databaseTwo.db
      .withSchema("ponder")
      .updateTable("namespace_lock")
      .where("namespace", "=", context.databaseConfig.schema)
      .set({ is_locked: 1 })
      .execute();

    const result = await databaseTwo.setup({
      schema: schemaTwo,
      buildId: "def",
    });

    expect(result).toMatchObject({ checkpoint: zeroCheckpoint });

    await databaseTwo.kill();
  });

  test("setup throws if the namespace is still locked after waiting to expire", async (context) => {
    if (context.databaseConfig.kind !== "postgres") return;
    const options = {
      ...context.common.options,
      databaseHeartbeatInterval: 250,
      databaseHeartbeatTimeout: 625,
    };

    const database = new PostgresDatabaseService({
      common: { ...context.common, options },
      poolConfig: context.databaseConfig.poolConfig,
      userNamespace: context.databaseConfig.schema,
    });

    await database.setup({ schema, buildId: "abc" });

    const databaseTwo = new PostgresDatabaseService({
      common: { ...context.common, options },
      poolConfig: context.databaseConfig.poolConfig,
      userNamespace: context.databaseConfig.schema,
    });

    await expect(() =>
      databaseTwo.setup({
        schema: schemaTwo,
        buildId: "def",
      }),
    ).rejects.toThrow(
      "Failed to acquire lock on schema 'public'. A different Ponder app is actively using this schema.",
    );

    await database.kill();
    await databaseTwo.kill();
  });

  test("setup throws if there is a table name collision", async (context) => {
    if (context.databaseConfig.kind !== "postgres") return;
    const database = new PostgresDatabaseService({
      common: context.common,
      poolConfig: context.databaseConfig.poolConfig,
      userNamespace: context.databaseConfig.schema,
    });

    await database.db.executeQuery(
      sql`CREATE TABLE public."Pet" (id TEXT)`.compile(database.db),
    );

    expect(await getTableNames(database.db, "public")).toStrictEqual(["Pet"]);

    await expect(() =>
      database.setup({ schema, buildId: "abc" }),
    ).rejects.toThrow(
      "Unable to create table 'public'.'Pet' because a table with that name already exists. Is there another application using the 'public' database schema?",
    );

    await database.kill();
  });

  test("heartbeat updates the heartbeat_at value", async (context) => {
    if (context.databaseConfig.kind !== "postgres") return;
    const options = {
      ...context.common.options,
      databaseHeartbeatInterval: 250,
      databaseHeartbeatTimeout: 625,
    };

    const database = new PostgresDatabaseService({
      common: { ...context.common, options },
      poolConfig: context.databaseConfig.poolConfig,
      userNamespace: context.databaseConfig.schema,
    });

    await database.setup({ schema, buildId: "abc" });

    const row = await database.db
      .withSchema("ponder")
      .selectFrom("namespace_lock")
      .select(["heartbeat_at"])
      .executeTakeFirst();

    await wait(500);

    const rowAfterHeartbeat = await database.db
      .withSchema("ponder")
      .selectFrom("namespace_lock")
      .select(["heartbeat_at"])
      .executeTakeFirst();

    expect(BigInt(rowAfterHeartbeat!.heartbeat_at)).toBeGreaterThan(
      BigInt(row!.heartbeat_at),
    );

    await database.kill();
  });

  test("updateFinalizedCheckpoint updates lock table", async (context) => {
    if (context.databaseConfig.kind !== "postgres") return;
    const database = new PostgresDatabaseService({
      common: context.common,
      poolConfig: context.databaseConfig.poolConfig,
      userNamespace: context.databaseConfig.schema,
    });

    const { namespaceInfo } = await database.setup({ schema, buildId: "abc" });

    await database.updateFinalizedCheckpoint({ checkpoint: maxCheckpoint });

    const rows = await database.db
      .withSchema(namespaceInfo.internalNamespace)
      .selectFrom("namespace_lock")
      .selectAll()
      .execute();

    expect(rows).toHaveLength(1);
    expect(rows[0].finalized_checkpoint).toStrictEqual(
      encodeCheckpoint(maxCheckpoint),
    );

    await database.kill();
  });

  test("kill releases the namespace lock", async (context) => {
    if (context.databaseConfig.kind !== "postgres") return;
    const database = new PostgresDatabaseService({
      common: context.common,
      poolConfig: context.databaseConfig.poolConfig,
      userNamespace: context.databaseConfig.schema,
    });

    await database.setup({ schema, buildId: "abc" });

    const row = await database.db
      .withSchema("ponder")
      .selectFrom("namespace_lock")
      .select(["namespace", "is_locked"])
      .executeTakeFirst();

    await database.kill();

    // Only creating this database to use the `db` object.
    const databaseTwo = new PostgresDatabaseService({
      common: context.common,
      poolConfig: context.databaseConfig.poolConfig,
      userNamespace: context.databaseConfig.schema,
    });

    const rowAfterKill = await databaseTwo.db
      .withSchema("ponder")
      .selectFrom("namespace_lock")
      .select(["namespace", "is_locked"])
      .executeTakeFirst();

    expect(row?.is_locked).toBe(1);
    expect(rowAfterKill?.is_locked).toBe(0);

    await databaseTwo.kill();
  });

  test("setup succeeds with a live app in a different namespace", async (context) => {
    if (context.databaseConfig.kind !== "postgres") return;
    const database = new PostgresDatabaseService({
      common: context.common,
      poolConfig: context.databaseConfig.poolConfig,
      userNamespace: context.databaseConfig.schema,
    });

    await database.setup({ schema, buildId: "abc" });

    const databaseTwo = new PostgresDatabaseService({
      common: context.common,
      poolConfig: context.databaseConfig.poolConfig,
      userNamespace: "public2",
    });

    expect(await getTableNames(databaseTwo.db, "ponder")).toStrictEqual([
      "kysely_migration",
      "kysely_migration_lock",
      "namespace_lock",
      hash(["public", "abc", "Pet"]),
      hash(["public", "abc", "Person"]),
    ]);

    await databaseTwo.setup({ schema: schemaTwo, buildId: "def" });

    expect(await getTableNames(databaseTwo.db, "ponder")).toStrictEqual([
      "kysely_migration",
      "kysely_migration_lock",
      "namespace_lock",
      hash(["public", "abc", "Pet"]),
      hash(["public", "abc", "Person"]),
      hash(["public2", "def", "Dog"]),
      hash(["public2", "def", "Apple"]),
    ]);
    expect(await getTableNames(databaseTwo.db, "public2")).toStrictEqual([
      "Dog",
      "Apple",
    ]);

    await databaseTwo.kill();
    await database.kill();
  });

  test("setup succeeds with a live app in a different namespace using the same build ID", async (context) => {
    if (context.databaseConfig.kind !== "postgres") return;
    const database = new PostgresDatabaseService({
      common: context.common,
      poolConfig: context.databaseConfig.poolConfig,
      userNamespace: context.databaseConfig.schema,
    });

    await database.setup({ schema, buildId: "abc" });

    const databaseTwo = new PostgresDatabaseService({
      common: context.common,
      poolConfig: context.databaseConfig.poolConfig,
      userNamespace: "public2",
    });

    expect(await getTableNames(databaseTwo.db, "ponder")).toStrictEqual([
      "kysely_migration",
      "kysely_migration_lock",
      "namespace_lock",
      hash(["public", "abc", "Pet"]),
      hash(["public", "abc", "Person"]),
    ]);

    await databaseTwo.setup({ schema: schemaTwo, buildId: "abc" });

    expect(await getTableNames(databaseTwo.db, "ponder")).toStrictEqual([
      "kysely_migration",
      "kysely_migration_lock",
      "namespace_lock",
      hash(["public", "abc", "Pet"]),
      hash(["public", "abc", "Person"]),
      hash(["public2", "abc", "Dog"]),
      hash(["public2", "abc", "Apple"]),
    ]);
    expect(await getTableNames(databaseTwo.db, "public2")).toStrictEqual([
      "Dog",
      "Apple",
    ]);

    await database.kill();
    await databaseTwo.kill();
  });

  test("publish succeeds if there are no name collisions", async (context) => {
    if (context.databaseConfig.kind !== "postgres") return;
    const database = new PostgresDatabaseService({
      common: context.common,
      poolConfig: context.databaseConfig.poolConfig,
      userNamespace: context.databaseConfig.schema,
      publishSchema: "publish",
    });

    await database.setup({ schema, buildId: "abc" });

    expect(await getTableNames(database.db, "public")).toStrictEqual([
      "Pet",
      "Person",
    ]);

    await database.publish();

    expect(await getViewNames(database.db, "publish")).toStrictEqual([
      "Pet",
      "Person",
    ]);

    await database.kill();
  });

  test("publish succeeds and skips creating view if there is a name collision with a table", async (context) => {
    if (context.databaseConfig.kind !== "postgres") return;
    const database = new PostgresDatabaseService({
      common: context.common,
      poolConfig: context.databaseConfig.poolConfig,
      userNamespace: context.databaseConfig.schema,
      publishSchema: "publish",
    });

    await database.setup({ schema, buildId: "abc" });

    expect(await getTableNames(database.db, "public")).toStrictEqual([
      "Pet",
      "Person",
    ]);

    await database.db.schema.createSchema("publish").ifNotExists().execute();
    await database.db.executeQuery(
      sql`CREATE TABLE publish."Pet" (id TEXT)`.compile(database.db),
    );

    await database.publish();

    expect(await getTableNames(database.db, "publish")).toStrictEqual(["Pet"]);
    expect(await getViewNames(database.db, "publish")).toStrictEqual([
      "Person",
    ]);

    await database.kill();
  });

  test("publish succeeds and replaces view if there is a name collision with a view", async (context) => {
    if (context.databaseConfig.kind !== "postgres") return;
    const database = new PostgresDatabaseService({
      common: context.common,
      poolConfig: context.databaseConfig.poolConfig,
      userNamespace: context.databaseConfig.schema,
      publishSchema: "nice_looks-great",
    });

    await database.setup({ schema, buildId: "abc" });

    expect(await getTableNames(database.db, "public")).toStrictEqual([
      "Pet",
      "Person",
    ]);

    await database.db.schema
      .createSchema("nice_looks-great")
      .ifNotExists()
      .execute();
    await database.db.executeQuery(
      sql`CREATE VIEW "nice_looks-great"."Pet" AS SELECT 1`.compile(
        database.db,
      ),
    );

    await database.publish();

    expect(await getViewNames(database.db, "nice_looks-great")).toStrictEqual([
      "Pet",
      "Person",
    ]);

    await database.kill();
  });
});

async function getTableNames(db: HeadlessKysely<any>, schemaName: string) {
  const { rows } = await db.executeQuery<{
    table_name: string;
  }>(
    sql`
      SELECT table_name
      FROM information_schema.tables
      WHERE table_schema = '${sql.raw(schemaName)}'
      AND table_type = 'BASE TABLE'
    `.compile(db),
  );
  return rows.map((r) => r.table_name);
}

async function getViewNames(db: HeadlessKysely<any>, schemaName: string) {
  const { rows } = await db.executeQuery<{
    table_name: string;
  }>(
    sql`
      SELECT table_name
      FROM information_schema.tables
      WHERE table_schema = '${sql.raw(schemaName)}'
      AND table_type = 'VIEW'
    `.compile(db),
  );
  return rows.map((r) => r.table_name);
}<|MERGE_RESOLUTION|>--- conflicted
+++ resolved
@@ -233,26 +233,18 @@
 
     const { namespaceInfo } = await database.setup({ schema, buildId: "abc" });
 
-<<<<<<< HEAD
-      // Simulate progress being made by updating the checkpoints.
-      // TODO: Actually use the indexing store.
-      const newCheckpoint = {
-        ...zeroCheckpoint,
-        blockNumber: 10n,
-      };
-=======
     const realtimeIndexingStore = getRealtimeStore({
       kind: context.databaseConfig.kind,
       schema,
       db: database.indexingDb,
       namespaceInfo,
     });
->>>>>>> 94710535
 
     // Simulate progress being made by updating the checkpoints.
+    // TODO: Actually use the indexing store.
     const newCheckpoint = {
       ...zeroCheckpoint,
-      blockNumber: 10,
+      blockNumber: 10n,
     };
 
     await database.db
@@ -266,7 +258,7 @@
       tableName: "Pet",
       encodedCheckpoint: encodeCheckpoint({
         ...zeroCheckpoint,
-        blockNumber: 9,
+        blockNumber: 9n,
       }),
       id: "id1",
       data: { name: "Skip" },
@@ -275,7 +267,7 @@
       tableName: "Pet",
       encodedCheckpoint: encodeCheckpoint({
         ...zeroCheckpoint,
-        blockNumber: 11,
+        blockNumber: 11n,
       }),
       id: "id2",
       data: { name: "Kevin" },
@@ -284,7 +276,7 @@
       tableName: "Pet",
       encodedCheckpoint: encodeCheckpoint({
         ...zeroCheckpoint,
-        blockNumber: 12,
+        blockNumber: 12n,
       }),
       id: "id3",
       data: { name: "Foo" },
