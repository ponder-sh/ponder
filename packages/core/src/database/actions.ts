import { getPrimaryKeyColumns } from "@/drizzle/index.js";
import { getTableNames } from "@/drizzle/index.js";
import { getColumnCasing, getReorgTable } from "@/drizzle/kit/index.js";
import type {
  NamespaceBuild,
<<<<<<< HEAD
  Ordering,
=======
  PreBuild,
>>>>>>> 20615cf9
  SchemaBuild,
} from "@/internal/types.js";
import { MAX_CHECKPOINT_STRING, decodeCheckpoint } from "@/utils/checkpoint.js";
import { eq, getTableColumns, getTableName } from "drizzle-orm";
import { type PgTable, getTableConfig } from "drizzle-orm/pg-core";
import { getPonderCheckpointTable } from "./index.js";
import type { QB } from "./queryBuilder.js";

export const createIndexes = async (
  qb: QB,
  { statements }: { statements: SchemaBuild["statements"] },
) => {
  for (const statement of statements.indexes.sql) {
    await qb.transaction({ label: "create_indexes" }, async (tx) => {
      // 60 minutes
      await tx.wrap((tx) => tx.execute("SET statement_timeout = 3600000;"));
      await tx.wrap((tx) => tx.execute(statement));
    });
  }
};

export const createTriggers = async (
  qb: QB,
  { tables, chainId }: { tables: PgTable[]; chainId?: number },
) => {
  await qb.transaction(async (tx) => {
    await Promise.all(
      tables.map(async (table) => {
        const schema = getTableConfig(table).schema ?? "public";
        const columns = getTableColumns(table);

        const columnNames = Object.values(columns).map(
          (column) => `"${getColumnCasing(column, "snake_case")}"`,
        );

        await tx.wrap({ label: "create_trigger" }, (tx) =>
          tx.execute(
            `
  CREATE OR REPLACE FUNCTION "${schema}".${getTableNames(table).triggerFn(chainId)}
  RETURNS TRIGGER AS $$
  BEGIN
  IF TG_OP = 'INSERT' THEN
  INSERT INTO "${schema}"."${getTableName(getReorgTable(table))}" (${columnNames.join(",")}, operation, checkpoint)
  VALUES (${columnNames.map((name) => `NEW.${name}`).join(",")}, 0, '${MAX_CHECKPOINT_STRING}');
  ELSIF TG_OP = 'UPDATE' THEN
  INSERT INTO "${schema}"."${getTableName(getReorgTable(table))}" (${columnNames.join(",")}, operation, checkpoint)
  VALUES (${columnNames.map((name) => `OLD.${name}`).join(",")}, 1, '${MAX_CHECKPOINT_STRING}');
  ELSIF TG_OP = 'DELETE' THEN
  INSERT INTO "${schema}"."${getTableName(getReorgTable(table))}" (${columnNames.join(",")}, operation, checkpoint)
  VALUES (${columnNames.map((name) => `OLD.${name}`).join(",")}, 2, '${MAX_CHECKPOINT_STRING}');
  END IF;
  RETURN NULL;
  END;
  $$ LANGUAGE plpgsql`,
          ),
        );

        await tx.wrap({ label: "create_trigger" }, async (tx) => {
          await tx.execute(`
CREATE OR REPLACE TRIGGER "${getTableNames(table).trigger(chainId)}"
AFTER INSERT OR UPDATE ON "${schema}"."${getTableName(table)}"
FOR EACH ROW ${chainId === undefined ? "" : `WHEN (NEW.chain_id = ${chainId})`}
EXECUTE FUNCTION "${schema}".${getTableNames(table).triggerFn(chainId)};
`);

          await tx.execute(`
CREATE OR REPLACE TRIGGER "_${getTableNames(table).trigger(chainId)}"
AFTER DELETE ON "${schema}"."${getTableName(table)}"
FOR EACH ROW ${chainId === undefined ? "" : `WHEN (OLD.chain_id = ${chainId})`}
EXECUTE FUNCTION "${schema}".${getTableNames(table).triggerFn(chainId)};
`);
        });
      }),
    );
  });
};

export const dropTriggers = async (
  qb: QB,
  { tables, chainId }: { tables: PgTable[]; chainId?: number },
) => {
  await qb.transaction(async (tx) => {
    await Promise.all(
      tables.map(async (table) => {
        const schema = getTableConfig(table).schema ?? "public";

        await tx.wrap({ label: "drop_trigger" }, async (tx) => {
          await tx.execute(
            `DROP TRIGGER IF EXISTS "${getTableNames(table).trigger(chainId)}" ON "${schema}"."${getTableName(table)}"`,
          );

          await tx.execute(
            `DROP TRIGGER IF EXISTS "_${getTableNames(table).trigger(chainId)}" ON "${schema}"."${getTableName(table)}"`,
          );
        });
      }),
    );
  });
};

export const createViews = async (
  qb: QB,
  {
    tables,
    namespaceBuild,
  }: { tables: PgTable[]; namespaceBuild: NamespaceBuild },
) => {
  await qb.transaction({ label: "create_views" }, async (tx) => {
    await tx.wrap((tx) =>
      tx.execute(`CREATE SCHEMA IF NOT EXISTS "${namespaceBuild.viewsSchema}"`),
    );

    for (const table of tables) {
      // Note: drop views before creating new ones to avoid enum errors.
      await tx.wrap((tx) =>
        tx.execute(
          `DROP VIEW IF EXISTS "${namespaceBuild.viewsSchema}"."${getTableName(table)}"`,
        ),
      );

      await tx.wrap((tx) =>
        tx.execute(
          `CREATE VIEW "${namespaceBuild.viewsSchema}"."${getTableName(table)}" AS SELECT * FROM "${namespaceBuild.schema}"."${getTableName(table)}"`,
        ),
      );
    }

    await tx.wrap((tx) =>
      tx.execute(
        `DROP VIEW IF EXISTS "${namespaceBuild.viewsSchema}"."_ponder_meta"`,
      ),
    );

    await tx.wrap((tx) =>
      tx.execute(
        `DROP VIEW IF EXISTS "${namespaceBuild.viewsSchema}"."_ponder_checkpoint"`,
      ),
    );

    await tx.wrap((tx) =>
      tx.execute(
        `CREATE VIEW "${namespaceBuild.viewsSchema}"."_ponder_meta" AS SELECT * FROM "${namespaceBuild.schema}"."_ponder_meta"`,
      ),
    );

    await tx.wrap((tx) =>
      tx.execute(
        `CREATE VIEW "${namespaceBuild.viewsSchema}"."_ponder_checkpoint" AS SELECT * FROM "${namespaceBuild.schema}"."_ponder_checkpoint"`,
      ),
    );

    const trigger = `status_${namespaceBuild.viewsSchema}_trigger`;
    const notification = "status_notify()";
    const channel = `${namespaceBuild.viewsSchema}_status_channel`;

    await tx.wrap((tx) =>
      tx.execute(`
CREATE OR REPLACE FUNCTION "${namespaceBuild.viewsSchema}".${notification}
RETURNS TRIGGER
LANGUAGE plpgsql
AS $$
BEGIN
NOTIFY "${channel}";
RETURN NULL;
END;
$$;`),
    );

    await tx.wrap((tx) =>
      tx.execute(`
CREATE OR REPLACE TRIGGER "${trigger}"
AFTER INSERT OR UPDATE OR DELETE
ON "${namespaceBuild.schema}"._ponder_checkpoint
FOR EACH STATEMENT
EXECUTE PROCEDURE "${namespaceBuild.viewsSchema}".${notification};`),
    );
  });
};

export const revert = async (
  qb: QB,
  {
    checkpoint,
    tables,
    preBuild,
  }: {
    checkpoint: string;
    tables: PgTable[];
<<<<<<< HEAD
    ordering: Ordering;
=======
    preBuild: Pick<PreBuild, "ordering">;
>>>>>>> 20615cf9
  },
): Promise<number[]> => {
  return qb.transaction({ label: "revert" }, async (tx) => {
    const counts: number[] = [];
    if (preBuild.ordering === "multichain") {
      const minOperationId = await tx
        .wrap((tx) =>
          tx.execute(`
SELECT MIN(operation_id) AS operation_id FROM (
${tables
  .map(
    (table) => `
SELECT MIN(operation_id) AS operation_id FROM "${getTableConfig(table).schema ?? "public"}"."${getTableName(getReorgTable(table))}"
WHERE SUBSTRING(checkpoint, 11, 16)::numeric = ${String(decodeCheckpoint(checkpoint).chainId)}
AND checkpoint > '${checkpoint}'`,
  )
  .join(" UNION ALL ")}) AS all_mins;`),
        )
        .then((result) => {
          // @ts-ignore
          return result.rows[0]?.operation_id as string | null;
        });

      for (const table of tables) {
        const primaryKeyColumns = getPrimaryKeyColumns(table);
        const schema = getTableConfig(table).schema ?? "public";

<<<<<<< HEAD
      let result: unknown;
      switch (ordering) {
        case "multichain": {
          result = await tx.wrap((tx) =>
            tx.execute(`
WITH reverted1 AS (
  DELETE FROM "${schema}"."${getTableName(getReorgTable(table))}"
  WHERE ${minOperationId!} IS NOT NULL AND operation_id >= ${minOperationId!}
  RETURNING *
), ${baseQuery}`),
          );
          break;
        }
        case "omnichain": {
          result = await tx.wrap((tx) =>
            tx.execute(`
WITH reverted1 AS (
  DELETE FROM "${schema}"."${getTableName(getReorgTable(table))}"
  WHERE checkpoint > '${checkpoint}' RETURNING *
), ${baseQuery}`),
          );
          break;
        }
        case "isolated": {
          result = await tx.wrap((tx) =>
            tx.execute(`
WITH reverted1 AS (
  DELETE FROM "${schema}"."${getTableName(getReorgTable(table))}"
  WHERE checkpoint > '${checkpoint}' AND SUBSTRING(checkpoint, 11, 16)::numeric = ${String(decodeCheckpoint(checkpoint).chainId)} RETURNING *
), ${baseQuery}`),
          );
          break;
        }
      }
=======
        const result = await tx.wrap((tx) =>
          tx.execute(`
WITH reverted1 AS (
  DELETE FROM "${schema}"."${getTableName(getReorgTable(table))}"
  WHERE ${minOperationId!} IS NOT NULL AND operation_id >= ${minOperationId!}
  RETURNING * 
), reverted2 AS (
  SELECT ${primaryKeyColumns.map(({ sql }) => `"${sql}"`).join(", ")}, MIN(operation_id) AS operation_id FROM reverted1
  GROUP BY ${primaryKeyColumns.map(({ sql }) => `"${sql}"`).join(", ")}
), reverted3 AS (
  SELECT ${Object.values(getTableColumns(table))
    .map((column) => `reverted1."${getColumnCasing(column, "snake_case")}"`)
    .join(", ")}, reverted1.operation FROM reverted2
  INNER JOIN reverted1
  ON ${primaryKeyColumns.map(({ sql }) => `reverted2."${sql}" = reverted1."${sql}"`).join("AND ")}
  AND reverted2.operation_id = reverted1.operation_id
), ${getRevertSql({ table })};`),
        );

        // @ts-ignore
        counts.push(result.rows[0]!.count);
      }
    } else {
      for (const table of tables) {
        const primaryKeyColumns = getPrimaryKeyColumns(table);
        const schema = getTableConfig(table).schema ?? "public";

        const result = await tx.wrap((tx) =>
          tx.execute(`
WITH reverted1 AS (
  DELETE FROM "${schema}"."${getTableName(getReorgTable(table))}"
  WHERE checkpoint > '${checkpoint}' RETURNING * 
), reverted2 AS (
  SELECT ${primaryKeyColumns.map(({ sql }) => `"${sql}"`).join(", ")}, MIN(operation_id) AS operation_id FROM reverted1
  GROUP BY ${primaryKeyColumns.map(({ sql }) => `"${sql}"`).join(", ")}
), reverted3 AS (
  SELECT ${Object.values(getTableColumns(table))
    .map((column) => `reverted1."${getColumnCasing(column, "snake_case")}"`)
    .join(", ")}, reverted1.operation FROM reverted2
  INNER JOIN reverted1
  ON ${primaryKeyColumns.map(({ sql }) => `reverted2."${sql}" = reverted1."${sql}"`).join("AND ")}
  AND reverted2.operation_id = reverted1.operation_id
), ${getRevertSql({ table })};`),
        );
>>>>>>> 20615cf9

        // @ts-ignore
        counts.push(result.rows[0]!.count);
      }
    }

    return counts;
  });
};

export const finalize = async (
  qb: QB,
  {
    checkpoint,
    tables,
<<<<<<< HEAD
    ordering,
  }: { checkpoint: string; tables: PgTable[]; ordering: Ordering },
): Promise<number[]> => {
  return qb.transaction({ label: "finalize" }, async (tx) => {
    switch (ordering) {
      case "multichain":
      case "omnichain": {
        const min_op_id = await tx
          .wrap((tx) =>
            tx.execute(`
SELECT MIN(min_op_id) AS global_min_op_id FROM (
${tables
  .map(
    (table) => `
  SELECT MIN(operation_id) AS min_op_id FROM "${getTableConfig(table).schema ?? "public"}"."${getTableName(getReorgTable(table))}"
  WHERE checkpoint > '${checkpoint}'
    `,
  )
  .join(" UNION ALL ")}) AS all_mins            
    `),
          )
          .then((result) => {
            // @ts-ignore
            return result.rows[0]?.global_min_op_id as number | undefined;
          });

        const counts: number[] = [];
        for (const table of tables) {
          const schema = getTableConfig(table).schema ?? "public";
          const result = await tx.wrap((tx) =>
            tx.execute(`
WITH deleted AS (
  DELETE FROM "${schema}"."${getTableName(getReorgTable(table))}"
  WHERE ${min_op_id} IS NULL OR operation_id < ${min_op_id}
  RETURNING *
) SELECT COUNT(*) FROM deleted AS count; 
`),
          );

          // @ts-ignore
          counts.push(result.rows[0]!.count);
        }
        return counts;
      }
      case "isolated": {
        const counts: number[] = [];
        for (const table of tables) {
          const schema = getTableConfig(table).schema ?? "public";
          const result = await tx.wrap((tx) =>
            tx.execute(`
WITH deleted AS (
  DELETE FROM "${schema}"."${getTableName(getReorgTable(table))}"
  WHERE checkpoint <= '${checkpoint}' AND  SUBSTRING(checkpoint, 11, 16)::numeric = ${String(decodeCheckpoint(checkpoint).chainId)}
  RETURNING *
) SELECT COUNT(*) FROM deleted AS count; 
`),
          );

          // @ts-ignore
          counts.push(result.rows[0]!.count);
        }

        return counts;
      }
    }
=======
    preBuild,
    namespaceBuild,
  }: {
    checkpoint: string;
    tables: PgTable[];
    preBuild: Pick<PreBuild, "ordering">;
    namespaceBuild: NamespaceBuild;
  },
): Promise<number> => {
  const PONDER_CHECKPOINT = getPonderCheckpointTable(namespaceBuild.schema);

  // NOTE: It is invariant that PONDER_CHECKPOINT has a value for each chain.

  return qb.transaction({ label: "finalize" }, async (tx) => {
    let count = 0;

    if (preBuild.ordering === "multichain") {
      await tx.wrap((tx) =>
        tx
          .update(PONDER_CHECKPOINT)
          .set({ finalizedCheckpoint: checkpoint })
          .where(
            eq(
              PONDER_CHECKPOINT.chainId,
              Number(decodeCheckpoint(checkpoint).chainId),
            ),
          ),
      );

      const minOperationId = await tx
        .wrap((tx) =>
          tx.execute(`
SELECT MIN(operation_id) AS operation_id FROM (
${tables
  .map(
    (table) => `
SELECT MIN(operation_id) AS operation_id FROM "${getTableConfig(table).schema ?? "public"}"."${getTableName(getReorgTable(table))}"
WHERE checkpoint > (
  SELECT finalized_checkpoint 
  FROM "${getTableConfig(PONDER_CHECKPOINT).schema ?? "public"}"."${getTableName(PONDER_CHECKPOINT)}" 
  WHERE chain_id = SUBSTRING(checkpoint, 11, 16)::numeric
)`,
  )
  .join(" UNION ALL ")}) AS all_mins;`),
        )
        .then((result) => {
          // @ts-ignore
          return result.rows[0]?.operation_id as string | null;
        });

      const result = await tx.wrap((tx) =>
        tx.execute(`
    WITH ${tables
      .map(
        (table, index) => `
    deleted_${index} AS (
      DELETE FROM "${getTableConfig(table).schema ?? "public"}"."${getTableName(getReorgTable(table))}"
      WHERE ${minOperationId} IS NULL OR operation_id < ${minOperationId}
      RETURNING *
    )`,
      )
      .join(",\n")},
    all_deleted AS (
      ${tables
        .map((_, index) => `SELECT checkpoint FROM deleted_${index}`)
        .join(" UNION ALL ")}
    )
    SELECT MAX(checkpoint) as safe_checkpoint, SUBSTRING(checkpoint, 11, 16)::numeric as chain_id, COUNT(*) AS deleted_count 
    FROM all_deleted
    GROUP BY SUBSTRING(checkpoint, 11, 16)::numeric;`),
      );

      for (const { chain_id, safe_checkpoint, deleted_count } of result.rows) {
        count += Number(deleted_count);

        await tx.wrap((tx) =>
          tx
            .update(PONDER_CHECKPOINT)
            .set({ safeCheckpoint: safe_checkpoint as string })
            .where(eq(PONDER_CHECKPOINT.chainId, chain_id as number)),
        );
      }
    } else {
      await tx.wrap((tx) =>
        tx
          .update(PONDER_CHECKPOINT)
          .set({ finalizedCheckpoint: checkpoint, safeCheckpoint: checkpoint }),
      );

      for (const table of tables) {
        count += await tx
          .wrap((tx) =>
            tx.execute(`
WITH deleted AS (
  DELETE FROM "${getTableConfig(table).schema ?? "public"}"."${getTableName(getReorgTable(table))}"
  WHERE checkpoint <= '${checkpoint}'
  RETURNING *
) SELECT COUNT(*) AS deleted_count FROM deleted;`),
          )
          .then((result) => Number(result.rows[0]!.deleted_count));
      }
    }

    return count;
>>>>>>> 20615cf9
  });
};

export const commitBlock = async (
  qb: QB,
  {
    checkpoint,
    table,
    ordering,
  }: { checkpoint: string; table: PgTable; ordering: Ordering },
) => {
<<<<<<< HEAD
  const chainId = Number(decodeCheckpoint(checkpoint).chainId);
  if (ordering === "isolated") {
    const schema = getTableConfig(table).schema ?? "public";
    await qb.wrap({ label: "commit_block" }, (db) =>
      db.execute(`
UPDATE "${schema}"."${getTableName(getReorgTable(table))}"
SET checkpoint = '${checkpoint}'
WHERE chain_id = ${chainId} AND checkpoint = '${MAX_CHECKPOINT_STRING}'; 
`),
    );
  } else {
    const reorgTable = getReorgTable(table);
    await qb.wrap({ label: "commit_block" }, (db) =>
      db
        .update(reorgTable)
        .set({ checkpoint })
        .where(eq(reorgTable.checkpoint, MAX_CHECKPOINT_STRING)),
    );
  }
=======
  const reorgTable = getReorgTable(table);
  await qb.wrap({ label: "commit_block" }, (db) =>
    db
      .update(reorgTable)
      .set({ checkpoint })
      .where(eq(reorgTable.checkpoint, MAX_CHECKPOINT_STRING)),
  );
};

export const crashRecovery = async (qb: QB, { table }: { table: PgTable }) => {
  const primaryKeyColumns = getPrimaryKeyColumns(table);
  const schema = getTableConfig(table).schema ?? "public";

  await qb.wrap((db) =>
    db.execute(`
WITH reverted1 AS (
  DELETE FROM "${schema}"."${getTableName(getReorgTable(table))}"
  RETURNING *
), reverted2 AS (
  SELECT ${primaryKeyColumns.map(({ sql }) => `"${sql}"`).join(", ")}, MIN(operation_id) AS operation_id FROM reverted1
  GROUP BY ${primaryKeyColumns.map(({ sql }) => `"${sql}"`).join(", ")}
), reverted3 AS (
  SELECT ${Object.values(getTableColumns(table))
    .map((column) => `reverted1."${getColumnCasing(column, "snake_case")}"`)
    .join(", ")}, reverted1.operation FROM reverted2
  INNER JOIN reverted1
  ON ${primaryKeyColumns.map(({ sql }) => `reverted2."${sql}" = reverted1."${sql}"`).join("AND ")}
  AND reverted2.operation_id = reverted1.operation_id
), ${getRevertSql({ table })}`),
  );
};

export const getRevertSql = ({ table }: { table: PgTable }) => {
  const primaryKeyColumns = getPrimaryKeyColumns(table);
  const schema = getTableConfig(table).schema ?? "public";

  return `
inserted AS (
  DELETE FROM "${schema}"."${getTableName(table)}" as t
  WHERE EXISTS (
    SELECT * FROM reverted3
    WHERE ${primaryKeyColumns.map(({ sql }) => `t."${sql}" = reverted3."${sql}"`).join("AND ")}
    AND OPERATION = 0
  )
  RETURNING *
), updated_or_deleted AS (
  INSERT INTO  "${schema}"."${getTableName(table)}"
  SELECT ${Object.values(getTableColumns(table))
    .map((column) => `"${getColumnCasing(column, "snake_case")}"`)
    .join(", ")} FROM reverted3
  WHERE operation = 1 OR operation = 2
  ON CONFLICT (${primaryKeyColumns.map(({ sql }) => `"${sql}"`).join(", ")})
  DO UPDATE SET
    ${Object.values(getTableColumns(table))
      .map(
        (column) =>
          `"${getColumnCasing(column, "snake_case")}" = EXCLUDED."${getColumnCasing(column, "snake_case")}"`,
      )
      .join(", ")}
  RETURNING *
) SELECT COUNT(*) FROM reverted1 as count;`;
>>>>>>> 20615cf9
};<|MERGE_RESOLUTION|>--- conflicted
+++ resolved
@@ -3,11 +3,7 @@
 import { getColumnCasing, getReorgTable } from "@/drizzle/kit/index.js";
 import type {
   NamespaceBuild,
-<<<<<<< HEAD
-  Ordering,
-=======
   PreBuild,
->>>>>>> 20615cf9
   SchemaBuild,
 } from "@/internal/types.js";
 import { MAX_CHECKPOINT_STRING, decodeCheckpoint } from "@/utils/checkpoint.js";
@@ -196,11 +192,7 @@
   }: {
     checkpoint: string;
     tables: PgTable[];
-<<<<<<< HEAD
-    ordering: Ordering;
-=======
     preBuild: Pick<PreBuild, "ordering">;
->>>>>>> 20615cf9
   },
 ): Promise<number[]> => {
   return qb.transaction({ label: "revert" }, async (tx) => {
@@ -227,43 +219,6 @@
       for (const table of tables) {
         const primaryKeyColumns = getPrimaryKeyColumns(table);
         const schema = getTableConfig(table).schema ?? "public";
-
-<<<<<<< HEAD
-      let result: unknown;
-      switch (ordering) {
-        case "multichain": {
-          result = await tx.wrap((tx) =>
-            tx.execute(`
-WITH reverted1 AS (
-  DELETE FROM "${schema}"."${getTableName(getReorgTable(table))}"
-  WHERE ${minOperationId!} IS NOT NULL AND operation_id >= ${minOperationId!}
-  RETURNING *
-), ${baseQuery}`),
-          );
-          break;
-        }
-        case "omnichain": {
-          result = await tx.wrap((tx) =>
-            tx.execute(`
-WITH reverted1 AS (
-  DELETE FROM "${schema}"."${getTableName(getReorgTable(table))}"
-  WHERE checkpoint > '${checkpoint}' RETURNING *
-), ${baseQuery}`),
-          );
-          break;
-        }
-        case "isolated": {
-          result = await tx.wrap((tx) =>
-            tx.execute(`
-WITH reverted1 AS (
-  DELETE FROM "${schema}"."${getTableName(getReorgTable(table))}"
-  WHERE checkpoint > '${checkpoint}' AND SUBSTRING(checkpoint, 11, 16)::numeric = ${String(decodeCheckpoint(checkpoint).chainId)} RETURNING *
-), ${baseQuery}`),
-          );
-          break;
-        }
-      }
-=======
         const result = await tx.wrap((tx) =>
           tx.execute(`
 WITH reverted1 AS (
@@ -286,7 +241,7 @@
         // @ts-ignore
         counts.push(result.rows[0]!.count);
       }
-    } else {
+    } else if (preBuild.ordering === "omnichain") {
       for (const table of tables) {
         const primaryKeyColumns = getPrimaryKeyColumns(table);
         const schema = getTableConfig(table).schema ?? "public";
@@ -308,7 +263,32 @@
   AND reverted2.operation_id = reverted1.operation_id
 ), ${getRevertSql({ table })};`),
         );
->>>>>>> 20615cf9
+
+        // @ts-ignore
+        counts.push(result.rows[0]!.count);
+      }
+    } else {
+      for (const table of tables) {
+        const primaryKeyColumns = getPrimaryKeyColumns(table);
+        const schema = getTableConfig(table).schema ?? "public";
+
+        const result = await tx.wrap((tx) =>
+          tx.execute(`
+WITH reverted1 AS (
+  DELETE FROM "${schema}"."${getTableName(getReorgTable(table))}"
+  WHERE checkpoint > '${checkpoint}' AND SUBSTRING(checkpoint, 11, 16)::numeric = ${String(decodeCheckpoint(checkpoint).chainId)} RETURNING * 
+), reverted2 AS (
+  SELECT ${primaryKeyColumns.map(({ sql }) => `"${sql}"`).join(", ")}, MIN(operation_id) AS operation_id FROM reverted1
+  GROUP BY ${primaryKeyColumns.map(({ sql }) => `"${sql}"`).join(", ")}
+), reverted3 AS (
+  SELECT ${Object.values(getTableColumns(table))
+    .map((column) => `reverted1."${getColumnCasing(column, "snake_case")}"`)
+    .join(", ")}, reverted1.operation FROM reverted2
+  INNER JOIN reverted1
+  ON ${primaryKeyColumns.map(({ sql }) => `reverted2."${sql}" = reverted1."${sql}"`).join("AND ")}
+  AND reverted2.operation_id = reverted1.operation_id
+), ${getRevertSql({ table })};`),
+        );
 
         // @ts-ignore
         counts.push(result.rows[0]!.count);
@@ -324,73 +304,6 @@
   {
     checkpoint,
     tables,
-<<<<<<< HEAD
-    ordering,
-  }: { checkpoint: string; tables: PgTable[]; ordering: Ordering },
-): Promise<number[]> => {
-  return qb.transaction({ label: "finalize" }, async (tx) => {
-    switch (ordering) {
-      case "multichain":
-      case "omnichain": {
-        const min_op_id = await tx
-          .wrap((tx) =>
-            tx.execute(`
-SELECT MIN(min_op_id) AS global_min_op_id FROM (
-${tables
-  .map(
-    (table) => `
-  SELECT MIN(operation_id) AS min_op_id FROM "${getTableConfig(table).schema ?? "public"}"."${getTableName(getReorgTable(table))}"
-  WHERE checkpoint > '${checkpoint}'
-    `,
-  )
-  .join(" UNION ALL ")}) AS all_mins            
-    `),
-          )
-          .then((result) => {
-            // @ts-ignore
-            return result.rows[0]?.global_min_op_id as number | undefined;
-          });
-
-        const counts: number[] = [];
-        for (const table of tables) {
-          const schema = getTableConfig(table).schema ?? "public";
-          const result = await tx.wrap((tx) =>
-            tx.execute(`
-WITH deleted AS (
-  DELETE FROM "${schema}"."${getTableName(getReorgTable(table))}"
-  WHERE ${min_op_id} IS NULL OR operation_id < ${min_op_id}
-  RETURNING *
-) SELECT COUNT(*) FROM deleted AS count; 
-`),
-          );
-
-          // @ts-ignore
-          counts.push(result.rows[0]!.count);
-        }
-        return counts;
-      }
-      case "isolated": {
-        const counts: number[] = [];
-        for (const table of tables) {
-          const schema = getTableConfig(table).schema ?? "public";
-          const result = await tx.wrap((tx) =>
-            tx.execute(`
-WITH deleted AS (
-  DELETE FROM "${schema}"."${getTableName(getReorgTable(table))}"
-  WHERE checkpoint <= '${checkpoint}' AND  SUBSTRING(checkpoint, 11, 16)::numeric = ${String(decodeCheckpoint(checkpoint).chainId)}
-  RETURNING *
-) SELECT COUNT(*) FROM deleted AS count; 
-`),
-          );
-
-          // @ts-ignore
-          counts.push(result.rows[0]!.count);
-        }
-
-        return counts;
-      }
-    }
-=======
     preBuild,
     namespaceBuild,
   }: {
@@ -473,7 +386,7 @@
             .where(eq(PONDER_CHECKPOINT.chainId, chain_id as number)),
         );
       }
-    } else {
+    } else if (preBuild.ordering === "omnichain") {
       await tx.wrap((tx) =>
         tx
           .update(PONDER_CHECKPOINT)
@@ -492,10 +405,34 @@
           )
           .then((result) => Number(result.rows[0]!.deleted_count));
       }
+    } else {
+      await tx.wrap((tx) =>
+        tx
+          .update(PONDER_CHECKPOINT)
+          .set({ finalizedCheckpoint: checkpoint, safeCheckpoint: checkpoint })
+          .where(
+            eq(
+              PONDER_CHECKPOINT.chainId,
+              Number(decodeCheckpoint(checkpoint).chainId),
+            ),
+          ),
+      );
+
+      for (const table of tables) {
+        count += await tx
+          .wrap((tx) =>
+            tx.execute(`
+WITH deleted AS (
+  DELETE FROM "${getTableConfig(table).schema ?? "public"}"."${getTableName(getReorgTable(table))}"
+  WHERE checkpoint <= '${checkpoint}' AND SUBSTRING(checkpoint, 11, 16)::numeric = ${String(decodeCheckpoint(checkpoint).chainId)}
+  RETURNING *
+) SELECT COUNT(*) AS deleted_count FROM deleted;`),
+          )
+          .then((result) => Number(result.rows[0]!.deleted_count));
+      }
     }
 
     return count;
->>>>>>> 20615cf9
   });
 };
 
@@ -504,12 +441,15 @@
   {
     checkpoint,
     table,
-    ordering,
-  }: { checkpoint: string; table: PgTable; ordering: Ordering },
+    preBuild,
+  }: {
+    checkpoint: string;
+    table: PgTable;
+    preBuild: Pick<PreBuild, "ordering">;
+  },
 ) => {
-<<<<<<< HEAD
   const chainId = Number(decodeCheckpoint(checkpoint).chainId);
-  if (ordering === "isolated") {
+  if (preBuild.ordering === "isolated") {
     const schema = getTableConfig(table).schema ?? "public";
     await qb.wrap({ label: "commit_block" }, (db) =>
       db.execute(`
@@ -527,14 +467,6 @@
         .where(eq(reorgTable.checkpoint, MAX_CHECKPOINT_STRING)),
     );
   }
-=======
-  const reorgTable = getReorgTable(table);
-  await qb.wrap({ label: "commit_block" }, (db) =>
-    db
-      .update(reorgTable)
-      .set({ checkpoint })
-      .where(eq(reorgTable.checkpoint, MAX_CHECKPOINT_STRING)),
-  );
 };
 
 export const crashRecovery = async (qb: QB, { table }: { table: PgTable }) => {
@@ -589,5 +521,4 @@
       .join(", ")}
   RETURNING *
 ) SELECT COUNT(*) FROM reverted1 as count;`;
->>>>>>> 20615cf9
 };