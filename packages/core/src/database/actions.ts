import { getPrimaryKeyColumns } from "@/drizzle/index.js";
import { getTableNames } from "@/drizzle/index.js";
import { getColumnCasing, getReorgTable } from "@/drizzle/kit/index.js";
<<<<<<< HEAD
import type { Ordering, SchemaBuild } from "@/internal/types.js";
=======
import type { NamespaceBuild, SchemaBuild } from "@/internal/types.js";
>>>>>>> 0d877d5f
import { MAX_CHECKPOINT_STRING, decodeCheckpoint } from "@/utils/checkpoint.js";
import { eq, getTableColumns, getTableName } from "drizzle-orm";
import { type PgTable, getTableConfig } from "drizzle-orm/pg-core";
import type { QB } from "./queryBuilder.js";

export const createIndexes = async (
  qb: QB,
  { statements }: { statements: SchemaBuild["statements"] },
) => {
  for (const statement of statements.indexes.sql) {
    await qb.transaction({ label: "create_indexes" }, async (tx) => {
      // 60 minutes
      await tx.wrap((tx) => tx.execute("SET statement_timeout = 3600000;"));
      await tx.wrap((tx) => tx.execute(statement));
    });
  }
};

export const createTriggers = async (
  qb: QB,
  { tables, chainId }: { tables: PgTable[]; chainId?: number },
) => {
  await qb.transaction(async (tx) => {
    await Promise.all(
      tables.map(async (table) => {
        const schema = getTableConfig(table).schema ?? "public";
        const columns = getTableColumns(table);

        const columnNames = Object.values(columns).map(
          (column) => `"${getColumnCasing(column, "snake_case")}"`,
        );

        await tx.wrap({ label: "create_trigger" }, (tx) =>
          tx.execute(
            `
  CREATE OR REPLACE FUNCTION "${schema}".${getTableNames(table).triggerFn(chainId)}
  RETURNS TRIGGER AS $$
  BEGIN
  IF TG_OP = 'INSERT' THEN
  INSERT INTO "${schema}"."${getTableName(getReorgTable(table))}" (${columnNames.join(",")}, operation, checkpoint)
  VALUES (${columnNames.map((name) => `NEW.${name}`).join(",")}, 0, '${MAX_CHECKPOINT_STRING}');
  ELSIF TG_OP = 'UPDATE' THEN
  INSERT INTO "${schema}"."${getTableName(getReorgTable(table))}" (${columnNames.join(",")}, operation, checkpoint)
  VALUES (${columnNames.map((name) => `OLD.${name}`).join(",")}, 1, '${MAX_CHECKPOINT_STRING}');
  ELSIF TG_OP = 'DELETE' THEN
  INSERT INTO "${schema}"."${getTableName(getReorgTable(table))}" (${columnNames.join(",")}, operation, checkpoint)
  VALUES (${columnNames.map((name) => `OLD.${name}`).join(",")}, 2, '${MAX_CHECKPOINT_STRING}');
  END IF;
  RETURN NULL;
  END;
  $$ LANGUAGE plpgsql`,
          ),
        );

        await tx.wrap({ label: "create_trigger" }, async (tx) => {
          await tx.execute(`
CREATE OR REPLACE TRIGGER "${getTableNames(table).trigger(chainId)}"
AFTER INSERT OR UPDATE ON "${schema}"."${getTableName(table)}"
FOR EACH ROW ${chainId === undefined ? "" : `WHEN (NEW.chain_id = ${chainId})`}
EXECUTE FUNCTION "${schema}".${getTableNames(table).triggerFn(chainId)};
`);

          await tx.execute(`
CREATE OR REPLACE TRIGGER "_${getTableNames(table).trigger(chainId)}"
AFTER DELETE ON "${schema}"."${getTableName(table)}"
FOR EACH ROW ${chainId === undefined ? "" : `WHEN (OLD.chain_id = ${chainId})`}
EXECUTE FUNCTION "${schema}".${getTableNames(table).triggerFn(chainId)};
`);
        });
      }),
    );
  });
};

export const dropTriggers = async (
  qb: QB,
  { tables, chainId }: { tables: PgTable[]; chainId?: number },
) => {
  await qb.transaction(async (tx) => {
    await Promise.all(
      tables.map(async (table) => {
        const schema = getTableConfig(table).schema ?? "public";

        await tx.wrap({ label: "drop_trigger" }, async (tx) => {
          await tx.execute(
            `DROP TRIGGER IF EXISTS "${getTableNames(table).trigger(chainId)}" ON "${schema}"."${getTableName(table)}"`,
          );

          await tx.execute(
            `DROP TRIGGER IF EXISTS "_${getTableNames(table).trigger(chainId)}" ON "${schema}"."${getTableName(table)}"`,
          );
        });
      }),
    );
  });
};

export const createViews = async (
  qb: QB,
  {
    tables,
    namespaceBuild,
  }: { tables: PgTable[]; namespaceBuild: NamespaceBuild },
) => {
  await qb.transaction({ label: "create_views" }, async (tx) => {
    await tx.wrap((tx) =>
      tx.execute(`CREATE SCHEMA IF NOT EXISTS "${namespaceBuild.viewsSchema}"`),
    );

    for (const table of tables) {
      // Note: drop views before creating new ones to avoid enum errors.
      await tx.wrap((tx) =>
        tx.execute(
          `DROP VIEW IF EXISTS "${namespaceBuild.viewsSchema}"."${getTableName(table)}"`,
        ),
      );

      await tx.wrap((tx) =>
        tx.execute(
          `CREATE VIEW "${namespaceBuild.viewsSchema}"."${getTableName(table)}" AS SELECT * FROM "${namespaceBuild.schema}"."${getTableName(table)}"`,
        ),
      );
    }

    await tx.wrap((tx) =>
      tx.execute(
        `DROP VIEW IF EXISTS "${namespaceBuild.viewsSchema}"."_ponder_meta"`,
      ),
    );

    await tx.wrap((tx) =>
      tx.execute(
        `DROP VIEW IF EXISTS "${namespaceBuild.viewsSchema}"."_ponder_checkpoint"`,
      ),
    );

    await tx.wrap((tx) =>
      tx.execute(
        `CREATE VIEW "${namespaceBuild.viewsSchema}"."_ponder_meta" AS SELECT * FROM "${namespaceBuild.schema}"."_ponder_meta"`,
      ),
    );

    await tx.wrap((tx) =>
      tx.execute(
        `CREATE VIEW "${namespaceBuild.viewsSchema}"."_ponder_checkpoint" AS SELECT * FROM "${namespaceBuild.schema}"."_ponder_checkpoint"`,
      ),
    );

    const trigger = `status_${namespaceBuild.viewsSchema}_trigger`;
    const notification = "status_notify()";
    const channel = `${namespaceBuild.viewsSchema}_status_channel`;

    await tx.wrap((tx) =>
      tx.execute(`
CREATE OR REPLACE FUNCTION "${namespaceBuild.viewsSchema}".${notification}
RETURNS TRIGGER
LANGUAGE plpgsql
AS $$
BEGIN
NOTIFY "${channel}";
RETURN NULL;
END;
$$;`),
    );

    await tx.wrap((tx) =>
      tx.execute(`
CREATE OR REPLACE TRIGGER "${trigger}"
AFTER INSERT OR UPDATE OR DELETE
ON "${namespaceBuild.schema}"._ponder_checkpoint
FOR EACH STATEMENT
EXECUTE PROCEDURE "${namespaceBuild.viewsSchema}".${notification};`),
    );
  });
};

export const revert = async (
  qb: QB,
  {
    checkpoint,
    tables,
    ordering,
  }: {
    checkpoint: string;
    tables: PgTable[];
    ordering: Ordering;
  },
): Promise<number[]> => {
  return qb.transaction({ label: "revert" }, async (tx) => {
    let minOperationId: number | undefined;
    if (ordering === "multichain") {
      minOperationId = await tx
        .wrap((tx) =>
          tx.execute(`
SELECT MIN(min_op_id) AS global_min_op_id FROM (
${tables
  .map(
    (table) => `
SELECT MIN(operation_id) AS min_op_id FROM "${getTableConfig(table).schema ?? "public"}"."${getTableName(getReorgTable(table))}"
WHERE SUBSTRING(checkpoint, 11, 16)::numeric = ${String(decodeCheckpoint(checkpoint).chainId)}
AND checkpoint > '${checkpoint}'
`,
  )
  .join(" UNION ALL ")}) AS all_mins             
`),
        )
        .then((result) => {
          // @ts-ignore
          return result.rows[0]?.global_min_op_id as number | undefined;
        });
    }

    const counts: number[] = [];
    for (const table of tables) {
      const primaryKeyColumns = getPrimaryKeyColumns(table);
      const schema = getTableConfig(table).schema ?? "public";

      const baseQuery = `
    reverted2 AS (
      SELECT ${primaryKeyColumns.map(({ sql }) => `"${sql}"`).join(", ")}, MIN(operation_id) AS operation_id FROM reverted1
      GROUP BY ${primaryKeyColumns.map(({ sql }) => `"${sql}"`).join(", ")}
    ), reverted3 AS (
      SELECT ${Object.values(getTableColumns(table))
        .map((column) => `reverted1."${getColumnCasing(column, "snake_case")}"`)
        .join(", ")}, reverted1.operation FROM reverted2
      INNER JOIN reverted1
      ON ${primaryKeyColumns.map(({ sql }) => `reverted2."${sql}" = reverted1."${sql}"`).join("AND ")}
      AND reverted2.operation_id = reverted1.operation_id
    ), inserted AS (
      DELETE FROM "${schema}"."${getTableName(table)}" as t
      WHERE EXISTS (
        SELECT * FROM reverted3
        WHERE ${primaryKeyColumns.map(({ sql }) => `t."${sql}" = reverted3."${sql}"`).join("AND ")}
        AND OPERATION = 0
      )
      RETURNING *
    ), updated_or_deleted AS (
      INSERT INTO  "${schema}"."${getTableName(table)}"
      SELECT ${Object.values(getTableColumns(table))
        .map((column) => `"${getColumnCasing(column, "snake_case")}"`)
        .join(", ")} FROM reverted3
      WHERE operation = 1 OR operation = 2
      ON CONFLICT (${primaryKeyColumns.map(({ sql }) => `"${sql}"`).join(", ")})
      DO UPDATE SET
        ${Object.values(getTableColumns(table))
          .map(
            (column) =>
              `"${getColumnCasing(column, "snake_case")}" = EXCLUDED."${getColumnCasing(column, "snake_case")}"`,
          )
          .join(", ")}
      RETURNING *
    ) SELECT COUNT(*) FROM reverted1 as count;`;

      let result: unknown;
      switch (ordering) {
        case "multichain": {
          result = await tx.wrap((tx) =>
            tx.execute(`
WITH reverted1 AS (
  DELETE FROM "${schema}"."${getTableName(getReorgTable(table))}"
  WHERE ${minOperationId!} IS NOT NULL AND operation_id >= ${minOperationId!}
  RETURNING *
), ${baseQuery}`),
          );
          break;
        }
        case "omnichain": {
          result = await tx.wrap((tx) =>
            tx.execute(`
WITH reverted1 AS (
  DELETE FROM "${schema}"."${getTableName(getReorgTable(table))}"
  WHERE checkpoint > '${checkpoint}' RETURNING *
), ${baseQuery}`),
          );
          break;
        }
        case "isolated": {
          result = await tx.wrap((tx) =>
            tx.execute(`
WITH reverted1 AS (
  DELETE FROM "${schema}"."${getTableName(getReorgTable(table))}"
  WHERE checkpoint > '${checkpoint}' AND SUBSTRING(checkpoint, 11, 16)::numeric = ${String(decodeCheckpoint(checkpoint).chainId)} RETURNING *
), ${baseQuery}`),
          );
          break;
        }
      }

      // @ts-ignore
      counts.push(result.rows[0]!.count);
    }

    return counts;
  });
};

export const finalize = async (
  qb: QB,
  {
    checkpoint,
    tables,
    ordering,
  }: { checkpoint: string; tables: PgTable[]; ordering: Ordering },
): Promise<number[]> => {
  return qb.transaction({ label: "finalize" }, async (tx) => {
    switch (ordering) {
      case "multichain":
      case "omnichain": {
        const min_op_id = await tx
          .wrap((tx) =>
            tx.execute(`
SELECT MIN(min_op_id) AS global_min_op_id FROM (
${tables
  .map(
    (table) => `
  SELECT MIN(operation_id) AS min_op_id FROM "${getTableConfig(table).schema ?? "public"}"."${getTableName(getReorgTable(table))}"
  WHERE checkpoint > '${checkpoint}'
    `,
  )
  .join(" UNION ALL ")}) AS all_mins            
    `),
          )
          .then((result) => {
            // @ts-ignore
            return result.rows[0]?.global_min_op_id as number | undefined;
          });

        const counts: number[] = [];
        for (const table of tables) {
          const schema = getTableConfig(table).schema ?? "public";
          const result = await tx.wrap((tx) =>
            tx.execute(`
WITH deleted AS (
  DELETE FROM "${schema}"."${getTableName(getReorgTable(table))}"
  WHERE ${min_op_id} IS NULL OR operation_id < ${min_op_id}
  RETURNING *
) SELECT COUNT(*) FROM deleted AS count; 
`),
          );

          // @ts-ignore
          counts.push(result.rows[0]!.count);
        }
        return counts;
      }
      case "isolated": {
        const counts: number[] = [];
        for (const table of tables) {
          const schema = getTableConfig(table).schema ?? "public";
          const result = await tx.wrap((tx) =>
            tx.execute(`
WITH deleted AS (
  DELETE FROM "${schema}"."${getTableName(getReorgTable(table))}"
  WHERE checkpoint <= '${checkpoint}' AND  SUBSTRING(checkpoint, 11, 16)::numeric = ${String(decodeCheckpoint(checkpoint).chainId)}
  RETURNING *
) SELECT COUNT(*) FROM deleted AS count; 
`),
          );

          // @ts-ignore
          counts.push(result.rows[0]!.count);
        }

        return counts;
      }
    }
  });
};

export const commitBlock = async (
  qb: QB,
  {
    checkpoint,
    table,
    ordering,
  }: { checkpoint: string; table: PgTable; ordering: Ordering },
) => {
  const chainId = Number(decodeCheckpoint(checkpoint).chainId);
  if (ordering === "isolated") {
    const schema = getTableConfig(table).schema ?? "public";
    await qb.wrap({ label: "commit_block" }, (db) =>
      db.execute(`
UPDATE "${schema}"."${getTableName(getReorgTable(table))}"
SET checkpoint = '${checkpoint}'
WHERE chain_id = ${chainId} AND checkpoint = '${MAX_CHECKPOINT_STRING}'; 
`),
    );
  } else {
    const reorgTable = getReorgTable(table);
    await qb.wrap({ label: "commit_block" }, (db) =>
      db
        .update(reorgTable)
        .set({ checkpoint })
        .where(eq(reorgTable.checkpoint, MAX_CHECKPOINT_STRING)),
    );
  }
};<|MERGE_RESOLUTION|>--- conflicted
+++ resolved
@@ -1,11 +1,11 @@
 import { getPrimaryKeyColumns } from "@/drizzle/index.js";
 import { getTableNames } from "@/drizzle/index.js";
 import { getColumnCasing, getReorgTable } from "@/drizzle/kit/index.js";
-<<<<<<< HEAD
-import type { Ordering, SchemaBuild } from "@/internal/types.js";
-=======
-import type { NamespaceBuild, SchemaBuild } from "@/internal/types.js";
->>>>>>> 0d877d5f
+import type {
+  NamespaceBuild,
+  Ordering,
+  SchemaBuild,
+} from "@/internal/types.js";
 import { MAX_CHECKPOINT_STRING, decodeCheckpoint } from "@/utils/checkpoint.js";
 import { eq, getTableColumns, getTableName } from "drizzle-orm";
 import { type PgTable, getTableConfig } from "drizzle-orm/pg-core";
