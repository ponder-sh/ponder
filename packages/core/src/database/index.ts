import { randomUUID } from "node:crypto";
import { getPrimaryKeyColumns, getTableNames } from "@/drizzle/index.js";
import { getColumnCasing, getReorgTable } from "@/drizzle/kit/index.js";
import type { Common } from "@/internal/common.js";
import { NonRetryableError, ShutdownError } from "@/internal/errors.js";
import type {
  IndexingBuild,
  NamespaceBuild,
  PreBuild,
  Schema,
  SchemaBuild,
  Status,
} from "@/internal/types.js";
import type { PonderSyncSchema } from "@/sync-store/encoding.js";
import {
  moveLegacyTables,
  migrationProvider as postgresMigrationProvider,
} from "@/sync-store/migrations.js";
import type { Drizzle } from "@/types/db.js";
import {
  MAX_CHECKPOINT_STRING,
  ZERO_CHECKPOINT_STRING,
  decodeCheckpoint,
} from "@/utils/checkpoint.js";
import { formatEta } from "@/utils/format.js";
import { createPool, createReadonlyPool } from "@/utils/pg.js";
import { createPglite, createPgliteKyselyDialect } from "@/utils/pglite.js";
import { startClock } from "@/utils/timer.js";
import { wait } from "@/utils/wait.js";
import type { PGlite } from "@electric-sql/pglite";
import {
  type TableConfig,
  and,
  eq,
  getTableColumns,
  getTableName,
  is,
  lte,
  sql,
} from "drizzle-orm";
import { drizzle as drizzleNodePg } from "drizzle-orm/node-postgres";
import {
  type PgQueryResultHKT,
  PgTable,
  type PgTableWithColumns,
  type PgTransaction,
  pgSchema,
  pgTable,
} from "drizzle-orm/pg-core";
import { drizzle as drizzlePglite } from "drizzle-orm/pglite";
import {
  Kysely,
  Migrator,
  PostgresDialect,
  WithSchemaPlugin,
  sql as ksql,
} from "kysely";
import type { Pool, PoolClient } from "pg";
import prometheus from "prom-client";

export type Database = {
  driver: PostgresDriver | PGliteDriver;
  qb: QueryBuilder;
<<<<<<< HEAD
  drizzle: Drizzle<Schema>;
  migrateSync(args: { chainIds: number[] }): Promise<void>;
  /**
   * Prepare the database environment for a Ponder app.
   *
   * The core logic in this function reads the schema where the new
   * app will live, and decides what to do. Metadata is stored in the
   * "_ponder_meta" table, and any residual entries in this table are
   * used to determine what action this function will take.
   *
   * - If schema is empty or no matching build_id, start
   * - If matching build_id and unlocked, cache hit
   * - Else, start
   *
   * Separate from this main control flow, two other actions can happen:
   * - Tables corresponding to non-live apps will be dropped, with a 3 app buffer
   * - Apps run with "ponder dev" will publish view immediately
   *
   * @returns The progress checkpoint that that app should start from.
   */
  setup(args: Pick<IndexingBuild, "buildId">): Promise<{
    checkpoint: string;
  }>;
=======
  retry: <T>(fn: () => Promise<T>) => Promise<T>;
  record: <T>(
    options: { method: string; includeTraceLogs?: boolean },
    fn: () => Promise<T>,
  ) => Promise<T>;
  wrap: <T>(
    options: { method: string; includeTraceLogs?: boolean },
    fn: () => Promise<T>,
  ) => Promise<T>;
  /** Migrate the `ponder_sync` schema. */
  migrateSync(): Promise<void>;
  /** Migrate the user schema. */
  migrate({ buildId }: Pick<IndexingBuild, "buildId">): Promise<void>;
  /** Determine the app checkpoint, possibly reverting unfinalized rows. */
  recoverCheckpoint(): Promise<string>;
>>>>>>> 953b4599
  createIndexes(): Promise<void>;
  createTriggers(): Promise<void>;
  removeTriggers(): Promise<void>;
  getStatus: () => Promise<Status | null>;
  setStatus: (status: Status) => Promise<void>;
  revert(args: {
    checkpoint: string;
    tx: PgTransaction<PgQueryResultHKT, Schema>;
  }): Promise<void>;
  finalize(args: { checkpoint: string; db: Drizzle<Schema> }): Promise<void>;
  complete(args: { checkpoint: string; db: Drizzle<Schema> }): Promise<void>;
};

export type PonderApp = {
  is_locked: 0 | 1;
  is_dev: 0 | 1;
  heartbeat_at: number;
  build_id: string;
  checkpoint: string;
  table_names: string[];
  version: string;
};

const VERSION = "1";

type PGliteDriver = {
  instance: PGlite;
};

type PostgresDriver = {
  internal: Pool;
  user: Pool;
  sync: Pool;
  readonly: Pool;
  listen: PoolClient | undefined;
};

type QueryBuilder = {
  /** For migrating the user schema */
  migrate: Kysely<any>;
  /** Used to interact with the sync-store */
  sync: Kysely<PonderSyncSchema>;
  /** For interacting with the user schema (transform) */
  drizzle: Drizzle<Schema>;
  /** For interacting with the user schema (load) */
  drizzleReadonly: Drizzle<Schema>;
};

export const getPonderMeta = (namespace: NamespaceBuild) => {
  if (namespace === "public") {
    return pgTable("_ponder_meta", (t) => ({
      key: t.text().primaryKey().$type<"app">(),
      value: t.jsonb().$type<PonderApp>().notNull(),
    }));
  }

  return pgSchema(namespace).table("_ponder_meta", (t) => ({
    key: t.text().primaryKey().$type<"app">(),
    value: t.jsonb().$type<PonderApp>().notNull(),
  }));
};

export const getPonderStatus = (namespace: NamespaceBuild) => {
  if (namespace === "public") {
    return pgTable("_ponder_status", (t) => ({
      network_name: t.text().primaryKey(),
      block_number: t.bigint({ mode: "number" }),
      block_timestamp: t.bigint({ mode: "number" }),
      ready: t.boolean().notNull(),
    }));
  }

  return pgSchema(namespace).table("_ponder_status", (t) => ({
    network_name: t.text().primaryKey(),
    block_number: t.bigint({ mode: "number" }),
    block_timestamp: t.bigint({ mode: "number" }),
    ready: t.boolean().notNull(),
  }));
};

export const createDatabase = async ({
  common,
  namespace,
  preBuild,
  schemaBuild,
}: {
  common: Common;
  namespace: NamespaceBuild;
  preBuild: Pick<PreBuild, "databaseConfig">;
  schemaBuild: Omit<SchemaBuild, "graphqlSchema">;
}): Promise<Database> => {
  let heartbeatInterval: NodeJS.Timeout | undefined;

  const PONDER_META = getPonderMeta(namespace);
  const PONDER_STATUS = getPonderStatus(namespace);

  ////////
  // Create schema, drivers, roles, and query builders
  ////////

  let driver: PGliteDriver | PostgresDriver;
  let qb: Database["qb"];

  const dialect = preBuild.databaseConfig.kind;

  common.logger.info({
    service: "database",
    msg: `Using database schema '${namespace}'`,
  });

  if (dialect === "pglite" || dialect === "pglite_test") {
    driver = {
      instance:
        dialect === "pglite"
          ? createPglite(preBuild.databaseConfig.options)
          : preBuild.databaseConfig.instance,
    };

    common.shutdown.add(async () => {
      clearInterval(heartbeatInterval);

      await qb.drizzle
        .update(PONDER_META)
        .set({ value: sql`jsonb_set(value, '{is_locked}', to_jsonb(0))` })
        .where(eq(PONDER_META.key, "app"));

      if (dialect === "pglite") {
        await (driver as PGliteDriver).instance.close();
      }
    });

    const kyselyDialect = createPgliteKyselyDialect(driver.instance);

    await driver.instance.query(`CREATE SCHEMA IF NOT EXISTS "${namespace}"`);
    await driver.instance.query(`SET search_path TO "${namespace}"`);

    qb = {
      migrate: new Kysely({
        dialect: kyselyDialect,
        log(event) {
          if (event.level === "query") {
            common.metrics.ponder_postgres_query_total.inc({
              pool: "migrate",
            });
          }
        },
        plugins: [new WithSchemaPlugin(namespace)],
      }),
      sync: new Kysely<PonderSyncSchema>({
        dialect: kyselyDialect,
        log(event) {
          if (event.level === "query") {
            common.metrics.ponder_postgres_query_total.inc({
              pool: "sync",
            });
          }
        },
        plugins: [new WithSchemaPlugin("ponder_sync")],
      }),
      drizzle: drizzlePglite((driver as PGliteDriver).instance, {
        casing: "snake_case",
        schema: schemaBuild.schema,
      }),
      drizzleReadonly: drizzlePglite((driver as PGliteDriver).instance, {
        casing: "snake_case",
        schema: schemaBuild.schema,
      }),
    };
  } else {
    const internalMax = 2;
    const equalMax = Math.floor(
      (preBuild.databaseConfig.poolConfig.max - internalMax) / 3,
    );
    const [readonlyMax, userMax, syncMax] =
      common.options.command === "serve"
        ? [preBuild.databaseConfig.poolConfig.max - internalMax, 0, 0]
        : [equalMax, equalMax, equalMax];

    driver = {
      internal: createPool(
        {
          ...preBuild.databaseConfig.poolConfig,
          application_name: `${namespace}_internal`,
          max: internalMax,
          statement_timeout: 10 * 60 * 1000, // 10 minutes to accommodate slow sync store migrations.
        },
        common.logger,
      ),
      user: createPool(
        {
          ...preBuild.databaseConfig.poolConfig,
          application_name: `${namespace}_user`,
          max: userMax,
        },
        common.logger,
      ),
      readonly: createReadonlyPool(
        {
          ...preBuild.databaseConfig.poolConfig,
          application_name: `${namespace}_readonly`,
          max: readonlyMax,
        },
        common.logger,
        namespace,
      ),
      sync: createPool(
        {
          ...preBuild.databaseConfig.poolConfig,
          application_name: "ponder_sync",
          max: syncMax,
        },
        common.logger,
      ),
      listen: undefined,
    } as PostgresDriver;

    common.shutdown.add(async () => {
      clearInterval(heartbeatInterval);

      await qb.drizzle
        .update(PONDER_META)
        .set({ value: sql`jsonb_set(value, '{is_locked}', to_jsonb(0))` })
        .where(eq(PONDER_META.key, "app"));

      const d = driver as PostgresDriver;
      d.listen?.release();
      await Promise.all([
        d.internal.end(),
        d.user.end(),
        d.readonly.end(),
        d.sync.end(),
      ]);
    });

    await driver.internal.query(`CREATE SCHEMA IF NOT EXISTS "${namespace}"`);

    qb = {
      migrate: new Kysely({
        dialect: new PostgresDialect({ pool: driver.internal }),
        log(event) {
          if (event.level === "query") {
            common.metrics.ponder_postgres_query_total.inc({
              pool: "migrate",
            });
          }
        },
        plugins: [new WithSchemaPlugin(namespace)],
      }),
      sync: new Kysely<PonderSyncSchema>({
        dialect: new PostgresDialect({ pool: driver.sync }),
        log(event) {
          if (event.level === "query") {
            common.metrics.ponder_postgres_query_total.inc({
              pool: "sync",
            });
          }
        },
        plugins: [new WithSchemaPlugin("ponder_sync")],
      }),
      drizzle: drizzleNodePg(driver.user, {
        casing: "snake_case",
        schema: schemaBuild.schema,
      }),
      drizzleReadonly: drizzleNodePg(driver.readonly, {
        casing: "snake_case",
        schema: schemaBuild.schema,
      }),
    };

    // Register Postgres-only metrics
    const d = driver as PostgresDriver;
    common.metrics.registry.removeSingleMetric(
      "ponder_postgres_pool_connections",
    );
    common.metrics.ponder_postgres_pool_connections = new prometheus.Gauge({
      name: "ponder_postgres_pool_connections",
      help: "Number of connections in the pool",
      labelNames: ["pool", "kind"] as const,
      registers: [common.metrics.registry],
      collect() {
        this.set({ pool: "internal", kind: "idle" }, d.internal.idleCount);
        this.set({ pool: "internal", kind: "total" }, d.internal.totalCount);
        this.set({ pool: "sync", kind: "idle" }, d.sync.idleCount);
        this.set({ pool: "sync", kind: "total" }, d.sync.totalCount);
        this.set({ pool: "user", kind: "idle" }, d.user.idleCount);
        this.set({ pool: "user", kind: "total" }, d.user.totalCount);
        this.set({ pool: "readonly", kind: "idle" }, d.readonly.idleCount);
        this.set({ pool: "readonly", kind: "total" }, d.readonly.totalCount);
      },
    });

    common.metrics.registry.removeSingleMetric(
      "ponder_postgres_query_queue_size",
    );
    common.metrics.ponder_postgres_query_queue_size = new prometheus.Gauge({
      name: "ponder_postgres_query_queue_size",
      help: "Number of queries waiting for an available connection",
      labelNames: ["pool"] as const,
      registers: [common.metrics.registry],
      collect() {
        this.set({ pool: "internal" }, d.internal.waitingCount);
        this.set({ pool: "sync" }, d.sync.waitingCount);
        this.set({ pool: "user" }, d.user.waitingCount);
        this.set({ pool: "readonly" }, d.readonly.waitingCount);
      },
    });
  }

  /** 'true' if `migrate` created new tables. */
  let createdTables: boolean;

  const tables = Object.values(schemaBuild.schema).filter(
    (table): table is PgTableWithColumns<TableConfig> => is(table, PgTable),
  );

  const database = {
    driver,
    qb,
    async retry(fn) {
      const RETRY_COUNT = 9;
      const BASE_DURATION = 125;

      // First error thrown is often the most useful
      let firstError: any;
      let hasError = false;

      for (let i = 0; i <= RETRY_COUNT; i++) {
        try {
          if (common.shutdown.isKilled) {
            throw new ShutdownError();
          }

          const result = await fn();

          if (common.shutdown.isKilled) {
            throw new ShutdownError();
          }
          return result;
        } catch (_error) {
          const error = _error as Error;

          if (common.shutdown.isKilled) {
            throw new ShutdownError();
          }

          if (!hasError) {
            hasError = true;
            firstError = error;
          }

          if (error instanceof NonRetryableError) {
            throw error;
          }

          if (i === RETRY_COUNT) {
            throw firstError;
          }

          const duration = BASE_DURATION * 2 ** i;

          await wait(duration);
        }
      }

      throw "unreachable";
    },
    async record(options, fn) {
      const endClock = startClock();

<<<<<<< HEAD
  const database = {
    qb,
    drizzle,
    async migrateSync({ chainIds }) {
      await qb.sync.wrap({ method: "migrateSyncStore" }, async () => {
        // TODO: Probably remove this at 1.0 to speed up startup time.
        // TODO(kevin) is the `WithSchemaPlugin` going to break this?
        await moveLegacyTables({
          common: common,
          // @ts-expect-error
          db: qb.internal,
          newSchemaName: "ponder_sync",
=======
      const id = randomUUID().slice(0, 8);
      if (options.includeTraceLogs) {
        common.logger.trace({
          service: "database",
          msg: `Started '${options.method}' database method (id=${id})`,
        });
      }

      try {
        if (common.shutdown.isKilled) {
          throw new ShutdownError();
        }

        const result = await fn();
        common.metrics.ponder_database_method_duration.observe(
          { method: options.method },
          endClock(),
        );

        if (common.shutdown.isKilled) {
          throw new ShutdownError();
        }
        return result;
      } catch (_error) {
        const error = _error as Error;

        if (common.shutdown.isKilled) {
          throw new ShutdownError();
        }

        common.metrics.ponder_database_method_duration.observe(
          { method: options.method },
          endClock(),
        );
        common.metrics.ponder_database_method_error_total.inc({
          method: options.method,
>>>>>>> 953b4599
        });

        common.logger.warn({
          service: "database",
          msg: `Failed '${options.method}' database method (id=${id})`,
          error,
        });

<<<<<<< HEAD
        const { error } = await migrator.migrateToLatest();
        if (error) throw error;

        // Create chain-specific tables (if not exists)
        for (const chainId of chainIds) {
          await qb.sync.schema
            .createTable(`chain_${chainId}`)
            .ifNotExists()
            .execute();
        }
      });
=======
        throw error;
      } finally {
        if (options.includeTraceLogs) {
          common.logger.trace({
            service: "database",
            msg: `Completed '${options.method}' database method in ${Math.round(endClock())}ms (id=${id})`,
          });
        }
      }
>>>>>>> 953b4599
    },
    async wrap(options, fn) {
      const RETRY_COUNT = 9;
      const BASE_DURATION = 125;

      // First error thrown is often the most useful
      let firstError: any;
      let hasError = false;

      for (let i = 0; i <= RETRY_COUNT; i++) {
        const endClock = startClock();

        const id = randomUUID().slice(0, 8);
        if (options.includeTraceLogs) {
          common.logger.trace({
            service: "database",
            msg: `Started '${options.method}' database method (id=${id})`,
          });
        }

        try {
          if (common.shutdown.isKilled) {
            throw new ShutdownError();
          }

          const result = await fn();
          common.metrics.ponder_database_method_duration.observe(
            { method: options.method },
            endClock(),
          );

          if (common.shutdown.isKilled) {
            throw new ShutdownError();
          }
          return result;
        } catch (_error) {
          const error = _error as Error;

          if (common.shutdown.isKilled) {
            throw new ShutdownError();
          }

          common.metrics.ponder_database_method_duration.observe(
            { method: options.method },
            endClock(),
          );
          common.metrics.ponder_database_method_error_total.inc({
            method: options.method,
          });

          if (!hasError) {
            hasError = true;
            firstError = error;
          }

          if (error instanceof NonRetryableError) {
            common.logger.warn({
              service: "database",
              msg: `Failed '${options.method}' database method (id=${id})`,
              error,
            });
            throw error;
          }

          if (i === RETRY_COUNT) {
            common.logger.warn({
              service: "database",
              msg: `Failed '${options.method}' database method after '${i + 1}' attempts (id=${id})`,
              error,
            });
            throw firstError;
          }

          const duration = BASE_DURATION * 2 ** i;
          common.logger.debug({
            service: "database",
            msg: `Failed '${options.method}' database method, retrying after ${duration} milliseconds (id=${id})`,
            error,
          });
          await wait(duration);
        } finally {
          if (options.includeTraceLogs) {
            common.logger.trace({
              service: "database",
              msg: `Completed '${options.method}' database method in ${Math.round(endClock())}ms (id=${id})`,
            });
          }
        }
      }

      throw "unreachable";
    },
    async migrateSync() {
      await this.wrap(
        { method: "migrateSyncStore", includeTraceLogs: true },
        async () => {
          // TODO: Probably remove this at 1.0 to speed up startup time.
          await moveLegacyTables({
            common: common,
            db: qb.migrate,
            newSchemaName: "ponder_sync",
          });

          const migrator = new Migrator({
            db: qb.sync as any,
            provider: postgresMigrationProvider,
            migrationTableSchema: "ponder_sync",
          });

          const { error } = await migrator.migrateToLatest();
          if (error) throw error;
        },
      );
    },
    async migrate({ buildId }) {
      ////////
      // Migrate
      ////////

      // v0.4 migration

      // v0.6 migration

      const hasPonderSchema = await qb.migrate
        // @ts-ignore
        .selectFrom("information_schema.schemata")
        // @ts-ignore
        .select("schema_name")
        // @ts-ignore
        .where("schema_name", "=", "ponder")
        .executeTakeFirst()
        .then((schema) => schema?.schema_name === "ponder");

      if (hasPonderSchema) {
        const hasNamespaceLockTable = await qb.migrate
          // @ts-ignore
          .selectFrom("information_schema.tables")
          // @ts-ignore
          .select(["table_name", "table_schema"])
          // @ts-ignore
          .where("table_name", "=", "namespace_lock")
          // @ts-ignore
          .where("table_schema", "=", "ponder")
          .executeTakeFirst()
          .then((table) => table !== undefined);

        if (hasNamespaceLockTable) {
          await this.wrap(
            { method: "migrate", includeTraceLogs: true },
            async () => {
              const namespaceCount = await qb.migrate
                .withSchema("ponder")
                // @ts-ignore
                .selectFrom("namespace_lock")
                .select(ksql`count(*)`.as("count"))
                .executeTakeFirst();

              const tableNames = await qb.migrate
                .withSchema("ponder")
                // @ts-ignore
                .selectFrom("namespace_lock")
                // @ts-ignore
                .select("schema")
                // @ts-ignore
                .where("namespace", "=", preBuild.namespace)
                .executeTakeFirst()
                .then((schema: any | undefined) =>
                  schema === undefined
                    ? undefined
                    : Object.keys(schema.schema.tables),
                );
              if (tableNames) {
                for (const tableName of tableNames) {
                  await qb.migrate.schema
                    .dropTable(tableName)
                    .ifExists()
                    .cascade()
                    .execute();
                }

                await qb.migrate
                  .withSchema("ponder")
                  // @ts-ignore
                  .deleteFrom("namespace_lock")
                  // @ts-ignore
                  .where("namespace", "=", preBuild.namespace)
                  .execute();

                if (namespaceCount!.count === 1) {
                  await qb.migrate.schema
                    .dropSchema("ponder")
                    .cascade()
                    .execute();

                  common.logger.debug({
                    service: "database",
                    msg: `Removed 'ponder' schema`,
                  });
                }
              }
            },
          );
        }
      }

      // v0.8 migration

      // If the schema previously ran with a 0.7 app, remove
      // all unlocked "dev" apps. Then, copy a _ponder_meta entry
      // to the new format if there is one remaining.

      const hasPonderMetaTable = await qb.migrate
        // @ts-ignore
        .selectFrom("information_schema.tables")
        // @ts-ignore
        .select(["table_name", "table_schema"])
        // @ts-ignore
        .where("table_name", "=", "_ponder_meta")
        // @ts-ignore
        .where("table_schema", "=", namespace)
        .executeTakeFirst()
        .then((table) => table !== undefined);

      if (hasPonderMetaTable) {
        await this.wrap({ method: "migrate", includeTraceLogs: true }, () =>
          qb.migrate.transaction().execute(async (tx) => {
            const previousApps = await tx
              .selectFrom("_ponder_meta")
              // @ts-ignore
              .where("key", "like", "app_%")
              .select("value")
              .execute()
              .then((rows) => rows.map(({ value }) => value as PonderApp));

            if (
              previousApps.some(
                (app) =>
                  app.is_locked === 1 &&
                  app.heartbeat_at + common.options.databaseHeartbeatTimeout >
                    Date.now(),
              )
            ) {
              throw new NonRetryableError(
                `Migration failed: Schema '${namespace}' has an active app`,
              );
            }

            for (const app of previousApps) {
              for (const table of app.table_names) {
                await tx.schema
                  // @ts-ignore
                  .dropTable(`${app.instance_id}__${table}`)
                  .cascade()
                  .ifExists()
                  .execute();
                await tx.schema
                  // @ts-ignore
                  .dropTable(`${app.instance_id}_reorg__${table}`)
                  .cascade()
                  .ifExists()
                  .execute();
              }
              await tx
                .deleteFrom("_ponder_meta")
                // @ts-ignore
                .where("key", "=", `status_${app.instance_id}`)
                .execute();
              await tx
                .deleteFrom("_ponder_meta")
                // @ts-ignore
                .where("key", "=", `app_${app.instance_id}`)
                .execute();
            }

            if (previousApps.length > 0) {
              common.logger.debug({
                service: "database",
                msg: "Migrated previous app to v0.8",
              });
            }
          }),
        );
      }

      // 0.9 migration

      if (hasPonderMetaTable) {
        await qb.migrate
          .deleteFrom("_ponder_meta")
          // @ts-ignore
          .where("key", "=", "status")
          .execute();

        const version: string | undefined = await qb.migrate
          .selectFrom("_ponder_meta")
          .select("value")
          .where("key", "=", "app")
          .executeTakeFirst()
          .then((row) => row?.value.version);

        if (version === undefined || Number(version) < Number(VERSION)) {
          await qb.migrate.schema
            .dropTable("_ponder_status")
            .ifExists()
            .cascade()
            .execute();
        }
      }

      await this.wrap(
        { method: "migrate", includeTraceLogs: true },
        async () => {
          await qb.drizzle.execute(
            sql.raw(`
CREATE TABLE IF NOT EXISTS "${namespace}"."_ponder_meta" (
  "key" TEXT PRIMARY KEY,
  "value" JSONB
)`),
          );

          await qb.drizzle.execute(
            sql.raw(`
CREATE TABLE IF NOT EXISTS "${namespace}"."_ponder_status" (
  "network_name" TEXT PRIMARY KEY,
  "block_number" BIGINT,
  "block_timestamp" BIGINT,
  "ready" BOOLEAN NOT NULL
)`),
          );

          const trigger = "status_trigger";
          const notification = "status_notify()";
          const channel = `${namespace}_status_channel`;

          await qb.drizzle.execute(
            sql.raw(`
CREATE OR REPLACE FUNCTION "${namespace}".${notification}
RETURNS TRIGGER
LANGUAGE plpgsql
AS $$
BEGIN
NOTIFY "${channel}";
RETURN NULL;
END;
$$;`),
          );

          await qb.drizzle.execute(
            sql.raw(`
CREATE OR REPLACE TRIGGER "${trigger}"
AFTER INSERT OR UPDATE OR DELETE
ON "${namespace}"._ponder_status
FOR EACH STATEMENT
EXECUTE PROCEDURE "${namespace}".${notification};`),
          );
        },
      );

      const attempt = () =>
        this.wrap({ method: "migrate", includeTraceLogs: true }, () =>
          qb.drizzle.transaction(async (tx) => {
            const createTables = async () => {
              for (
                let i = 0;
                i < schemaBuild.statements.tables.sql.length;
                i++
              ) {
                await tx
                  .execute(sql.raw(schemaBuild.statements.tables.sql[i]!))
                  .catch((_error) => {
                    const error = _error as Error;
                    if (!error.message.includes("already exists")) throw error;
                    const e = new NonRetryableError(
                      `Unable to create table '${namespace}'.'${schemaBuild.statements.tables.json[i]!.tableName}' because a table with that name already exists.`,
                    );
                    e.stack = undefined;
                    throw e;
                  });
              }
            };

            const createEnums = async () => {
              for (
                let i = 0;
                i < schemaBuild.statements.enums.sql.length;
                i++
              ) {
                await tx
                  .execute(sql.raw(schemaBuild.statements.enums.sql[i]!))
                  .catch((_error) => {
                    const error = _error as Error;
                    if (!error.message.includes("already exists")) throw error;
                    const e = new NonRetryableError(
                      `Unable to create enum '${namespace}'.'${schemaBuild.statements.enums.json[i]!.name}' because an enum with that name already exists.`,
                    );
                    e.stack = undefined;
                    throw e;
                  });
              }
            };

            const previousApp = await tx
              .select({ value: PONDER_META.value })
              .from(PONDER_META)
              .where(eq(PONDER_META.key, "app"))
              .then((result) => result[0]?.value);

            createdTables = false;

            if (previousApp === undefined) {
              await createEnums();
              await createTables();
              createdTables = true;
            } else if (
              previousApp.is_dev === 1 ||
              (process.env.PONDER_EXPERIMENTAL_DB === "platform" &&
                previousApp.build_id !== buildId) ||
              (process.env.PONDER_EXPERIMENTAL_DB === "platform" &&
                previousApp.checkpoint === ZERO_CHECKPOINT_STRING)
            ) {
              for (const table of tables) {
                await tx.execute(
                  sql.raw(
                    `DROP TABLE IF EXISTS "${namespace}"."${getTableName(table)}" CASCADE`,
                  ),
                );
                await tx.execute(
                  sql.raw(
                    `DROP TABLE IF EXISTS "${namespace}"."${getTableName(getReorgTable(table))}" CASCADE`,
                  ),
                );
              }
              for (const enumName of schemaBuild.statements.enums.json) {
                await tx.execute(
                  sql.raw(
                    `DROP TYPE IF EXISTS "${namespace}"."${enumName.name}"`,
                  ),
                );
              }

              await tx.execute(
                sql.raw(
                  `TRUNCATE TABLE "${namespace}"."${getTableName(PONDER_STATUS)}" CASCADE`,
                ),
              );

              await createEnums();
              await createTables();
              createdTables = true;
            }

            if (createdTables) {
              common.logger.info({
                service: "database",
                msg: `Created tables [${tables.map(getTableName).join(", ")}]`,
              });

              // write metadata

              const newApp = {
                is_locked: 1,
                is_dev: common.options.command === "dev" ? 1 : 0,
                heartbeat_at: Date.now(),
                build_id: buildId,
                checkpoint: ZERO_CHECKPOINT_STRING,
                table_names: tables.map(getTableName),
                version: VERSION,
              } satisfies PonderApp;

              await tx
                .insert(PONDER_META)
                .values({ key: "app", value: newApp })
                .onConflictDoUpdate({
                  target: PONDER_META.key,
                  set: { value: newApp },
                });
            } else {
              // schema one of: crash recovery, locked, error

              if (
                common.options.command === "dev" ||
                previousApp!.build_id !== buildId
              ) {
                const error = new NonRetryableError(
                  `Schema '${namespace}' was previously used by a different Ponder app. Drop the schema first, or use a different schema. Read more: https://ponder.sh/docs/getting-started/database#database-schema`,
                );
                error.stack = undefined;
                throw error;
              }

              // locked

              const isAppUnlocked =
                previousApp!.is_locked === 0 ||
                previousApp!.heartbeat_at +
                  common.options.databaseHeartbeatTimeout <=
                  Date.now();

              if (isAppUnlocked === false) {
                return {
                  status: "locked",
                  expiry:
                    previousApp!.heartbeat_at +
                    common.options.databaseHeartbeatTimeout,
                } as const;
              }

              // crash recovery

              common.logger.info({
                service: "database",
                msg: `Detected crash recovery for build '${buildId}' in schema '${namespace}' last active ${formatEta(Date.now() - previousApp!.heartbeat_at)} ago`,
              });
            }

            await tx
              .update(PONDER_STATUS)
              .set({ block_number: null, block_timestamp: null, ready: false });

            return { status: "success" } as const;
          }),
        );

      let result = await attempt();
      if (result.status === "locked") {
        const duration = result.expiry - Date.now();
        common.logger.warn({
          service: "database",
          msg: `Schema '${namespace}' is locked by a different Ponder app`,
        });
        common.logger.warn({
          service: "database",
          msg: `Waiting ${formatEta(duration)} for lock on schema '${namespace} to expire...`,
        });

        await wait(duration);

        result = await attempt();
        if (result.status === "locked") {
          const error = new NonRetryableError(
            `Failed to acquire lock on schema '${namespace}'. A different Ponder app is actively using this schema.`,
          );
          error.stack = undefined;
          throw error;
        }
      }

      heartbeatInterval = setInterval(async () => {
        try {
          const heartbeat = Date.now();

          await qb.drizzle
            .update(PONDER_META)
            .set({
              value: sql`jsonb_set(value, '{heartbeat_at}', ${heartbeat})`,
            })
            .where(eq(PONDER_META.key, "app"));

          common.logger.trace({
            service: "database",
            msg: `Updated heartbeat timestamp to ${heartbeat} (build_id=${buildId})`,
          });
        } catch (err) {
          const error = err as Error;
          common.logger.error({
            service: "database",
            msg: `Failed to update heartbeat timestamp, retrying in ${formatEta(
              common.options.databaseHeartbeatInterval,
            )}`,
            error,
          });
        }
      }, common.options.databaseHeartbeatInterval);
    },
    async recoverCheckpoint() {
      // new tables are empty
      if (createdTables) return ZERO_CHECKPOINT_STRING;

      return this.wrap(
        { method: "recoverCheckpoint", includeTraceLogs: true },
        () =>
          qb.drizzle.transaction(async (tx) => {
            const app = await tx
              .select({ value: PONDER_META.value })
              .from(PONDER_META)
              .where(eq(PONDER_META.key, "app"))
              .then((result) => result[0]!.value);

            if (app.checkpoint === ZERO_CHECKPOINT_STRING) {
              for (const table of tables) {
                await tx.execute(
                  sql.raw(
                    `TRUNCATE TABLE "${namespace}"."${getTableName(table)}", "${namespace}"."${getTableName(getReorgTable(table))}" CASCADE`,
                  ),
                );
              }
            } else {
              // Update metadata

              app.is_locked = 1;
              app.is_dev = common.options.command === "dev" ? 1 : 0;

              await tx
                .update(PONDER_META)
                .set({ value: app })
                .where(eq(PONDER_META.key, "app"));

              // Remove triggers

              for (const table of tables) {
                await tx.execute(
                  sql.raw(
                    `DROP TRIGGER IF EXISTS "${getTableNames(table).trigger}" ON "${namespace}"."${getTableName(table)}"`,
                  ),
                );
              }

              // Remove indexes

              for (const indexStatement of schemaBuild.statements.indexes
                .json) {
                await tx.execute(
                  sql.raw(
                    `DROP INDEX IF EXISTS "${namespace}"."${indexStatement.data.name}"`,
                  ),
                );
                common.logger.info({
                  service: "database",
                  msg: `Dropped index '${indexStatement.data.name}' in schema '${namespace}'`,
                });
              }

              // Revert unfinalized data

              await this.revert({ checkpoint: app.checkpoint, tx });
            }

            return app.checkpoint;
          }),
      );
    },
    async createIndexes() {
      for (const statement of schemaBuild.statements.indexes.sql) {
        await qb.drizzle.execute(statement);
      }
    },
    async createTriggers() {
      await this.wrap(
        { method: "createTriggers", includeTraceLogs: true },
        async () => {
          for (const table of tables) {
            const columns = getTableColumns(table);

            const columnNames = Object.values(columns).map(
              (column) => `"${getColumnCasing(column, "snake_case")}"`,
            );

            await qb.drizzle.execute(
              sql.raw(`
CREATE OR REPLACE FUNCTION "${namespace}".${getTableNames(table).triggerFn}
RETURNS TRIGGER AS $$
BEGIN
  IF TG_OP = 'INSERT' THEN
    INSERT INTO "${namespace}"."${getTableName(getReorgTable(table))}" (${columnNames.join(",")}, operation, checkpoint)
    VALUES (${columnNames.map((name) => `NEW.${name}`).join(",")}, 0, '${MAX_CHECKPOINT_STRING}');
  ELSIF TG_OP = 'UPDATE' THEN
    INSERT INTO "${namespace}"."${getTableName(getReorgTable(table))}" (${columnNames.join(",")}, operation, checkpoint)
    VALUES (${columnNames.map((name) => `OLD.${name}`).join(",")}, 1, '${MAX_CHECKPOINT_STRING}');
  ELSIF TG_OP = 'DELETE' THEN
    INSERT INTO "${namespace}"."${getTableName(getReorgTable(table))}" (${columnNames.join(",")}, operation, checkpoint)
    VALUES (${columnNames.map((name) => `OLD.${name}`).join(",")}, 2, '${MAX_CHECKPOINT_STRING}');
  END IF;
  RETURN NULL;
END;
$$ LANGUAGE plpgsql`),
            );

            await qb.drizzle.execute(
              sql.raw(`
CREATE OR REPLACE TRIGGER "${getTableNames(table).trigger}"
AFTER INSERT OR UPDATE OR DELETE ON "${namespace}"."${getTableName(table)}"
FOR EACH ROW EXECUTE FUNCTION "${namespace}".${getTableNames(table).triggerFn};
`),
            );
          }
        },
      );
    },
    async removeTriggers() {
      await this.wrap(
        { method: "removeTriggers", includeTraceLogs: true },
        async () => {
          for (const table of tables) {
            await qb.drizzle.execute(
              sql.raw(
                `DROP TRIGGER IF EXISTS "${getTableNames(table).trigger}" ON "${namespace}"."${getTableName(table)}"`,
              ),
            );
          }
        },
      );
    },
    getStatus() {
      return this.wrap({ method: "_ponder_status.get()" }, async () => {
        const result = await this.qb.drizzle.select().from(PONDER_STATUS);

        if (result.length === 0) {
          return null;
        }

        const status: Status = {};

        for (const row of result) {
          status[row.network_name] = {
            block:
              row.block_number && row.block_timestamp
                ? {
                    number: row.block_number,
                    timestamp: row.block_timestamp,
                  }
                : null,
            ready: row.ready,
          };
        }

        return status;
      });
    },
    setStatus(status) {
      return this.wrap({ method: "_ponder_status.set()" }, async () => {
        await this.qb.drizzle
          .insert(PONDER_STATUS)
          .values(
            Object.entries(status).map(([networkName, value]) => ({
              network_name: networkName,
              block_number: value.block?.number,
              block_timestamp: value.block?.timestamp,
              ready: value.ready,
            })),
          )
          .onConflictDoUpdate({
            target: PONDER_STATUS.network_name,
            set: {
              block_number: sql`excluded.block_number`,
              block_timestamp: sql`excluded.block_timestamp`,
              ready: sql`excluded.ready`,
            },
          });
      });
    },
    async revert({ checkpoint, tx }) {
      await this.wrap({ method: "revert", includeTraceLogs: true }, () =>
        Promise.all(
          tables.map(async (table) => {
            const primaryKeyColumns = getPrimaryKeyColumns(table);

            // @ts-ignore
            const { rows } = await tx.execute<Schema>(
              sql.raw(
                `DELETE FROM "${namespace}"."${getTableName(getReorgTable(table))}" WHERE checkpoint > '${checkpoint}' RETURNING *`,
              ),
            );

            const reversed = rows.sort(
              // @ts-ignore
              (a, b) => b.operation_id - a.operation_id,
            );

            // undo operation
            for (const log of reversed) {
              if (log.operation === 0) {
                // create

                await tx.delete(table).where(
                  and(
                    ...primaryKeyColumns.map(({ js, sql }) =>
                      // @ts-ignore
                      eq(table[js]!, log[sql]),
                    ),
                  ),
                );
              } else if (log.operation === 1) {
                // update

                // @ts-ignore
                log.operation_id = undefined;
                // @ts-ignore
                log.checkpoint = undefined;
                // @ts-ignore
                log.operation = undefined;
                await tx
                  .update(table)
                  .set(log)
                  .where(
                    and(
                      ...primaryKeyColumns.map(({ js, sql }) =>
                        // @ts-ignore
                        eq(table[js]!, log[sql]),
                      ),
                    ),
                  );
              } else {
                // delete

                // @ts-ignore
                log.operation_id = undefined;
                // @ts-ignore
                log.checkpoint = undefined;
                // @ts-ignore
                log.operation = undefined;
                await tx
                  .insert(table)
                  .values(log)
                  .onConflictDoNothing({
                    target: primaryKeyColumns.map(({ js }) => table[js]!),
                  });
              }
            }

            common.logger.info({
              service: "database",
              msg: `Reverted ${rows.length} unfinalized operations from '${getTableName(table)}'`,
            });
          }),
        ),
      );
    },
    async finalize({ checkpoint, db }) {
      await this.record(
        { method: "finalize", includeTraceLogs: true },
        async () => {
          await db
            .update(PONDER_META)
            .set({
              value: sql`jsonb_set(value, '{checkpoint}', to_jsonb(${checkpoint}::varchar(75)))`,
            })
            .where(eq(PONDER_META.key, "app"));

          await Promise.all(
            tables.map((table) =>
              db
                .delete(getReorgTable(table))
                .where(lte(getReorgTable(table).checkpoint, checkpoint)),
            ),
          );
        },
      );

      const decoded = decodeCheckpoint(checkpoint);

      common.logger.debug({
        service: "database",
        msg: `Updated finalized checkpoint to (timestamp=${decoded.blockTimestamp} chainId=${decoded.chainId} block=${decoded.blockNumber})`,
      });
    },
    async complete({ checkpoint, db }) {
      await Promise.all(
        tables.map((table) =>
          this.wrap({ method: "complete" }, async () => {
            const reorgTable = getReorgTable(table);
            await db
              .update(reorgTable)
              .set({ checkpoint })
              .where(eq(reorgTable.checkpoint, MAX_CHECKPOINT_STRING));
          }),
        ),
      );
    },
  } satisfies Database;

  // @ts-ignore
  return database;
};<|MERGE_RESOLUTION|>--- conflicted
+++ resolved
@@ -61,31 +61,6 @@
 export type Database = {
   driver: PostgresDriver | PGliteDriver;
   qb: QueryBuilder;
-<<<<<<< HEAD
-  drizzle: Drizzle<Schema>;
-  migrateSync(args: { chainIds: number[] }): Promise<void>;
-  /**
-   * Prepare the database environment for a Ponder app.
-   *
-   * The core logic in this function reads the schema where the new
-   * app will live, and decides what to do. Metadata is stored in the
-   * "_ponder_meta" table, and any residual entries in this table are
-   * used to determine what action this function will take.
-   *
-   * - If schema is empty or no matching build_id, start
-   * - If matching build_id and unlocked, cache hit
-   * - Else, start
-   *
-   * Separate from this main control flow, two other actions can happen:
-   * - Tables corresponding to non-live apps will be dropped, with a 3 app buffer
-   * - Apps run with "ponder dev" will publish view immediately
-   *
-   * @returns The progress checkpoint that that app should start from.
-   */
-  setup(args: Pick<IndexingBuild, "buildId">): Promise<{
-    checkpoint: string;
-  }>;
-=======
   retry: <T>(fn: () => Promise<T>) => Promise<T>;
   record: <T>(
     options: { method: string; includeTraceLogs?: boolean },
@@ -101,7 +76,6 @@
   migrate({ buildId }: Pick<IndexingBuild, "buildId">): Promise<void>;
   /** Determine the app checkpoint, possibly reverting unfinalized rows. */
   recoverCheckpoint(): Promise<string>;
->>>>>>> 953b4599
   createIndexes(): Promise<void>;
   createTriggers(): Promise<void>;
   removeTriggers(): Promise<void>;
@@ -471,20 +445,6 @@
     async record(options, fn) {
       const endClock = startClock();
 
-<<<<<<< HEAD
-  const database = {
-    qb,
-    drizzle,
-    async migrateSync({ chainIds }) {
-      await qb.sync.wrap({ method: "migrateSyncStore" }, async () => {
-        // TODO: Probably remove this at 1.0 to speed up startup time.
-        // TODO(kevin) is the `WithSchemaPlugin` going to break this?
-        await moveLegacyTables({
-          common: common,
-          // @ts-expect-error
-          db: qb.internal,
-          newSchemaName: "ponder_sync",
-=======
       const id = randomUUID().slice(0, 8);
       if (options.includeTraceLogs) {
         common.logger.trace({
@@ -521,7 +481,6 @@
         );
         common.metrics.ponder_database_method_error_total.inc({
           method: options.method,
->>>>>>> 953b4599
         });
 
         common.logger.warn({
@@ -530,19 +489,6 @@
           error,
         });
 
-<<<<<<< HEAD
-        const { error } = await migrator.migrateToLatest();
-        if (error) throw error;
-
-        // Create chain-specific tables (if not exists)
-        for (const chainId of chainIds) {
-          await qb.sync.schema
-            .createTable(`chain_${chainId}`)
-            .ifNotExists()
-            .execute();
-        }
-      });
-=======
         throw error;
       } finally {
         if (options.includeTraceLogs) {
@@ -552,7 +498,6 @@
           });
         }
       }
->>>>>>> 953b4599
     },
     async wrap(options, fn) {
       const RETRY_COUNT = 9;
