import type { Common } from "@/common/common.js";
import { NonRetryableError } from "@/common/errors.js";
import type { DatabaseConfig } from "@/config/database.js";
import { type Drizzle, type Schema, onchain } from "@/drizzle/index.js";
import { generateTableSQL, getPrimaryKeyColumns } from "@/drizzle/sql.js";
import type { PonderSyncSchema } from "@/sync-store/encoding.js";
import {
  moveLegacyTables,
  migrationProvider as postgresMigrationProvider,
<<<<<<< HEAD
} from "@/sync-store/postgres/migrations.js";
import { migrationProvider as sqliteMigrationProvider } from "@/sync-store/sqlite/migrations.js";
=======
} from "@/sync-store/migrations.js";
import type { Status } from "@/sync/index.js";
import type { UserTable } from "@/types/schema.js";
>>>>>>> 981d310e
import {
  decodeCheckpoint,
  encodeCheckpoint,
  maxCheckpoint,
  zeroCheckpoint,
} from "@/utils/checkpoint.js";
import { formatEta } from "@/utils/format.js";
<<<<<<< HEAD
import { createPool } from "@/utils/pg.js";
import {
  type SqliteDatabase,
  createReadonlySqliteDatabase,
  createSqliteDatabase,
} from "@/utils/sqlite.js";
import { wait } from "@/utils/wait.js";
import { getTableColumns, getTableName, is } from "drizzle-orm";
import { drizzle as createDrizzle } from "drizzle-orm/node-postgres";
import { migrate } from "drizzle-orm/node-postgres/migrator";
import {
  PgTable,
  getTableConfig,
  integer,
  pgTable,
  serial,
  varchar,
} from "drizzle-orm/pg-core";
=======
import { createPool, createReadonlyPool } from "@/utils/pg.js";
import { createPglite } from "@/utils/pglite.js";
import { wait } from "@/utils/wait.js";
import type { PGlite } from "@electric-sql/pglite";
>>>>>>> 981d310e
import {
  Migrator,
  PostgresDialect,
  SqliteDialect,
  type Transaction,
  WithSchemaPlugin,
  sql,
} from "kysely";
<<<<<<< HEAD
=======
import { KyselyPGlite } from "kysely-pglite";
>>>>>>> 981d310e
import type { Pool } from "pg";
import prometheus from "prom-client";
import { HeadlessKysely } from "./kysely.js";

export type Database<
  dialect extends "pglite" | "postgres" = "pglite" | "postgres",
> = {
  dialect: dialect;
  namespace: string;
  driver: Driver<dialect>;
  qb: QueryBuilder;
  drizzle: Drizzle<Schema>;
  migrateSync(): Promise<void>;
  /**
   * Prepare the database environment for a Ponder app.
   *
   * The core logic in this function reads the schema where the new
   * app will live, and decides what to do. Metadata is stored in the
   * "_ponder_meta" table, and any residual entries in this table are
   * used to determine what action this function will take.
   *
   * - If schema is empty, start
   * - If schema is locked, exit
   * - If cache hit (matching build_id), start
   * - Drop old tables
   * - If table name collision, exit
   * - Else, start
   */
  setup(args: { buildId: string }): Promise<{ checkpoint: string }>;
  createTriggers(): Promise<void>;
  revert(args: { checkpoint: string }): Promise<void>;
  finalize(args: { checkpoint: string }): Promise<void>;
  // createIndexes(args: { schema: Schema }): Promise<void>;
  complete(args: { checkpoint: string }): Promise<void>;
  kill(): Promise<void>;
};

type PonderApp = {
  is_locked: 0 | 1;
  is_dev: 0 | 1;
  heartbeat_at: number;
  build_id: string;
  checkpoint: string;
  table_names: string[];
};

type PonderInternalSchema = {
  _ponder_meta: {
    key: "status" | "app";
    value: PonderApp | Status | null;
  };
} & {
  [_: `_ponder_reorg__${string}`]: {
    operation_id: number;
    checkpoint: string;
    operation: 0 | 1 | 2;
  };
};

type PGliteDriver = {
  instance: PGlite;
};

type PostgresDriver = {
  internal: Pool;
  user: Pool;
  readonly: Pool;
  sync: Pool;
};

type Driver<dialect extends "pglite" | "postgres"> = dialect extends "pglite"
  ? PGliteDriver
  : PostgresDriver;

type QueryBuilder = {
  /** For updating metadata and handling reorgs */
  internal: HeadlessKysely<PonderInternalSchema>;
  /** For indexing-store methods in user code */
  user: HeadlessKysely<any>;
  /** Used in api functions */
  readonly: HeadlessKysely<unknown>;
  /** Used to interact with the sync-store */
  sync: HeadlessKysely<PonderSyncSchema>;
};

<<<<<<< HEAD
export const createDatabase = async (args: {
=======
const scalarToPostgresType = {
  boolean: "integer",
  int: "integer",
  float: "float8",
  string: "text",
  bigint: "numeric(78, 0)",
  hex: "bytea",
} as const;

export const createDatabase = (args: {
>>>>>>> 981d310e
  common: Common;
  schema: Schema;
  databaseConfig: DatabaseConfig;
}): Promise<Database> => {
  let heartbeatInterval: NodeJS.Timeout | undefined;
  let namespace: string;

  ////////
  // Create drivers and orms
  ////////
  let driver: Database["driver"];
  let qb: Database["qb"];

  const dialect = args.databaseConfig.kind;

  if (args.databaseConfig.kind === "pglite") {
    namespace = "public";

    const instance = createPglite(args.databaseConfig.options);

    const kyselyDialect = new KyselyPGlite(instance).dialect;

    driver = { instance };

    qb = {
      internal: new HeadlessKysely({
        name: "internal",
        common: args.common,
        dialect: kyselyDialect,
        log(event) {
          if (event.level === "query") {
            args.common.metrics.ponder_postgres_query_total.inc({
              pool: "internal",
            });
          }
        },
        plugins: [new WithSchemaPlugin(namespace)],
      }),
      user: new HeadlessKysely({
        name: "user",
        common: args.common,
        dialect: kyselyDialect,
        log(event) {
          if (event.level === "query") {
            args.common.metrics.ponder_postgres_query_total.inc({
              pool: "user",
            });
          }
        },
        plugins: [new WithSchemaPlugin(namespace)],
      }),
      readonly: new HeadlessKysely({
        name: "readonly",
        common: args.common,
        dialect: kyselyDialect,
        log(event) {
          if (event.level === "query") {
            args.common.metrics.ponder_postgres_query_total.inc({
              pool: "readonly",
            });
          }
        },
        plugins: [new WithSchemaPlugin(namespace)],
      }),
      sync: new HeadlessKysely<PonderSyncSchema>({
        name: "sync",
        common: args.common,
        dialect: kyselyDialect,
        log(event) {
          if (event.level === "query") {
            args.common.metrics.ponder_postgres_query_total.inc({
              pool: "sync",
            });
          }
        },
        plugins: [new WithSchemaPlugin("ponder_sync")],
      }),
    };
  } else {
    namespace = args.databaseConfig.schema;

    const internalMax = 2;
    const equalMax = Math.floor(
      (args.databaseConfig.poolConfig.max - internalMax) / 3,
    );
    const [readonlyMax, userMax, syncMax] =
      args.common.options.command === "serve"
        ? [args.databaseConfig.poolConfig.max - internalMax, 0, 0]
        : [equalMax, equalMax, equalMax];

    driver = {
      internal: createPool({
        ...args.databaseConfig.poolConfig,
        application_name: `${namespace}_internal`,
        max: internalMax,
        statement_timeout: 10 * 60 * 1000, // 10 minutes to accommodate slow sync store migrations.
      }),
      user: createPool({
        ...args.databaseConfig.poolConfig,
        application_name: `${namespace}_user`,
        max: userMax,
      }),
      readonly: createPool({
        ...args.databaseConfig.poolConfig,
        application_name: `${namespace}_readonly`,
        max: readonlyMax,
      }),
      sync: createPool({
        ...args.databaseConfig.poolConfig,
        application_name: "ponder_sync",
        max: syncMax,
      }),
    };

    qb = {
      internal: new HeadlessKysely({
        name: "internal",
        common: args.common,
        dialect: new PostgresDialect({ pool: driver.internal }),
        log(event) {
          if (event.level === "query") {
            args.common.metrics.ponder_postgres_query_total.inc({
              pool: "internal",
            });
          }
        },
        plugins: [new WithSchemaPlugin(namespace)],
      }),
      user: new HeadlessKysely({
        name: "user",
        common: args.common,
        dialect: new PostgresDialect({ pool: driver.user }),
        log(event) {
          if (event.level === "query") {
            args.common.metrics.ponder_postgres_query_total.inc({
              pool: "user",
            });
          }
        },
        plugins: [new WithSchemaPlugin(namespace)],
      }),
      readonly: new HeadlessKysely({
        name: "readonly",
        common: args.common,
        dialect: new PostgresDialect({ pool: driver.readonly }),
        log(event) {
          if (event.level === "query") {
            args.common.metrics.ponder_postgres_query_total.inc({
              pool: "readonly",
            });
          }
        },
        plugins: [new WithSchemaPlugin(namespace)],
      }),
      sync: new HeadlessKysely<PonderSyncSchema>({
        name: "sync",
        common: args.common,
        dialect: new PostgresDialect({ pool: driver.sync }),
        log(event) {
          if (event.level === "query") {
            args.common.metrics.ponder_postgres_query_total.inc({
              pool: "sync",
            });
          }
        },
        plugins: [new WithSchemaPlugin("ponder_sync")],
      }),
    };
<<<<<<< HEAD
  }

  /**
   * Reset the prototype so `table instanceof PgTable` evaluates to true.
   */
  for (const table of Object.values(args.schema)) {
    // @ts-ignore
    if (onchain in table) {
      Object.setPrototypeOf(table, PgTable.prototype);
    }
  }

  const drizzle = createDrizzle(driver.user as Pool, args.schema);

  if (fs.existsSync(args.common.options.migrationsDir)) {
    await migrate(drizzle, {
      migrationsFolder: args.common.options.migrationsDir,
    });
  }

  // Register metrics
  if (dialect === "sqlite") {
    args.common.metrics.registry.removeSingleMetric(
      "ponder_sqlite_query_total",
    );
    args.common.metrics.ponder_sqlite_query_total = new prometheus.Counter({
      name: "ponder_sqlite_query_total",
      help: "Number of queries submitted to the database",
      labelNames: ["database"] as const,
      registers: [args.common.metrics.registry],
    });
  } else {
    args.common.metrics.registry.removeSingleMetric(
      "ponder_postgres_query_total",
    );
    args.common.metrics.ponder_postgres_query_total = new prometheus.Counter({
      name: "ponder_postgres_query_total",
      help: "Total number of queries submitted to the database",
      labelNames: ["pool"] as const,
      registers: [args.common.metrics.registry],
    });
=======
>>>>>>> 981d310e

    // Register pool metrics
    const d = driver as PostgresDriver;
    args.common.metrics.registry.removeSingleMetric(
      "ponder_postgres_pool_connections",
    );
    args.common.metrics.ponder_postgres_pool_connections = new prometheus.Gauge(
      {
        name: "ponder_postgres_pool_connections",
        help: "Number of connections in the pool",
        labelNames: ["pool", "kind"] as const,
        registers: [args.common.metrics.registry],
        collect() {
          this.set({ pool: "internal", kind: "idle" }, d.internal.idleCount);
          this.set({ pool: "internal", kind: "total" }, d.internal.totalCount);
          this.set({ pool: "sync", kind: "idle" }, d.sync.idleCount);
          this.set({ pool: "sync", kind: "total" }, d.sync.totalCount);
          this.set({ pool: "user", kind: "idle" }, d.user.idleCount);
          this.set({ pool: "user", kind: "total" }, d.user.totalCount);
          this.set({ pool: "readonly", kind: "idle" }, d.readonly.idleCount);
          this.set({ pool: "readonly", kind: "total" }, d.readonly.totalCount);
        },
      },
    );

    args.common.metrics.registry.removeSingleMetric(
      "ponder_postgres_query_queue_size",
    );
    args.common.metrics.ponder_postgres_query_queue_size = new prometheus.Gauge(
      {
        name: "ponder_postgres_query_queue_size",
        help: "Number of query requests waiting for an available connection",
        labelNames: ["pool"] as const,
        registers: [args.common.metrics.registry],
        collect() {
          this.set({ pool: "internal" }, d.internal.waitingCount);
          this.set({ pool: "sync" }, d.sync.waitingCount);
          this.set({ pool: "user" }, d.user.waitingCount);
          this.set({ pool: "readonly" }, d.readonly.waitingCount);
        },
      },
    );
  }

  ////////
  // Helpers
  ////////

<<<<<<< HEAD
  const encodeApp = (app: PonderApp) => {
    return dialect === "sqlite" ? JSON.stringify(app) : (app as any);
  };

  /**
   * Undo operations in user tables by using the `_ponder_reorg` metadata.
   *
   * Note: `_ponder_reorg` tables may contain operations that have not been applied to the
   *       underlying tables, but only be 1 operation at most.
   */
=======
>>>>>>> 981d310e
  const revert = async ({
    sqlTableName,
    jsTableName,
    checkpoint,
    tx,
  }: {
    sqlTableName: string;
    jsTableName: string;
    checkpoint: string;
    tx: Transaction<PonderInternalSchema>;
  }) => {
    const primaryKeyColumns = getPrimaryKeyColumns(
      args.schema[jsTableName] as PgTable,
    );

    const rows = await tx
      .deleteFrom(`_ponder_reorg__${sqlTableName}`)
      .returningAll()
      .where("checkpoint", ">", checkpoint)
      .execute();

    const reversed = rows.sort((a, b) => b.operation_id - a.operation_id);

    // undo operation
    for (const log of reversed) {
      if (log.operation === 0) {
        // Create
        await tx
          // @ts-ignore
          .deleteFrom(tableName)
          .$call((qb) => {
            for (const name of primaryKeyColumns) {
              // @ts-ignore
              qb = qb.where(name, "=", log[name]);
            }
            return qb;
          })
          .execute();
      } else if (log.operation === 1) {
        // Update

        // @ts-ignore
        log.operation_id = undefined;
        // @ts-ignore
        log.checkpoint = undefined;
        // @ts-ignore
        log.operation = undefined;
        await tx
          // @ts-ignore
          .updateTable(tableName)
          .set(log as any)
          .$call((qb) => {
            for (const name of primaryKeyColumns) {
              // @ts-ignore
              qb = qb.where(name, "=", log[name]);
            }
            return qb;
          })
          .execute();
      } else {
        // Delete

        // @ts-ignore
        log.operation_id = undefined;
        // @ts-ignore
        log.checkpoint = undefined;
        // @ts-ignore
        log.operation = undefined;
        await tx
          // @ts-ignore
          .insertInto(tableName)
          .values(log as any)
          // @ts-ignore
          .onConflict((oc) => oc.columns(primaryKeyColumns).doNothing())
          .execute();
      }
    }

    args.common.logger.info({
      service: "database",
      msg: `Reverted ${rows.length} unfinalized operations from '${sqlTableName}' table`,
    });
  };

  const getJsTableNames = () => {
    const tableNames = Object.entries(args.schema)
      .filter(([, table]) => is(table, PgTable))
      .map(([tableName]) => tableName);

    return tableNames;
  };

  const getSQLTableNames = () => {
    const tableNames = Object.values(args.schema)
      .filter((table): table is PgTable => is(table, PgTable))
      .map((table) => getTableConfig(table).name);

    return tableNames;
  };

  return {
    dialect,
    namespace,
    driver,
    qb,
    drizzle,
    async migrateSync() {
      await qb.sync.wrap({ method: "migrateSyncStore" }, async () => {
        // TODO: Probably remove this at 1.0 to speed up startup time.
        // TODO(kevin) is the `WithSchemaPlugin` going to break this?
<<<<<<< HEAD
        if (dialect === "postgres") {
          await moveLegacyTables({
            common: args.common,
            // @ts-expect-error
            db: qb.internal,
            newSchemaName: "ponder_sync",
          });
        }

        let migrator: Migrator;
=======
        await moveLegacyTables({
          common: args.common,
          db: qb.internal,
          newSchemaName: "ponder_sync",
        });
>>>>>>> 981d310e

        const migrator = new Migrator({
          db: qb.sync as any,
          provider: postgresMigrationProvider,
          migrationTableSchema: "ponder_sync",
        });

        const { error } = await migrator.migrateToLatest();
        if (error) throw error;
      });
    },
    async setup({ buildId }) {
      ////////
      // Migrate
      ////////

      // v0.4 migration ???

      // v0.6 migration

      const hasPonderSchema = await qb.internal
        .selectFrom("information_schema.schemata")
        .select("schema_name")
        .where("schema_name", "=", "ponder")
        .executeTakeFirst()
        .then((schema) => schema?.schema_name === "ponder");

      if (hasPonderSchema) {
        await qb.internal.wrap({ method: "setup" }, async () => {
          const namespaceCount = await qb.internal
            .withSchema("ponder")
            .selectFrom("namespace_lock")
            .select(sql`count(*)`.as("count"))
            .executeTakeFirst();

          const tableNames = await qb.internal
            .withSchema("ponder")
            .selectFrom("namespace_lock")
            .select("schema")
            .where("namespace", "=", namespace)
            .executeTakeFirst()
            .then((schema: any | undefined) =>
              schema === undefined
                ? undefined
                : Object.keys(schema.schema.tables),
            );
          if (tableNames) {
            for (const tableName of tableNames) {
              await qb.internal.schema
                .dropTable(tableName)
                .ifExists()
                .cascade()
                .execute();
            }
<<<<<<< HEAD
          });
        }
      } else {
        const hasPonderSchema = await qb.internal
          // @ts-ignore
          .selectFrom("information_schema.schemata")
          // @ts-ignore
          .select("schema_name")
          // @ts-ignore
          .where("schema_name", "=", "ponder")
          .executeTakeFirst()
          .then((schema) => schema?.schema_name === "ponder");

        if (hasPonderSchema) {
          await qb.internal.wrap({ method: "setup" }, async () => {
            const namespaceCount = await qb.internal
              .withSchema("ponder")
              // @ts-ignore
              .selectFrom("namespace_lock")
              .select(sql`count(*)`.as("count"))
              .executeTakeFirst();
=======
>>>>>>> 981d310e

            await qb.internal
              .withSchema("ponder")
<<<<<<< HEAD
              // @ts-ignore
              .selectFrom("namespace_lock")
              // @ts-ignore
              .select("schema")
              // @ts-ignore
              .where("namespace", "=", namespace)
              .executeTakeFirst()
              .then((schema: any | undefined) =>
                schema === undefined
                  ? undefined
                  : Object.keys(schema.schema.tables),
              );
            if (tableNames) {
              for (const tableName of tableNames) {
                await qb.internal.schema
                  .dropTable(tableName)
                  .ifExists()
                  .cascade()
                  .execute();
              }

              await qb.internal
                .withSchema("ponder")
                // @ts-ignore
                .deleteFrom("namespace_lock")
                // @ts-ignore
                .where("namespace", "=", namespace)
                .execute();
=======
              .deleteFrom("namespace_lock")
              .where("namespace", "=", namespace)
              .execute();
>>>>>>> 981d310e

            if (namespaceCount!.count === 1) {
              await qb.internal.schema.dropSchema("ponder").cascade().execute();

              args.common.logger.debug({
                service: "database",
                msg: `Removed 'ponder' schema`,
              });
            }
          }
        });
      }

      await qb.internal.wrap({ method: "setup" }, async () => {
        await qb.internal.schema
          .createSchema(namespace)
          .ifNotExists()
          .execute();

        // Create "_ponder_meta" table if it doesn't exist
        await qb.internal.schema
          .createTable("_ponder_meta")
          .addColumn("key", "text", (col) => col.primaryKey())
          .addColumn("value", "jsonb")
          .ifNotExists()
          .execute();
      });

      const attempt = async () =>
        qb.internal.wrap({ method: "setup" }, () =>
          qb.internal.transaction().execute(async (tx) => {
            ////////
            // Create tables
            ////////

            const createUserTables = async () => {
<<<<<<< HEAD
              for (const table of Object.values(args.schema)) {
                if (is(table, PgTable)) {
                  await sql
                    .raw(generateTableSQL({ table, namespace }))
                    .execute(tx);
=======
              for (const [tableName, table] of Object.entries(
                getTables(args.schema),
              )) {
                await tx.schema
                  .createTable(tableName)
                  .$call((builder) => {
                    for (const [columnName, column] of Object.entries(
                      table.table,
                    )) {
                      if (isOneColumn(column)) continue;
                      if (isManyColumn(column)) continue;
                      if (isEnumColumn(column)) {
                        // Handle enum types
                        builder = builder.addColumn(
                          columnName,
                          "text",
                          (col) => {
                            if (isOptionalColumn(column) === false)
                              col = col.notNull();
                            if (isListColumn(column) === false) {
                              col = col.check(
                                sql`${sql.ref(columnName)} in (${sql.join(
                                  getEnums(args.schema)[column[" enum"]]!.map(
                                    (v) => sql.lit(v),
                                  ),
                                )})`,
                              );
                            }
                            return col;
                          },
                        );
                      } else if (isListColumn(column)) {
                        // Handle scalar list columns
                        builder = builder.addColumn(
                          columnName,
                          "text",
                          (col) => {
                            if (isOptionalColumn(column) === false)
                              col = col.notNull();
                            return col;
                          },
                        );
                      } else if (isJSONColumn(column)) {
                        // Handle json columns
                        builder = builder.addColumn(
                          columnName,
                          "jsonb",
                          (col) => {
                            if (isOptionalColumn(column) === false)
                              col = col.notNull();
                            return col;
                          },
                        );
                      } else {
                        // Non-list base columns
                        builder = builder.addColumn(
                          columnName,
                          scalarToPostgresType[column[" scalar"]],
                          (col) => {
                            if (isOptionalColumn(column) === false)
                              col = col.notNull();
                            if (columnName === "id") col = col.primaryKey();
                            return col;
                          },
                        );
                      }
                    }

                    return builder;
                  })
                  .execute()
                  .catch((_error) => {
                    const error = _error as Error;
                    if (!error.message.includes("already exists")) throw error;
                    throw new NonRetryableError(
                      `Unable to create table '${namespace}'.'${tableName}' because a table with that name already exists. Is there another application using the '${namespace}' database schema?`,
                    );
                  });
>>>>>>> 981d310e

                  args.common.logger.info({
                    service: "database",
                    msg: `Created table '${namespace}'.'${getTableName(table)}'`,
                  });
                }
              }
            };

            const createReorgTables = async () => {
<<<<<<< HEAD
              for (const table of Object.values(args.schema)) {
                if (is(table, PgTable)) {
                  const extraColumns = Object.values(
                    pgTable("", {
                      operation_id: serial("operation_id")
                        .notNull()
                        .primaryKey(),
                      operation: integer("operation").notNull(),
                      checkpoint: varchar("checkpoint", {
                        length: 75,
                      }).notNull(),
                    }),
                  );

                  await sql
                    .raw(
                      generateTableSQL({
                        table,
                        namespace,
                        extraColumns,
                        namePrefix: "_ponder_reorg__",
                      }),
                    )
                    .execute(tx);
                }
=======
              for (const [tableName, table] of Object.entries(
                getTables(args.schema),
              )) {
                await tx.schema
                  .createTable(`_ponder_reorg__${tableName}`)
                  .$call((builder) => {
                    for (const [columnName, column] of Object.entries(
                      table.table,
                    )) {
                      if (isOneColumn(column)) continue;
                      if (isManyColumn(column)) continue;
                      if (isEnumColumn(column)) {
                        // Handle enum types
                        // Omit the CHECK constraint because its included in the user table
                        builder = builder.addColumn(columnName, "text");
                      } else if (isListColumn(column)) {
                        // Handle scalar list columns
                        builder = builder.addColumn(columnName, "text");
                      } else if (isJSONColumn(column)) {
                        // Handle json columns
                        builder = builder.addColumn(columnName, "jsonb");
                      } else {
                        // Non-list base columns
                        builder = builder.addColumn(
                          columnName,
                          scalarToPostgresType[column[" scalar"]],
                          (col) => {
                            if (columnName === "id") col = col.notNull();
                            return col;
                          },
                        );
                      }
                    }

                    builder = builder
                      .addColumn("operation_id", "serial", (col) =>
                        col.notNull().primaryKey(),
                      )
                      .addColumn("checkpoint", "varchar(75)", (col) =>
                        col.notNull(),
                      )
                      .addColumn("operation", "integer", (col) =>
                        col.notNull(),
                      );

                    return builder;
                  })
                  .execute();
>>>>>>> 981d310e
              }
            };

            const row = await tx
              .selectFrom("_ponder_meta")
              .where("key", "=", "app")
              .select("value")
              .executeTakeFirst();

            const previousApp: PonderApp | null =
              (row?.value as PonderApp) ?? null;

            const newApp = {
              is_locked: 1,
              is_dev: args.common.options.command === "dev" ? 1 : 0,
              heartbeat_at: Date.now(),
              build_id: buildId,
              checkpoint: encodeCheckpoint(zeroCheckpoint),
              table_names: getSQLTableNames(),
            } satisfies PonderApp;

            /**
             * If schema is empty, start
             */
            if (!previousApp) {
              await tx
                .insertInto("_ponder_meta")
                .values({ key: "status", value: null })
                .onConflict((oc) =>
                  oc.column("key").doUpdateSet({ key: "status", value: null }),
                )
                .execute();
              await tx
                .insertInto("_ponder_meta")
                .values({ key: "app", value: newApp })
                .execute();
              args.common.logger.debug({
                service: "database",
                msg: `Acquired lock on schema '${namespace}'`,
              });

              await createUserTables();
              await createReorgTables();

              return {
                status: "success",
                checkpoint: encodeCheckpoint(zeroCheckpoint),
              } as const;
            }

            /**
             * If schema is locked, exit
             *
             * Determine if the schema is locked by examining the lock and heartbeat
             */
            const expiry =
              previousApp.heartbeat_at +
              args.common.options.databaseHeartbeatTimeout;

            if (
              previousApp.is_dev === 0 &&
              previousApp.is_locked === 1 &&
              Date.now() <= expiry
            ) {
              return { status: "locked", expiry } as const;
            }

            /**
             * If cache hit, start
             *
             * A cache hit occurs if the previous app has the same build id
             * as the new app. In this case, we can remove indexes, revert
             * unfinalized data and continue where it left off.
             */
            if (
              args.common.options.command !== "dev" &&
              previousApp.build_id === buildId &&
              previousApp.checkpoint !== encodeCheckpoint(zeroCheckpoint)
            ) {
              await tx
                .updateTable("_ponder_meta")
                .set({
                  value: {
                    ...previousApp,
                    is_locked: 1,
                    is_dev: 0,
                    heartbeat_at: Date.now(),
                  },
                })
                .where("key", "=", "app")
                .execute();

              args.common.logger.info({
                service: "database",
                msg: `Detected cache hit for build '${buildId}' in schema '${namespace}' last active ${formatEta(Date.now() - previousApp.heartbeat_at)} ago`,
              });
              args.common.logger.debug({
                service: "database",
                msg: `Acquired lock on schema '${namespace}'`,
              });

              // Remove indexes
              // for (const [tableName, table] of Object.entries(
              //   getTables(args.schema),
              // )) {
              //   if (table.constraints === undefined) continue;

              //   for (const name of Object.keys(table.constraints)) {
              //     await tx.schema
              //       .dropIndex(`${tableName}_${name}`)
              //       .ifExists()
              //       .execute();

              //     args.common.logger.info({
              //       service: "database",
              //       msg: `Dropped index '${tableName}_${name}' in schema '${namespace}'`,
              //     });
              //   }
              // }

              // Remove triggers

              const sqlTableNames = getSQLTableNames();
              const jsTableNames = getJsTableNames();

              for (const tableName of sqlTableNames) {
                await sql
                  .ref(
                    `DROP TRIGGER IF EXISTS "${tableName}_reorg" ON "${namespace}"."${tableName}"`,
                  )
                  .execute(tx);
              }

              // Revert unfinalized data

              const { blockTimestamp, chainId, blockNumber } = decodeCheckpoint(
                previousApp.checkpoint,
              );
              args.common.logger.info({
                service: "database",
                msg: `Reverting operations after finalized checkpoint (timestamp=${blockTimestamp} chainId=${chainId} block=${blockNumber})`,
              });

              for (let i = 0; i < sqlTableNames.length; i++) {
                await revert({
                  sqlTableName: sqlTableNames[i]!,
                  jsTableName: jsTableNames[i]!,
                  checkpoint: previousApp.checkpoint,
                  tx,
                });
              }

              return {
                status: "success",
                checkpoint: previousApp.checkpoint,
              } as const;
            }

            /**
             * At this point in the control flow, the previous app has a
             * different build ID or a zero "checkpoint". We need to drop the
             * previous app's tables and create new ones.
             */

            await tx
              .updateTable("_ponder_meta")
              .set({ value: newApp })
              .where("key", "=", "app")
              .execute();

            args.common.logger.debug({
              service: "database",
              msg: `Acquired lock on schema '${namespace}' previously used by build '${previousApp.build_id}'`,
            });

            // Drop old tables

            for (const tableName of previousApp.table_names) {
              await tx.schema
                .dropTable(`_ponder_reorg__${tableName}`)
                .ifExists()
                .execute();

              await tx.schema
                .dropTable(tableName)
                .ifExists()
                .cascade()
                .execute();

              args.common.logger.debug({
                service: "database",
                msg: `Dropped '${tableName}' table left by previous build`,
              });
            }

            await createUserTables();
            await createReorgTables();

            return {
              status: "success",
              checkpoint: encodeCheckpoint(zeroCheckpoint),
            } as const;
          }),
        );

      let result = await attempt();
      if (result.status === "locked") {
        const duration = result.expiry - Date.now();
        args.common.logger.warn({
          service: "database",
          msg: `Schema '${namespace}' is locked by a different Ponder app`,
        });
        args.common.logger.warn({
          service: "database",
          msg: `Waiting ${formatEta(duration)} for lock on schema '${namespace} to expire...`,
        });

        await wait(duration);

        result = await attempt();
        if (result.status === "locked") {
          throw new NonRetryableError(
            `Failed to acquire lock on schema '${namespace}'. A different Ponder app is actively using this database.`,
          );
        }
      }

      heartbeatInterval = setInterval(async () => {
        try {
          const heartbeat = Date.now();

          await qb.internal
            .updateTable("_ponder_meta")
            .where("key", "=", "app")
            .set({
              value: sql`jsonb_set(value, '{heartbeat_at}', ${heartbeat})`,
            })
            .execute();

          args.common.logger.debug({
            service: "database",
            msg: `Updated heartbeat timestamp to ${heartbeat} (build_id=${buildId})`,
          });
        } catch (err) {
          const error = err as Error;
          args.common.logger.error({
            service: "database",
            msg: `Failed to update heartbeat timestamp, retrying in ${formatEta(
              args.common.options.databaseHeartbeatInterval,
            )}`,
            error,
          });
        }
      }, args.common.options.databaseHeartbeatInterval);

      return { checkpoint: result.checkpoint };
    },
<<<<<<< HEAD
    // async createIndexes() {
    //   await Promise.all(
    //     Object.entries(getTables(args.schema)).flatMap(([tableName, table]) => {
    //       if (table.constraints === undefined) return [];

    //       return Object.entries(table.constraints).map(
    //         async ([name, index]) => {
    //           await qb.internal.wrap({ method: "createIndexes" }, async () => {
    //             const indexName = `${tableName}_${name}`;

    //             const indexColumn = index[" column"];
    //             const order = index[" order"];
    //             const nulls = index[" nulls"];

    //             if (dialect === "sqlite") {
    //               const columns = Array.isArray(indexColumn)
    //                 ? indexColumn.map((ic) => `"${ic}"`).join(", ")
    //                 : `"${indexColumn}" ${order === "asc" ? "ASC" : order === "desc" ? "DESC" : ""}`;

    //               await qb.internal.executeQuery(
    //                 sql`CREATE INDEX ${sql.ref(indexName)} ON ${sql.table(
    //                   tableName,
    //                 )} (${sql.raw(columns)})`.compile(qb.internal),
    //               );
    //             } else {
    //               const columns = Array.isArray(indexColumn)
    //                 ? indexColumn.map((ic) => `"${ic}"`).join(", ")
    //                 : `"${indexColumn}" ${order === "asc" ? "ASC" : order === "desc" ? "DESC" : ""} ${
    //                     nulls === "first"
    //                       ? "NULLS FIRST"
    //                       : nulls === "last"
    //                         ? "NULLS LAST"
    //                         : ""
    //                   }`;

    //               await qb.internal.executeQuery(
    //                 sql`CREATE INDEX ${sql.ref(indexName)} ON ${sql.table(
    //                   `${namespace}.${tableName}`,
    //                 )} (${sql.raw(columns)})`.compile(qb.internal),
    //               );
    //             }
    //           });

    //           args.common.logger.info({
    //             service: "database",
    //             msg: `Created index '${tableName}_${name}' on columns (${
    //               Array.isArray(index[" column"])
    //                 ? index[" column"].join(", ")
    //                 : index[" column"]
    //             }) in schema '${namespace}'`,
    //           });
    //         },
    //       );
    //     }),
    //   );
    // },
    async createTriggers() {
      await qb.internal.wrap({ method: "createTriggers" }, async () => {
        const sqlTableNames = getSQLTableNames();
        const jsTableNames = getJsTableNames();

        for (let i = 0; i < sqlTableNames.length; i++) {
          const jsTableName = jsTableNames[i]!;
          const sqlTableName = sqlTableNames[i]!;

          const columns = getTableColumns(args.schema[jsTableName]! as PgTable);

          const columnNames = Object.values(columns).map(
            (column) => `"${column.name}"`,
=======
    async createIndexes() {
      await Promise.all(
        Object.entries(getTables(args.schema)).flatMap(([tableName, table]) => {
          if (table.constraints === undefined) return [];

          return Object.entries(table.constraints).map(
            async ([name, index]) => {
              await qb.internal.wrap({ method: "createIndexes" }, async () => {
                const indexName = `${tableName}_${name}`;

                const indexColumn = index[" column"];
                const order = index[" order"];
                const nulls = index[" nulls"];

                const columns = Array.isArray(indexColumn)
                  ? indexColumn.map((ic) => `"${ic}"`).join(", ")
                  : `"${indexColumn}" ${order === "asc" ? "ASC" : order === "desc" ? "DESC" : ""} ${
                      nulls === "first"
                        ? "NULLS FIRST"
                        : nulls === "last"
                          ? "NULLS LAST"
                          : ""
                    }`;

                await qb.internal.executeQuery(
                  sql`CREATE INDEX ${sql.ref(indexName)} ON ${sql.table(
                    `${namespace}.${tableName}`,
                  )} (${sql.raw(columns)})`.compile(qb.internal),
                );
              });

              args.common.logger.info({
                service: "database",
                msg: `Created index '${tableName}_${name}' on columns (${
                  Array.isArray(index[" column"])
                    ? index[" column"].join(", ")
                    : index[" column"]
                }) in schema '${namespace}'`,
              });
            },
>>>>>>> 981d310e
          );

          await sql
            .raw(`
CREATE OR REPLACE FUNCTION ${sqlTableName}_reorg_operation()
RETURNS TRIGGER AS $$
BEGIN
  IF TG_OP = 'INSERT' THEN
    INSERT INTO "_ponder_reorg__${sqlTableName}" (${columnNames.join(",")}, operation, checkpoint) 
    VALUES (${columnNames.map((name) => `NEW.${name}`).join(",")}, 0, '${encodeCheckpoint(maxCheckpoint)}');
  ELSIF TG_OP = 'UPDATE' THEN
    INSERT INTO "_ponder_reorg__${sqlTableName}" (${columnNames.join(",")}, operation, checkpoint) 
    VALUES (${columnNames.map((name) => `OLD.${name}`).join(",")}, 1, '${encodeCheckpoint(maxCheckpoint)}');
  ELSIF TG_OP = 'DELETE' THEN
    INSERT INTO "_ponder_reorg__${sqlTableName}" (${columnNames.join(",")}, operation, checkpoint) 
    VALUES (${columnNames.map((name) => `OLD.${name}`).join(",")}, 2, '${encodeCheckpoint(maxCheckpoint)}');   
  END IF;
  RETURN NULL;
END;
$$ LANGUAGE plpgsql
        `)
            .execute(qb.internal);

          await sql
            .raw(`
CREATE TRIGGER "${sqlTableName}_reorg"
AFTER INSERT OR UPDATE OR DELETE ON "${namespace}"."${sqlTableName}"
FOR EACH ROW EXECUTE FUNCTION ${sqlTableName}_reorg_operation();
  `)
            .execute(qb.internal);
        }
      });
    },
    async revert({ checkpoint }) {
      const sqlTableNames = getSQLTableNames();
      const jsTableNames = getJsTableNames();

      await qb.internal.wrap({ method: "revert" }, () =>
        Promise.all(
          sqlTableNames.map((sqlTableName, i) =>
            qb.internal.transaction().execute((tx) =>
              revert({
                sqlTableName,
                jsTableName: jsTableNames[i]!,
                checkpoint,
                tx,
              }),
            ),
          ),
        ),
      );
    },
    async finalize({ checkpoint }) {
      await qb.internal.wrap({ method: "finalize" }, async () => {
        await qb.internal
          .updateTable("_ponder_meta")
          .where("key", "=", "app")
          .set({
            value: sql`jsonb_set(value, '{checkpoint}', to_jsonb(${checkpoint}::varchar(75)))`,
          })
          .execute();

        const tableNames = getSQLTableNames();

        await Promise.all(
          tableNames.map((tableName) =>
            qb.internal
              .deleteFrom(`_ponder_reorg__${tableName}`)
              .where("checkpoint", "<=", checkpoint)
              .execute(),
          ),
        );
      });

      const decoded = decodeCheckpoint(checkpoint);

      args.common.logger.debug({
        service: "database",
        msg: `Updated finalized checkpoint to (timestamp=${decoded.blockTimestamp} chainId=${decoded.chainId} block=${decoded.blockNumber})`,
      });
    },
    async complete({ checkpoint }) {
      const tableNames = getSQLTableNames();

      await Promise.all(
        tableNames.map((tableName) =>
          qb.internal.wrap({ method: "complete" }, async () => {
            await qb.internal
              .updateTable(`_ponder_reorg__${tableName}`)
              .set({ checkpoint })
              .where("checkpoint", "=", encodeCheckpoint(maxCheckpoint))
              .execute();
          }),
        ),
      );
    },
    async kill() {
      clearInterval(heartbeatInterval);

      await qb.internal
        .updateTable("_ponder_meta")
        .where("key", "=", "app")
        .set({
          value: sql`jsonb_set(value, '{is_locked}', to_jsonb(0))`,
        })
        .execute();

      args.common.logger.debug({
        service: "database",
        msg: `Released lock on schema '${namespace}'`,
      });

      await qb.internal.destroy();
      await qb.user.destroy();
      await qb.readonly.destroy();
      await qb.sync.destroy();

      if (dialect === "pglite") {
        const d = driver as PGliteDriver;
        await d.instance.close();
      }

      if (dialect === "postgres") {
        const d = driver as PostgresDriver;
        await d.internal.end();
        await d.user.end();
        await d.readonly.end();
        await d.sync.end();
      }

      args.common.logger.debug({
        service: "database",
        msg: "Closed connection to database",
      });
    },
  };
};<|MERGE_RESOLUTION|>--- conflicted
+++ resolved
@@ -7,14 +7,8 @@
 import {
   moveLegacyTables,
   migrationProvider as postgresMigrationProvider,
-<<<<<<< HEAD
-} from "@/sync-store/postgres/migrations.js";
-import { migrationProvider as sqliteMigrationProvider } from "@/sync-store/sqlite/migrations.js";
-=======
 } from "@/sync-store/migrations.js";
 import type { Status } from "@/sync/index.js";
-import type { UserTable } from "@/types/schema.js";
->>>>>>> 981d310e
 import {
   decodeCheckpoint,
   encodeCheckpoint,
@@ -22,17 +16,12 @@
   zeroCheckpoint,
 } from "@/utils/checkpoint.js";
 import { formatEta } from "@/utils/format.js";
-<<<<<<< HEAD
 import { createPool } from "@/utils/pg.js";
-import {
-  type SqliteDatabase,
-  createReadonlySqliteDatabase,
-  createSqliteDatabase,
-} from "@/utils/sqlite.js";
+import { createPglite } from "@/utils/pglite.js";
 import { wait } from "@/utils/wait.js";
+import type { PGlite } from "@electric-sql/pglite";
 import { getTableColumns, getTableName, is } from "drizzle-orm";
-import { drizzle as createDrizzle } from "drizzle-orm/node-postgres";
-import { migrate } from "drizzle-orm/node-postgres/migrator";
+import { drizzle as drizzleNodePg } from "drizzle-orm/node-postgres";
 import {
   PgTable,
   getTableConfig,
@@ -41,24 +30,15 @@
   serial,
   varchar,
 } from "drizzle-orm/pg-core";
-=======
-import { createPool, createReadonlyPool } from "@/utils/pg.js";
-import { createPglite } from "@/utils/pglite.js";
-import { wait } from "@/utils/wait.js";
-import type { PGlite } from "@electric-sql/pglite";
->>>>>>> 981d310e
+import { drizzle as drizzlePglite } from "drizzle-orm/pglite";
 import {
   Migrator,
   PostgresDialect,
-  SqliteDialect,
   type Transaction,
   WithSchemaPlugin,
   sql,
 } from "kysely";
-<<<<<<< HEAD
-=======
 import { KyselyPGlite } from "kysely-pglite";
->>>>>>> 981d310e
 import type { Pool } from "pg";
 import prometheus from "prom-client";
 import { HeadlessKysely } from "./kysely.js";
@@ -144,20 +124,7 @@
   sync: HeadlessKysely<PonderSyncSchema>;
 };
 
-<<<<<<< HEAD
 export const createDatabase = async (args: {
-=======
-const scalarToPostgresType = {
-  boolean: "integer",
-  int: "integer",
-  float: "float8",
-  string: "text",
-  bigint: "numeric(78, 0)",
-  hex: "bytea",
-} as const;
-
-export const createDatabase = (args: {
->>>>>>> 981d310e
   common: Common;
   schema: Schema;
   databaseConfig: DatabaseConfig;
@@ -168,6 +135,7 @@
   ////////
   // Create drivers and orms
   ////////
+
   let driver: Database["driver"];
   let qb: Database["qb"];
 
@@ -176,11 +144,11 @@
   if (args.databaseConfig.kind === "pglite") {
     namespace = "public";
 
-    const instance = createPglite(args.databaseConfig.options);
-
-    const kyselyDialect = new KyselyPGlite(instance).dialect;
-
-    driver = { instance };
+    driver = {
+      instance: createPglite(args.databaseConfig.options),
+    };
+
+    const kyselyDialect = new KyselyPGlite(driver.instance).dialect;
 
     qb = {
       internal: new HeadlessKysely({
@@ -194,7 +162,6 @@
             });
           }
         },
-        plugins: [new WithSchemaPlugin(namespace)],
       }),
       user: new HeadlessKysely({
         name: "user",
@@ -207,7 +174,6 @@
             });
           }
         },
-        plugins: [new WithSchemaPlugin(namespace)],
       }),
       readonly: new HeadlessKysely({
         name: "readonly",
@@ -220,7 +186,6 @@
             });
           }
         },
-        plugins: [new WithSchemaPlugin(namespace)],
       }),
       sync: new HeadlessKysely<PonderSyncSchema>({
         name: "sync",
@@ -326,7 +291,6 @@
         plugins: [new WithSchemaPlugin("ponder_sync")],
       }),
     };
-<<<<<<< HEAD
   }
 
   /**
@@ -339,89 +303,58 @@
     }
   }
 
-  const drizzle = createDrizzle(driver.user as Pool, args.schema);
-
-  if (fs.existsSync(args.common.options.migrationsDir)) {
-    await migrate(drizzle, {
-      migrationsFolder: args.common.options.migrationsDir,
-    });
-  }
+  const drizzle =
+    dialect === "pglite"
+      ? drizzlePglite((driver as PGliteDriver).instance, args.schema)
+      : drizzleNodePg((driver as PostgresDriver).user, args.schema);
+
+  // if (fs.existsSync(args.common.options.migrationsDir)) {
+  //   await migrate(drizzle, {
+  //     migrationsFolder: args.common.options.migrationsDir,
+  //   });
+  // }
 
   // Register metrics
-  if (dialect === "sqlite") {
-    args.common.metrics.registry.removeSingleMetric(
-      "ponder_sqlite_query_total",
-    );
-    args.common.metrics.ponder_sqlite_query_total = new prometheus.Counter({
-      name: "ponder_sqlite_query_total",
-      help: "Number of queries submitted to the database",
-      labelNames: ["database"] as const,
-      registers: [args.common.metrics.registry],
-    });
-  } else {
-    args.common.metrics.registry.removeSingleMetric(
-      "ponder_postgres_query_total",
-    );
-    args.common.metrics.ponder_postgres_query_total = new prometheus.Counter({
-      name: "ponder_postgres_query_total",
-      help: "Total number of queries submitted to the database",
-      labelNames: ["pool"] as const,
-      registers: [args.common.metrics.registry],
-    });
-=======
->>>>>>> 981d310e
-
-    // Register pool metrics
-    const d = driver as PostgresDriver;
-    args.common.metrics.registry.removeSingleMetric(
-      "ponder_postgres_pool_connections",
-    );
-    args.common.metrics.ponder_postgres_pool_connections = new prometheus.Gauge(
-      {
-        name: "ponder_postgres_pool_connections",
-        help: "Number of connections in the pool",
-        labelNames: ["pool", "kind"] as const,
-        registers: [args.common.metrics.registry],
-        collect() {
-          this.set({ pool: "internal", kind: "idle" }, d.internal.idleCount);
-          this.set({ pool: "internal", kind: "total" }, d.internal.totalCount);
-          this.set({ pool: "sync", kind: "idle" }, d.sync.idleCount);
-          this.set({ pool: "sync", kind: "total" }, d.sync.totalCount);
-          this.set({ pool: "user", kind: "idle" }, d.user.idleCount);
-          this.set({ pool: "user", kind: "total" }, d.user.totalCount);
-          this.set({ pool: "readonly", kind: "idle" }, d.readonly.idleCount);
-          this.set({ pool: "readonly", kind: "total" }, d.readonly.totalCount);
-        },
-      },
-    );
-
-    args.common.metrics.registry.removeSingleMetric(
-      "ponder_postgres_query_queue_size",
-    );
-    args.common.metrics.ponder_postgres_query_queue_size = new prometheus.Gauge(
-      {
-        name: "ponder_postgres_query_queue_size",
-        help: "Number of query requests waiting for an available connection",
-        labelNames: ["pool"] as const,
-        registers: [args.common.metrics.registry],
-        collect() {
-          this.set({ pool: "internal" }, d.internal.waitingCount);
-          this.set({ pool: "sync" }, d.sync.waitingCount);
-          this.set({ pool: "user" }, d.user.waitingCount);
-          this.set({ pool: "readonly" }, d.readonly.waitingCount);
-        },
-      },
-    );
-  }
+  const d = driver as PostgresDriver;
+  args.common.metrics.registry.removeSingleMetric(
+    "ponder_postgres_pool_connections",
+  );
+  args.common.metrics.ponder_postgres_pool_connections = new prometheus.Gauge({
+    name: "ponder_postgres_pool_connections",
+    help: "Number of connections in the pool",
+    labelNames: ["pool", "kind"] as const,
+    registers: [args.common.metrics.registry],
+    collect() {
+      this.set({ pool: "internal", kind: "idle" }, d.internal.idleCount);
+      this.set({ pool: "internal", kind: "total" }, d.internal.totalCount);
+      this.set({ pool: "sync", kind: "idle" }, d.sync.idleCount);
+      this.set({ pool: "sync", kind: "total" }, d.sync.totalCount);
+      this.set({ pool: "user", kind: "idle" }, d.user.idleCount);
+      this.set({ pool: "user", kind: "total" }, d.user.totalCount);
+      this.set({ pool: "readonly", kind: "idle" }, d.readonly.idleCount);
+      this.set({ pool: "readonly", kind: "total" }, d.readonly.totalCount);
+    },
+  });
+
+  args.common.metrics.registry.removeSingleMetric(
+    "ponder_postgres_query_queue_size",
+  );
+  args.common.metrics.ponder_postgres_query_queue_size = new prometheus.Gauge({
+    name: "ponder_postgres_query_queue_size",
+    help: "Number of query requests waiting for an available connection",
+    labelNames: ["pool"] as const,
+    registers: [args.common.metrics.registry],
+    collect() {
+      this.set({ pool: "internal" }, d.internal.waitingCount);
+      this.set({ pool: "sync" }, d.sync.waitingCount);
+      this.set({ pool: "user" }, d.user.waitingCount);
+      this.set({ pool: "readonly" }, d.readonly.waitingCount);
+    },
+  });
 
   ////////
   // Helpers
   ////////
-
-<<<<<<< HEAD
-  const encodeApp = (app: PonderApp) => {
-    return dialect === "sqlite" ? JSON.stringify(app) : (app as any);
-  };
 
   /**
    * Undo operations in user tables by using the `_ponder_reorg` metadata.
@@ -429,8 +362,6 @@
    * Note: `_ponder_reorg` tables may contain operations that have not been applied to the
    *       underlying tables, but only be 1 operation at most.
    */
-=======
->>>>>>> 981d310e
   const revert = async ({
     sqlTableName,
     jsTableName,
@@ -541,24 +472,12 @@
       await qb.sync.wrap({ method: "migrateSyncStore" }, async () => {
         // TODO: Probably remove this at 1.0 to speed up startup time.
         // TODO(kevin) is the `WithSchemaPlugin` going to break this?
-<<<<<<< HEAD
-        if (dialect === "postgres") {
-          await moveLegacyTables({
-            common: args.common,
-            // @ts-expect-error
-            db: qb.internal,
-            newSchemaName: "ponder_sync",
-          });
-        }
-
-        let migrator: Migrator;
-=======
         await moveLegacyTables({
           common: args.common,
+          // @ts-expect-error
           db: qb.internal,
           newSchemaName: "ponder_sync",
         });
->>>>>>> 981d310e
 
         const migrator = new Migrator({
           db: qb.sync as any,
@@ -580,8 +499,11 @@
       // v0.6 migration
 
       const hasPonderSchema = await qb.internal
+        // @ts-ignore
         .selectFrom("information_schema.schemata")
+        // @ts-ignore
         .select("schema_name")
+        // @ts-ignore
         .where("schema_name", "=", "ponder")
         .executeTakeFirst()
         .then((schema) => schema?.schema_name === "ponder");
@@ -590,14 +512,18 @@
         await qb.internal.wrap({ method: "setup" }, async () => {
           const namespaceCount = await qb.internal
             .withSchema("ponder")
+            // @ts-ignore
             .selectFrom("namespace_lock")
             .select(sql`count(*)`.as("count"))
             .executeTakeFirst();
 
           const tableNames = await qb.internal
             .withSchema("ponder")
+            // @ts-ignore
             .selectFrom("namespace_lock")
+            // @ts-ignore
             .select("schema")
+            // @ts-ignore
             .where("namespace", "=", namespace)
             .executeTakeFirst()
             .then((schema: any | undefined) =>
@@ -613,67 +539,14 @@
                 .cascade()
                 .execute();
             }
-<<<<<<< HEAD
-          });
-        }
-      } else {
-        const hasPonderSchema = await qb.internal
-          // @ts-ignore
-          .selectFrom("information_schema.schemata")
-          // @ts-ignore
-          .select("schema_name")
-          // @ts-ignore
-          .where("schema_name", "=", "ponder")
-          .executeTakeFirst()
-          .then((schema) => schema?.schema_name === "ponder");
-
-        if (hasPonderSchema) {
-          await qb.internal.wrap({ method: "setup" }, async () => {
-            const namespaceCount = await qb.internal
+
+            await qb.internal
               .withSchema("ponder")
               // @ts-ignore
-              .selectFrom("namespace_lock")
-              .select(sql`count(*)`.as("count"))
-              .executeTakeFirst();
-=======
->>>>>>> 981d310e
-
-            await qb.internal
-              .withSchema("ponder")
-<<<<<<< HEAD
-              // @ts-ignore
-              .selectFrom("namespace_lock")
-              // @ts-ignore
-              .select("schema")
+              .deleteFrom("namespace_lock")
               // @ts-ignore
               .where("namespace", "=", namespace)
-              .executeTakeFirst()
-              .then((schema: any | undefined) =>
-                schema === undefined
-                  ? undefined
-                  : Object.keys(schema.schema.tables),
-              );
-            if (tableNames) {
-              for (const tableName of tableNames) {
-                await qb.internal.schema
-                  .dropTable(tableName)
-                  .ifExists()
-                  .cascade()
-                  .execute();
-              }
-
-              await qb.internal
-                .withSchema("ponder")
-                // @ts-ignore
-                .deleteFrom("namespace_lock")
-                // @ts-ignore
-                .where("namespace", "=", namespace)
-                .execute();
-=======
-              .deleteFrom("namespace_lock")
-              .where("namespace", "=", namespace)
               .execute();
->>>>>>> 981d310e
 
             if (namespaceCount!.count === 1) {
               await qb.internal.schema.dropSchema("ponder").cascade().execute();
@@ -688,10 +561,12 @@
       }
 
       await qb.internal.wrap({ method: "setup" }, async () => {
-        await qb.internal.schema
-          .createSchema(namespace)
-          .ifNotExists()
-          .execute();
+        if (dialect === "postgres") {
+          await qb.internal.schema
+            .createSchema(namespace)
+            .ifNotExists()
+            .execute();
+        }
 
         // Create "_ponder_meta" table if it doesn't exist
         await qb.internal.schema
@@ -710,92 +585,11 @@
             ////////
 
             const createUserTables = async () => {
-<<<<<<< HEAD
               for (const table of Object.values(args.schema)) {
                 if (is(table, PgTable)) {
                   await sql
                     .raw(generateTableSQL({ table, namespace }))
                     .execute(tx);
-=======
-              for (const [tableName, table] of Object.entries(
-                getTables(args.schema),
-              )) {
-                await tx.schema
-                  .createTable(tableName)
-                  .$call((builder) => {
-                    for (const [columnName, column] of Object.entries(
-                      table.table,
-                    )) {
-                      if (isOneColumn(column)) continue;
-                      if (isManyColumn(column)) continue;
-                      if (isEnumColumn(column)) {
-                        // Handle enum types
-                        builder = builder.addColumn(
-                          columnName,
-                          "text",
-                          (col) => {
-                            if (isOptionalColumn(column) === false)
-                              col = col.notNull();
-                            if (isListColumn(column) === false) {
-                              col = col.check(
-                                sql`${sql.ref(columnName)} in (${sql.join(
-                                  getEnums(args.schema)[column[" enum"]]!.map(
-                                    (v) => sql.lit(v),
-                                  ),
-                                )})`,
-                              );
-                            }
-                            return col;
-                          },
-                        );
-                      } else if (isListColumn(column)) {
-                        // Handle scalar list columns
-                        builder = builder.addColumn(
-                          columnName,
-                          "text",
-                          (col) => {
-                            if (isOptionalColumn(column) === false)
-                              col = col.notNull();
-                            return col;
-                          },
-                        );
-                      } else if (isJSONColumn(column)) {
-                        // Handle json columns
-                        builder = builder.addColumn(
-                          columnName,
-                          "jsonb",
-                          (col) => {
-                            if (isOptionalColumn(column) === false)
-                              col = col.notNull();
-                            return col;
-                          },
-                        );
-                      } else {
-                        // Non-list base columns
-                        builder = builder.addColumn(
-                          columnName,
-                          scalarToPostgresType[column[" scalar"]],
-                          (col) => {
-                            if (isOptionalColumn(column) === false)
-                              col = col.notNull();
-                            if (columnName === "id") col = col.primaryKey();
-                            return col;
-                          },
-                        );
-                      }
-                    }
-
-                    return builder;
-                  })
-                  .execute()
-                  .catch((_error) => {
-                    const error = _error as Error;
-                    if (!error.message.includes("already exists")) throw error;
-                    throw new NonRetryableError(
-                      `Unable to create table '${namespace}'.'${tableName}' because a table with that name already exists. Is there another application using the '${namespace}' database schema?`,
-                    );
-                  });
->>>>>>> 981d310e
 
                   args.common.logger.info({
                     service: "database",
@@ -806,7 +600,6 @@
             };
 
             const createReorgTables = async () => {
-<<<<<<< HEAD
               for (const table of Object.values(args.schema)) {
                 if (is(table, PgTable)) {
                   const extraColumns = Object.values(
@@ -832,56 +625,6 @@
                     )
                     .execute(tx);
                 }
-=======
-              for (const [tableName, table] of Object.entries(
-                getTables(args.schema),
-              )) {
-                await tx.schema
-                  .createTable(`_ponder_reorg__${tableName}`)
-                  .$call((builder) => {
-                    for (const [columnName, column] of Object.entries(
-                      table.table,
-                    )) {
-                      if (isOneColumn(column)) continue;
-                      if (isManyColumn(column)) continue;
-                      if (isEnumColumn(column)) {
-                        // Handle enum types
-                        // Omit the CHECK constraint because its included in the user table
-                        builder = builder.addColumn(columnName, "text");
-                      } else if (isListColumn(column)) {
-                        // Handle scalar list columns
-                        builder = builder.addColumn(columnName, "text");
-                      } else if (isJSONColumn(column)) {
-                        // Handle json columns
-                        builder = builder.addColumn(columnName, "jsonb");
-                      } else {
-                        // Non-list base columns
-                        builder = builder.addColumn(
-                          columnName,
-                          scalarToPostgresType[column[" scalar"]],
-                          (col) => {
-                            if (columnName === "id") col = col.notNull();
-                            return col;
-                          },
-                        );
-                      }
-                    }
-
-                    builder = builder
-                      .addColumn("operation_id", "serial", (col) =>
-                        col.notNull().primaryKey(),
-                      )
-                      .addColumn("checkpoint", "varchar(75)", (col) =>
-                        col.notNull(),
-                      )
-                      .addColumn("operation", "integer", (col) =>
-                        col.notNull(),
-                      );
-
-                    return builder;
-                  })
-                  .execute();
->>>>>>> 981d310e
               }
             };
 
@@ -891,8 +634,9 @@
               .select("value")
               .executeTakeFirst();
 
-            const previousApp: PonderApp | null =
-              (row?.value as PonderApp) ?? null;
+            const previousApp = (row?.value ?? undefined) as
+              | PonderApp
+              | undefined;
 
             const newApp = {
               is_locked: 1,
@@ -906,7 +650,7 @@
             /**
              * If schema is empty, start
              */
-            if (!previousApp) {
+            if (previousApp === undefined) {
               await tx
                 .insertInto("_ponder_meta")
                 .values({ key: "status", value: null })
@@ -1139,7 +883,6 @@
 
       return { checkpoint: result.checkpoint };
     },
-<<<<<<< HEAD
     // async createIndexes() {
     //   await Promise.all(
     //     Object.entries(getTables(args.schema)).flatMap(([tableName, table]) => {
@@ -1209,48 +952,6 @@
 
           const columnNames = Object.values(columns).map(
             (column) => `"${column.name}"`,
-=======
-    async createIndexes() {
-      await Promise.all(
-        Object.entries(getTables(args.schema)).flatMap(([tableName, table]) => {
-          if (table.constraints === undefined) return [];
-
-          return Object.entries(table.constraints).map(
-            async ([name, index]) => {
-              await qb.internal.wrap({ method: "createIndexes" }, async () => {
-                const indexName = `${tableName}_${name}`;
-
-                const indexColumn = index[" column"];
-                const order = index[" order"];
-                const nulls = index[" nulls"];
-
-                const columns = Array.isArray(indexColumn)
-                  ? indexColumn.map((ic) => `"${ic}"`).join(", ")
-                  : `"${indexColumn}" ${order === "asc" ? "ASC" : order === "desc" ? "DESC" : ""} ${
-                      nulls === "first"
-                        ? "NULLS FIRST"
-                        : nulls === "last"
-                          ? "NULLS LAST"
-                          : ""
-                    }`;
-
-                await qb.internal.executeQuery(
-                  sql`CREATE INDEX ${sql.ref(indexName)} ON ${sql.table(
-                    `${namespace}.${tableName}`,
-                  )} (${sql.raw(columns)})`.compile(qb.internal),
-                );
-              });
-
-              args.common.logger.info({
-                service: "database",
-                msg: `Created index '${tableName}_${name}' on columns (${
-                  Array.isArray(index[" column"])
-                    ? index[" column"].join(", ")
-                    : index[" column"]
-                }) in schema '${namespace}'`,
-              });
-            },
->>>>>>> 981d310e
           );
 
           await sql
