import crypto from "node:crypto";
import type { Common } from "@/common/common.js";
import { NonRetryableError } from "@/common/errors.js";
import type { DatabaseConfig } from "@/config/database.js";
import {
  type Drizzle,
  type Schema,
  getPrimaryKeyColumns,
  getTableNames,
  userToReorgTableName,
  userToSqlTableName,
} from "@/drizzle/index.js";
import { type SqlStatements, getColumnCasing } from "@/drizzle/kit/index.js";
import type { PonderSyncSchema } from "@/sync-store/encoding.js";
import {
  moveLegacyTables,
  migrationProvider as postgresMigrationProvider,
} from "@/sync-store/migrations.js";
import type { Status } from "@/sync/index.js";
import {
  decodeCheckpoint,
  encodeCheckpoint,
  maxCheckpoint,
  zeroCheckpoint,
} from "@/utils/checkpoint.js";
import { formatEta } from "@/utils/format.js";
import { createPool } from "@/utils/pg.js";
import { createPglite } from "@/utils/pglite.js";
import { wait } from "@/utils/wait.js";
import type { PGlite } from "@electric-sql/pglite";
import { getTableColumns } from "drizzle-orm";
import { drizzle as drizzleNodePg } from "drizzle-orm/node-postgres";
import type { PgTable } from "drizzle-orm/pg-core";
import { drizzle as drizzlePglite } from "drizzle-orm/pglite";
import {
  Migrator,
  PostgresDialect,
  type Transaction,
  WithSchemaPlugin,
  sql,
} from "kysely";
import { KyselyPGlite } from "kysely-pglite";
import type { Pool } from "pg";
import prometheus from "prom-client";
import { HeadlessKysely } from "./kysely.js";

export type Database<
  dialect extends "pglite" | "postgres" = "pglite" | "postgres",
> = {
  dialect: dialect;
  driver: Driver<dialect>;
  qb: QueryBuilder;
  drizzle: Drizzle<Schema>;
  migrateSync(): Promise<void>;
  /**
   * Prepare the database environment for a Ponder app.
   *
   * The core logic in this function reads the schema where the new
   * app will live, and decides what to do. Metadata is stored in the
   * "_ponder_meta" table, and any residual entries in this table are
   * used to determine what action this function will take.
   *
   * - If schema is empty or no matching build_id, start
   * - If matching build_id and unlocked, cache hit
   * - Else, start
   *
   * Separate from this main control flow, two other actions can happen:
   * - Tables corresponding to non-live apps will be dropped, with a 3 app buffer
   * - Apps run with "ponder dev" will publish view immediately
   *
   * @returns The progress checkpoint that that app should start from.
   */
  setup(): Promise<{
    checkpoint: string;
  }>;
  createLiveViews(): Promise<void>;
  createIndexes(): Promise<void>;
  createTriggers(): Promise<void>;
  removeTriggers(): Promise<void>;
  revert(args: { checkpoint: string }): Promise<void>;
  finalize(args: { checkpoint: string }): Promise<void>;
  complete(args: { checkpoint: string }): Promise<void>;
  unlock(): Promise<void>;
  kill(): Promise<void>;
};

export type PonderApp = {
  is_locked: 0 | 1;
  is_dev: 0 | 1;
  heartbeat_at: number;
  instance_id: string;
  build_id: string;
  checkpoint: string;
  table_names: string[];
};

type PonderInternalSchema = {
  _ponder_meta:
    | {
        key: `app_${string}`;
        value: PonderApp;
      }
    | {
        key: `status_${string}`;
        value: Status | null;
      }
    | {
        key: `live`;
        value: {
          instance_id: string;
        };
      };
} & {
  [_: ReturnType<typeof getTableNames>[number]["sql"]]: unknown;
} & {
  [_: ReturnType<typeof getTableNames>[number]["reorg"]]: unknown & {
    operation_id: number;
    checkpoint: string;
    operation: 0 | 1 | 2;
  };
};

type PGliteDriver = {
  instance: PGlite;
};

type PostgresDriver = {
  internal: Pool;
  user: Pool;
  readonly: Pool;
  sync: Pool;
};

type Driver<dialect extends "pglite" | "postgres"> = dialect extends "pglite"
  ? PGliteDriver
  : PostgresDriver;

type QueryBuilder = {
  /** For updating metadata and handling reorgs */
  internal: HeadlessKysely<PonderInternalSchema>;
  /** For indexing-store methods in user code */
  user: HeadlessKysely<any>;
  /** Used in api functions */
  readonly: HeadlessKysely<unknown>;
  /** Used to interact with the sync-store */
  sync: HeadlessKysely<PonderSyncSchema>;
};

export const createDatabase = (args: {
  common: Common;
  schema: Schema;
  statements: SqlStatements;
  namespace: string;
  databaseConfig: DatabaseConfig;
  instanceId: string;
  buildId: string;
}): Database => {
  let heartbeatInterval: NodeJS.Timeout | undefined;

  ////////
  // Create drivers and orms
  ////////

  let driver: Database["driver"];
  let qb: Database["qb"];

  const dialect = args.databaseConfig.kind;

  if (args.databaseConfig.kind === "pglite") {
    driver = {
      instance: createPglite(args.databaseConfig.options),
    };

    const kyselyDialect = new KyselyPGlite(driver.instance).dialect;

    qb = {
      internal: new HeadlessKysely({
        name: "internal",
        common: args.common,
        dialect: kyselyDialect,
        log(event) {
          if (event.level === "query") {
            args.common.metrics.ponder_postgres_query_total.inc({
              pool: "internal",
            });
          }
        },
      }),
      user: new HeadlessKysely({
        name: "user",
        common: args.common,
        dialect: kyselyDialect,
        log(event) {
          if (event.level === "query") {
            args.common.metrics.ponder_postgres_query_total.inc({
              pool: "user",
            });
          }
        },
      }),
      readonly: new HeadlessKysely({
        name: "readonly",
        common: args.common,
        dialect: kyselyDialect,
        log(event) {
          if (event.level === "query") {
            args.common.metrics.ponder_postgres_query_total.inc({
              pool: "readonly",
            });
          }
        },
      }),
      sync: new HeadlessKysely<PonderSyncSchema>({
        name: "sync",
        common: args.common,
        dialect: kyselyDialect,
        log(event) {
          if (event.level === "query") {
            args.common.metrics.ponder_postgres_query_total.inc({
              pool: "sync",
            });
          }
        },
        plugins: [new WithSchemaPlugin("ponder_sync")],
      }),
    };
  } else {
    const internalMax = 2;
    const equalMax = Math.floor(
      (args.databaseConfig.poolConfig.max - internalMax) / 3,
    );
    const [readonlyMax, userMax, syncMax] =
      args.common.options.command === "serve"
        ? [args.databaseConfig.poolConfig.max - internalMax, 0, 0]
        : [equalMax, equalMax, equalMax];

    driver = {
      internal: createPool({
        ...args.databaseConfig.poolConfig,
        application_name: `${args.namespace}_internal`,
        max: internalMax,
        statement_timeout: 10 * 60 * 1000, // 10 minutes to accommodate slow sync store migrations.
      }),
      user: createPool({
        ...args.databaseConfig.poolConfig,
        application_name: `${args.namespace}_user`,
        max: userMax,
      }),
      readonly: createPool({
        ...args.databaseConfig.poolConfig,
        application_name: `${args.namespace}_readonly`,
        max: readonlyMax,
      }),
      sync: createPool({
        ...args.databaseConfig.poolConfig,
        application_name: "ponder_sync",
        max: syncMax,
      }),
    };

    qb = {
      internal: new HeadlessKysely({
        name: "internal",
        common: args.common,
        dialect: new PostgresDialect({ pool: driver.internal }),
        log(event) {
          if (event.level === "query") {
            args.common.metrics.ponder_postgres_query_total.inc({
              pool: "internal",
            });
          }
        },
        plugins: [new WithSchemaPlugin(args.namespace)],
      }),
      user: new HeadlessKysely({
        name: "user",
        common: args.common,
        dialect: new PostgresDialect({ pool: driver.user }),
        log(event) {
          if (event.level === "query") {
            args.common.metrics.ponder_postgres_query_total.inc({
              pool: "user",
            });
          }
        },
        plugins: [new WithSchemaPlugin(args.namespace)],
      }),
      readonly: new HeadlessKysely({
        name: "readonly",
        common: args.common,
        dialect: new PostgresDialect({ pool: driver.readonly }),
        log(event) {
          if (event.level === "query") {
            args.common.metrics.ponder_postgres_query_total.inc({
              pool: "readonly",
            });
          }
        },
        plugins: [new WithSchemaPlugin(args.namespace)],
      }),
      sync: new HeadlessKysely<PonderSyncSchema>({
        name: "sync",
        common: args.common,
        dialect: new PostgresDialect({ pool: driver.sync }),
        log(event) {
          if (event.level === "query") {
            args.common.metrics.ponder_postgres_query_total.inc({
              pool: "sync",
            });
          }
        },
        plugins: [new WithSchemaPlugin("ponder_sync")],
      }),
    };

    // Register Postgres-only metrics
    const d = driver as PostgresDriver;
    args.common.metrics.registry.removeSingleMetric(
      "ponder_postgres_pool_connections",
    );
    args.common.metrics.ponder_postgres_pool_connections = new prometheus.Gauge(
      {
        name: "ponder_postgres_pool_connections",
        help: "Number of connections in the pool",
        labelNames: ["pool", "kind"] as const,
        registers: [args.common.metrics.registry],
        collect() {
          this.set({ pool: "internal", kind: "idle" }, d.internal.idleCount);
          this.set({ pool: "internal", kind: "total" }, d.internal.totalCount);
          this.set({ pool: "sync", kind: "idle" }, d.sync.idleCount);
          this.set({ pool: "sync", kind: "total" }, d.sync.totalCount);
          this.set({ pool: "user", kind: "idle" }, d.user.idleCount);
          this.set({ pool: "user", kind: "total" }, d.user.totalCount);
          this.set({ pool: "readonly", kind: "idle" }, d.readonly.idleCount);
          this.set({ pool: "readonly", kind: "total" }, d.readonly.totalCount);
        },
      },
    );

    args.common.metrics.registry.removeSingleMetric(
      "ponder_postgres_query_queue_size",
    );
    args.common.metrics.ponder_postgres_query_queue_size = new prometheus.Gauge(
      {
        name: "ponder_postgres_query_queue_size",
        help: "Number of queries waiting for an available connection",
        labelNames: ["pool"] as const,
        registers: [args.common.metrics.registry],
        collect() {
          this.set({ pool: "internal" }, d.internal.waitingCount);
          this.set({ pool: "sync" }, d.sync.waitingCount);
          this.set({ pool: "user" }, d.user.waitingCount);
          this.set({ pool: "readonly" }, d.readonly.waitingCount);
        },
      },
    );
  }

  const drizzle =
    dialect === "pglite"
      ? drizzlePglite((driver as PGliteDriver).instance, {
          casing: "snake_case",
          schema: args.schema,
        })
      : drizzleNodePg((driver as PostgresDriver).user, {
          casing: "snake_case",
          schema: args.schema,
        });

  ////////
  // Helpers
  ////////

  /**
   * Undo operations in user tables by using the "reorg" tables.
   *
   * Note: "reorg" tables may contain operations that have not been applied to the
   *       underlying tables, but only be 1 operation at most.
   */
  const revert = async ({
    tableName,
    checkpoint,
    tx,
  }: {
    tableName: ReturnType<typeof getTableNames>[number];
    checkpoint: string;
    tx: Transaction<PonderInternalSchema>;
    instanceId: string;
  }) => {
    const primaryKeyColumns = getPrimaryKeyColumns(
      args.schema[tableName.js] as PgTable,
    );

    const rows = await tx
      .deleteFrom(tableName.reorg)
      .returningAll()
      .where("checkpoint", ">", checkpoint)
      .execute();

    const reversed = rows.sort((a, b) => b.operation_id - a.operation_id);

    // undo operation
    for (const log of reversed) {
      if (log.operation === 0) {
        // Create
        await tx
          // @ts-ignore
          .deleteFrom(tableName.sql)
          .$call((qb) => {
            for (const { sql } of primaryKeyColumns) {
              // @ts-ignore
              qb = qb.where(sql, "=", log[sql]);
            }
            return qb;
          })
          .execute();
      } else if (log.operation === 1) {
        // Update

        // @ts-ignore
        log.operation_id = undefined;
        // @ts-ignore
        log.checkpoint = undefined;
        // @ts-ignore
        log.operation = undefined;
        await tx
          // @ts-ignore
          .updateTable(tableName.sql)
          .set(log as any)
          .$call((qb) => {
            for (const { sql } of primaryKeyColumns) {
              // @ts-ignore
              qb = qb.where(sql, "=", log[sql]);
            }
            return qb;
          })
          .execute();
      } else {
        // Delete

        // @ts-ignore
        log.operation_id = undefined;
        // @ts-ignore
        log.checkpoint = undefined;
        // @ts-ignore
        log.operation = undefined;
        await tx
          // @ts-ignore
          .insertInto(tableName.sql)
          .values(log as any)
          // @ts-ignore
          .onConflict((oc) =>
            oc
              .columns(primaryKeyColumns.map(({ sql }) => sql) as any)
              .doNothing(),
          )
          .execute();
      }
    }

    args.common.logger.info({
      service: "database",
      msg: `Reverted ${rows.length} unfinalized operations from '${tableName.user}' table`,
    });
  };

  const database = {
    dialect,
    driver,
    qb,
    drizzle,
    async migrateSync() {
      await qb.sync.wrap({ method: "migrateSyncStore" }, async () => {
        // TODO: Probably remove this at 1.0 to speed up startup time.
        // TODO(kevin) is the `WithSchemaPlugin` going to break this?
        await moveLegacyTables({
          common: args.common,
          // @ts-expect-error
          db: qb.internal,
          newSchemaName: "ponder_sync",
        });

        const migrator = new Migrator({
          db: qb.sync as any,
          provider: postgresMigrationProvider,
          migrationTableSchema: "ponder_sync",
        });

        const { error } = await migrator.migrateToLatest();
        if (error) throw error;
      });
    },
    async setup() {
      await qb.internal.wrap({ method: "setup" }, async () => {
        for (const statement of args.statements.schema.sql) {
          await sql.raw(statement).execute(qb.internal);
        }

        await qb.internal.schema
          .createSchema(args.namespace)
          .ifNotExists()
          .execute();

        // Create "_ponder_meta" table if it doesn't exist
        await qb.internal.schema
          .createTable("_ponder_meta")
          .addColumn("key", "text", (col) => col.primaryKey())
          .addColumn("value", "jsonb")
          .ifNotExists()
          .execute();
      });

      ////////
      // Migrate
      ////////

      // v0.4 migration

      // v0.6 migration

      const hasPonderSchema = await qb.internal
        // @ts-ignore
        .selectFrom("information_schema.schemata")
        // @ts-ignore
        .select("schema_name")
        // @ts-ignore
        .where("schema_name", "=", "ponder")
        .executeTakeFirst()
        .then((schema) => schema?.schema_name === "ponder");

      if (hasPonderSchema) {
        await qb.internal.wrap({ method: "setup" }, async () => {
          const namespaceCount = await qb.internal
            .withSchema("ponder")
            // @ts-ignore
            .selectFrom("namespace_lock")
            .select(sql`count(*)`.as("count"))
            .executeTakeFirst();

          const tableNames = await qb.internal
            .withSchema("ponder")
            // @ts-ignore
            .selectFrom("namespace_lock")
            // @ts-ignore
            .select("schema")
            // @ts-ignore
            .where("namespace", "=", namespace)
            .executeTakeFirst()
            .then((schema: any | undefined) =>
              schema === undefined
                ? undefined
                : Object.keys(schema.schema.tables),
            );
          if (tableNames) {
            for (const tableName of tableNames) {
              await qb.internal.schema
                .dropTable(tableName)
                .ifExists()
                .cascade()
                .execute();
            }

            await qb.internal
              .withSchema("ponder")
              // @ts-ignore
              .deleteFrom("namespace_lock")
              // @ts-ignore
              .where("namespace", "=", namespace)
              .execute();

            if (namespaceCount!.count === 1) {
              await qb.internal.schema.dropSchema("ponder").cascade().execute();

              args.common.logger.debug({
                service: "database",
                msg: `Removed 'ponder' schema`,
              });
            }
          }
        });
      }

      // v0.7 migration

      await qb.internal.wrap({ method: "migrate" }, () =>
        qb.internal.transaction().execute(async (tx) => {
          const previousApp: PonderApp | undefined = await tx
            .selectFrom("_ponder_meta")
            // @ts-ignore
            .where("key", "=", "app")
            .select("value")
            .executeTakeFirst()
            .then((row) =>
              row === undefined ? undefined : (row.value as PonderApp),
            );

          if (previousApp) {
            const instanceId = crypto.randomBytes(2).toString("hex");

            await tx
              .deleteFrom("_ponder_meta")
              // @ts-ignore
              .where("key", "=", "app")
              .execute();

            await tx
              .deleteFrom("_ponder_meta")
              // @ts-ignore
              .where("key", "=", "status")
              .execute();

            for (const tableName of previousApp.table_names) {
              await tx.schema
                .alterTable(tableName)
                .renameTo(userToSqlTableName(tableName, instanceId))
                .execute();

              await tx.schema
                .alterTable(`_ponder_reorg__${tableName}`)
                .renameTo(userToReorgTableName(tableName, instanceId))
                .execute();
            }

            await tx
              .insertInto("_ponder_meta")
              .values({
                key: `app_${instanceId}`,
                value: { ...previousApp, instance_id: instanceId },
              })
              .execute();

            args.common.logger.debug({
              service: "database",
              msg: "Migrated previous app to v0.7",
            });
          }
        }),
      );

      const attempt = async ({ isFirstAttempt }: { isFirstAttempt: boolean }) =>
        qb.internal.wrap({ method: "setup" }, () =>
          qb.internal.transaction().execute(async (tx) => {
            const previousApps: PonderApp[] = await tx
              .selectFrom("_ponder_meta")
              .where("key", "like", "app_%")
              .select("value")
              .execute()
              .then((rows) => rows.map(({ value }) => value as PonderApp));

            const previousAppsWithBuildId = previousApps.filter(
              (app) => app.build_id === args.buildId && app.is_dev === 0,
            );

            const newApp = {
              is_locked: 1,
              is_dev: args.common.options.command === "dev" ? 1 : 0,
              heartbeat_at: Date.now(),
              instance_id: args.instanceId,
              build_id: args.buildId,
              checkpoint: encodeCheckpoint(zeroCheckpoint),
              table_names: getTableNames(args.schema, args.instanceId).map(
                (tableName) => tableName.user,
              ),
            } satisfies PonderApp;

            /**
             * If schema is empty, start
             */
            if (previousAppsWithBuildId.length === 0) {
              await tx
                .insertInto("_ponder_meta")
                .values({ key: `status_${args.instanceId}`, value: null })
                .execute();
              await tx
                .insertInto("_ponder_meta")
                .values({
                  key: `app_${args.instanceId}`,
                  value: newApp,
                })
                .execute();

<<<<<<< HEAD
              for (const statement of args.statements.enums.sql) {
                await sql.raw(statement).execute(tx);
              }
              for (const statement of args.statements.tables.sql) {
                await sql.raw(statement).execute(tx);
=======
              for (let i = 0; i < statements.enums.sql.length; i++) {
                await sql
                  .raw(statements.enums.sql[i]!)
                  .execute(tx)
                  .catch((_error) => {
                    const error = _error as Error;
                    if (!error.message.includes("already exists")) throw error;
                    throw new NonRetryableError(
                      `Unable to create enum '${namespace}'.'${statements.enums.json[i]!.name}' because an enum with that name already exists.`,
                    );
                  });
              }
              for (let i = 0; i < statements.tables.sql.length; i++) {
                await sql
                  .raw(statements.tables.sql[i]!)
                  .execute(tx)
                  .catch((_error) => {
                    const error = _error as Error;
                    if (!error.message.includes("already exists")) throw error;
                    throw new NonRetryableError(
                      `Unable to create table '${namespace}'.'${statements.tables.json[i]!.tableName}' because a table with that name already exists.`,
                    );
                  });
>>>>>>> 62d43e22
              }
              args.common.logger.info({
                service: "database",
                msg: `Created tables [${newApp.table_names.join(", ")}]`,
              });

              return {
                status: "success",
                checkpoint: encodeCheckpoint(zeroCheckpoint),
              } as const;
            }

            // Find the newest, unlocked, non-dev app to recover from
            const crashRecoveryApp =
              previousAppsWithBuildId
                .filter(
                  (app) =>
                    app.is_locked === 0 ||
                    app.heartbeat_at +
                      args.common.options.databaseHeartbeatTimeout <=
                      Date.now(),
                )
                .sort((a, b) => (a.checkpoint > b.checkpoint ? -1 : 1))[0] ??
              undefined;

            if (
              crashRecoveryApp &&
              crashRecoveryApp.checkpoint > encodeCheckpoint(zeroCheckpoint) &&
              args.common.options.command !== "dev"
            ) {
              await tx
                .insertInto("_ponder_meta")
                .values({ key: `status_${args.instanceId}`, value: null })
                .execute();
              await tx
                .insertInto("_ponder_meta")
                .values({
                  key: `app_${args.instanceId}`,
                  value: {
                    ...newApp,
                    checkpoint: crashRecoveryApp.checkpoint,
                  },
                })
                .execute();

              args.common.logger.info({
                service: "database",
                msg: `Detected cache hit for build '${args.buildId}' in schema '${args.namespace}' last active ${formatEta(Date.now() - crashRecoveryApp.heartbeat_at)} ago`,
              });

              // Remove triggers

              for (const tableName of getTableNames(
                args.schema,
                crashRecoveryApp.instance_id,
              )) {
                await sql
                  .raw(
                    `DROP TRIGGER IF EXISTS "${tableName.trigger}" ON "${args.namespace}"."${tableName.sql}"`,
                  )
                  .execute(tx);
              }

              // Remove indexes

              for (const indexStatement of statements.indexes.json) {
                await tx.schema
                  .dropIndex(indexStatement.data.name)
                  .ifExists()
                  .execute();

                args.common.logger.info({
                  service: "database",
                  msg: `Dropped index '${indexStatement.data.name}' in schema '${namespace}'`,
                });
              }

              // Rename tables + reorg tables
              for (const tableName of crashRecoveryApp.table_names) {
                await tx.schema
                  .alterTable(
                    userToSqlTableName(tableName, crashRecoveryApp.instance_id),
                  )
                  .renameTo(userToSqlTableName(tableName, args.instanceId))
                  .execute();

                await tx.schema
                  .alterTable(
                    userToReorgTableName(
                      tableName,
                      crashRecoveryApp.instance_id,
                    ),
                  )
                  .renameTo(userToReorgTableName(tableName, args.instanceId))
                  .execute();
              }

              await tx
                .deleteFrom("_ponder_meta")
                .where("key", "=", `status_${crashRecoveryApp.instance_id}`)
                .execute();

              // Drop app
              await tx
                .deleteFrom("_ponder_meta")
                .where("key", "=", `app_${crashRecoveryApp.instance_id}`)
                .execute();

              // Revert unfinalized data

              const { blockTimestamp, chainId, blockNumber } = decodeCheckpoint(
                crashRecoveryApp.checkpoint,
              );

              args.common.logger.info({
                service: "database",
                msg: `Reverting operations after finalized checkpoint (timestamp=${blockTimestamp} chainId=${chainId} block=${blockNumber})`,
              });

              for (const tableName of getTableNames(
                args.schema,
                args.instanceId,
              )) {
                await revert({
                  tableName,
                  checkpoint: crashRecoveryApp.checkpoint,
                  tx,
                  instanceId: args.instanceId,
                });
              }

              return {
                status: "success",
                checkpoint: crashRecoveryApp.checkpoint,
              } as const;
            }

            const nextAvailableApp = previousAppsWithBuildId.sort((a, b) =>
              a.heartbeat_at < b.heartbeat_at ? -1 : 1,
            )[0]!;

            if (isFirstAttempt && args.common.options.command !== "dev") {
              return {
                status: "locked",
                expiry:
                  nextAvailableApp.heartbeat_at +
                  args.common.options.databaseHeartbeatTimeout,
              } as const;
            }

            /**
             * At this point in the control flow, there is an app with the same build_id,
             * but it can't be used as a crash recovery. The new app should startup.
             */

            await tx
              .insertInto("_ponder_meta")
              .values({ key: `status_${args.instanceId}`, value: null })
              .execute();
            await tx
              .insertInto("_ponder_meta")
              .values({
                key: `app_${args.instanceId}`,
                value: newApp,
              })
              .execute();

<<<<<<< HEAD
            for (const statement of args.statements.enums.sql) {
              await sql.raw(statement).execute(tx);
            }
            for (const statement of args.statements.tables.sql) {
              await sql.raw(statement).execute(tx);
=======
            for (let i = 0; i < statements.enums.sql.length; i++) {
              await sql
                .raw(statements.enums.sql[i]!)
                .execute(tx)
                .catch((_error) => {
                  const error = _error as Error;
                  if (!error.message.includes("already exists")) throw error;
                  throw new NonRetryableError(
                    `Unable to create enum '${namespace}'.'${statements.enums.json[i]!.name}' because an enum with that name already exists.`,
                  );
                });
            }
            for (let i = 0; i < statements.tables.sql.length; i++) {
              await sql
                .raw(statements.tables.sql[i]!)
                .execute(tx)
                .catch((_error) => {
                  const error = _error as Error;
                  if (!error.message.includes("already exists")) throw error;
                  throw new NonRetryableError(
                    `Unable to create table '${namespace}'.'${statements.tables.json[i]!.tableName}' because a table with that name already exists.`,
                  );
                });
>>>>>>> 62d43e22
            }
            args.common.logger.info({
              service: "database",
              msg: `Created tables [${newApp.table_names.join(", ")}]`,
            });

            return {
              status: "success",
              checkpoint: encodeCheckpoint(zeroCheckpoint),
            } as const;
          }),
        );

      let result = await attempt({ isFirstAttempt: true });
      if (result.status === "locked") {
        const duration = result.expiry - Date.now();
        args.common.logger.warn({
          service: "database",
          msg: `Schema '${args.namespace}' is locked by a different Ponder app`,
        });
        args.common.logger.warn({
          service: "database",
          msg: `Waiting ${formatEta(duration)} for lock on schema '${args.namespace} to expire...`,
        });

        await wait(duration);

        result = await attempt({ isFirstAttempt: false });
        if (result.status === "locked") {
          throw new NonRetryableError(
            `Failed to acquire lock on schema '${args.namespace}'. A different Ponder app is actively using this database.`,
          );
        }
      }

      const apps: PonderApp[] = await qb.internal
        .selectFrom("_ponder_meta")
        .where("key", "like", "app_%")
        .select("value")
        .execute()
        .then((rows) => rows.map(({ value }) => value as PonderApp));

      const removedApps = apps
        .filter((app) =>
          app.is_dev === 1
            ? app.is_locked === 0
            : app.is_locked === 0 ||
              app.heartbeat_at + args.common.options.databaseHeartbeatTimeout <
                Date.now(),
        )
        .sort((a, b) => (a.heartbeat_at > b.heartbeat_at ? -1 : 1))
        .slice(2);

      for (const app of removedApps) {
        for (const table of app.table_names) {
          await qb.internal.schema
            .dropTable(userToSqlTableName(table, app.instance_id))
            .cascade()
            .ifExists()
            .execute();
          await qb.internal.schema
            .dropTable(userToReorgTableName(table, app.instance_id))
            .cascade()
            .ifExists()
            .execute();
        }
        await qb.internal
          .deleteFrom("_ponder_meta")
          .where("key", "=", `status_${app.instance_id}`)
          .execute();
        await qb.internal
          .deleteFrom("_ponder_meta")
          .where("key", "=", `app_${app.instance_id}`)
          .execute();
      }

      if (removedApps.length > 0) {
        args.common.logger.debug({
          service: "database",
          msg: `Removed tables corresponding to apps [${removedApps.map((app) => app.instance_id)}]`,
        });
      }

      if (apps.length === 1 || args.common.options.command === "dev") {
        await this.createLiveViews();
      }

      heartbeatInterval = setInterval(async () => {
        try {
          const heartbeat = Date.now();

          await qb.internal
            .updateTable("_ponder_meta")
            .where("key", "=", `app_${args.instanceId}`)
            .set({
              value: sql`jsonb_set(value, '{heartbeat_at}', ${heartbeat})`,
            })
            .execute();

          args.common.logger.debug({
            service: "database",
            msg: `Updated heartbeat timestamp to ${heartbeat} (build_id=${args.buildId})`,
          });
        } catch (err) {
          const error = err as Error;
          args.common.logger.error({
            service: "database",
            msg: `Failed to update heartbeat timestamp, retrying in ${formatEta(
              args.common.options.databaseHeartbeatInterval,
            )}`,
            error,
          });
        }
      }, args.common.options.databaseHeartbeatInterval);

      return { checkpoint: result.checkpoint };
    },
    async createIndexes() {
      for (const statement of args.statements.indexes.sql) {
        await sql.raw(statement).execute(qb.internal);
      }
    },
    async createLiveViews() {
      await qb.internal.wrap({ method: "createLiveViews" }, async () => {
        // drop old views

        const previousLiveInstanceId: string | undefined = await qb.internal
          .selectFrom("_ponder_meta")
          .select("value")
          .where("key", "=", "live")
          .executeTakeFirst()
          .then((row) => (row?.value?.instance_id as string) ?? undefined);

        if (previousLiveInstanceId) {
          const previousTableNames = await qb.internal
            .selectFrom("_ponder_meta")
            .select("value")
            .where("key", "=", `app_${previousLiveInstanceId}`)
            .executeTakeFirst()
            .then((row) => (row ? (row.value as PonderApp).table_names : []));

          await Promise.all(
            previousTableNames.map((name) =>
              qb.internal.schema.dropView(name).ifExists().execute(),
            ),
          );
        }

        // update live app

        await qb.internal
          .insertInto("_ponder_meta")
          .values({
            key: "live",
            value: { instance_id: args.instanceId },
          })
          .onConflict((oc) =>
            oc
              .column("key")
              // @ts-ignore
              .doUpdateSet({ value: { instance_id: args.instanceId } }),
          )
          .execute();

        // create new views

        for (const tableName of getTableNames(args.schema, args.instanceId)) {
          await qb.internal.schema
            .createView(tableName.user)
            .orReplace()
            .as(qb.internal.selectFrom(tableName.sql).selectAll())
            .execute();

          args.common.logger.info({
            service: "database",
            msg: `Created view '${args.namespace}'.'${tableName.user}'`,
          });
        }
      });
    },
    async createTriggers() {
      await qb.internal.wrap({ method: "createTriggers" }, async () => {
        for (const tableName of getTableNames(args.schema, args.instanceId)) {
          const columns = getTableColumns(
            args.schema[tableName.js]! as PgTable,
          );

          const columnNames = Object.values(columns).map(
            (column) => `"${getColumnCasing(column, "snake_case")}"`,
          );

          await sql
            .raw(`
CREATE OR REPLACE FUNCTION ${tableName.triggerFn}
RETURNS TRIGGER AS $$
BEGIN
  IF TG_OP = 'INSERT' THEN
    INSERT INTO "${tableName.reorg}" (${columnNames.join(",")}, operation, checkpoint)
    VALUES (${columnNames.map((name) => `NEW.${name}`).join(",")}, 0, '${encodeCheckpoint(maxCheckpoint)}');
  ELSIF TG_OP = 'UPDATE' THEN
    INSERT INTO "${tableName.reorg}" (${columnNames.join(",")}, operation, checkpoint)
    VALUES (${columnNames.map((name) => `OLD.${name}`).join(",")}, 1, '${encodeCheckpoint(maxCheckpoint)}');
  ELSIF TG_OP = 'DELETE' THEN
    INSERT INTO "${tableName.reorg}" (${columnNames.join(",")}, operation, checkpoint)
    VALUES (${columnNames.map((name) => `OLD.${name}`).join(",")}, 2, '${encodeCheckpoint(maxCheckpoint)}');
  END IF;
  RETURN NULL;
END;
$$ LANGUAGE plpgsql
`)
            .execute(qb.internal);

          await sql
            .raw(`
          CREATE TRIGGER "${tableName.trigger}"
          AFTER INSERT OR UPDATE OR DELETE ON "${args.namespace}"."${tableName.sql}"
          FOR EACH ROW EXECUTE FUNCTION ${tableName.triggerFn};
          `)
            .execute(qb.internal);
        }
      });
    },
    async removeTriggers() {
      await qb.internal.wrap({ method: "removeTriggers" }, async () => {
        for (const tableName of getTableNames(args.schema, args.instanceId)) {
          await sql
            .raw(
              `DROP TRIGGER IF EXISTS "${tableName.trigger}" ON "${args.namespace}"."${tableName.sql}"`,
            )
            .execute(qb.internal);
        }
      });
    },
    async revert({ checkpoint }) {
      await qb.internal.wrap({ method: "revert" }, () =>
        Promise.all(
          getTableNames(args.schema, args.instanceId).map((tableName) =>
            qb.internal.transaction().execute((tx) =>
              revert({
                tableName,
                checkpoint,
                tx,
                instanceId: args.instanceId,
              }),
            ),
          ),
        ),
      );
    },
    async finalize({ checkpoint }) {
      await qb.internal.wrap({ method: "finalize" }, async () => {
        await qb.internal
          .updateTable("_ponder_meta")
          .where("key", "=", `app_${args.instanceId}`)
          .set({
            value: sql`jsonb_set(value, '{checkpoint}', to_jsonb(${checkpoint}::varchar(75)))`,
          })
          .execute();

        await Promise.all(
          getTableNames(args.schema, args.instanceId).map((tableName) =>
            qb.internal
              .deleteFrom(tableName.reorg)
              .where("checkpoint", "<=", checkpoint)
              .execute(),
          ),
        );
      });

      const decoded = decodeCheckpoint(checkpoint);

      args.common.logger.debug({
        service: "database",
        msg: `Updated finalized checkpoint to (timestamp=${decoded.blockTimestamp} chainId=${decoded.chainId} block=${decoded.blockNumber})`,
      });
    },
    async complete({ checkpoint }) {
      await Promise.all(
        getTableNames(args.schema, args.instanceId).map((tableName) =>
          qb.internal.wrap({ method: "complete" }, async () => {
            await qb.internal
              .updateTable(tableName.reorg)
              .set({ checkpoint })
              .where("checkpoint", "=", encodeCheckpoint(maxCheckpoint))
              .execute();
          }),
        ),
      );
    },
    async unlock() {
      clearInterval(heartbeatInterval);

      await qb.internal.wrap({ method: "unlock" }, async () => {
        await qb.internal
          .updateTable("_ponder_meta")
          .where("key", "=", `app_${args.instanceId}`)
          .set({
            value: sql`jsonb_set(value, '{is_locked}', to_jsonb(0))`,
          })
          .execute();
      });
    },
    async kill() {
      await qb.internal.destroy();
      await qb.user.destroy();
      await qb.readonly.destroy();
      await qb.sync.destroy();

      if (dialect === "pglite") {
        const d = driver as PGliteDriver;
        await d.instance.close();
      }

      if (dialect === "postgres") {
        const d = driver as PostgresDriver;
        await d.internal.end();
        await d.user.end();
        await d.readonly.end();
        await d.sync.end();
      }

      args.common.logger.debug({
        service: "database",
        msg: "Closed connection to database",
      });
    },
  } satisfies Database;

  return database;
};<|MERGE_RESOLUTION|>--- conflicted
+++ resolved
@@ -679,37 +679,29 @@
                 })
                 .execute();
 
-<<<<<<< HEAD
-              for (const statement of args.statements.enums.sql) {
-                await sql.raw(statement).execute(tx);
-              }
-              for (const statement of args.statements.tables.sql) {
-                await sql.raw(statement).execute(tx);
-=======
-              for (let i = 0; i < statements.enums.sql.length; i++) {
+              for (let i = 0; i < args.statements.enums.sql.length; i++) {
                 await sql
-                  .raw(statements.enums.sql[i]!)
+                  .raw(args.statements.enums.sql[i]!)
                   .execute(tx)
                   .catch((_error) => {
                     const error = _error as Error;
                     if (!error.message.includes("already exists")) throw error;
                     throw new NonRetryableError(
-                      `Unable to create enum '${namespace}'.'${statements.enums.json[i]!.name}' because an enum with that name already exists.`,
+                      `Unable to create enum '${args.namespace}'.'${args.statements.enums.json[i]!.name}' because an enum with that name already exists.`,
                     );
                   });
               }
-              for (let i = 0; i < statements.tables.sql.length; i++) {
+              for (let i = 0; i < args.statements.tables.sql.length; i++) {
                 await sql
-                  .raw(statements.tables.sql[i]!)
+                  .raw(args.statements.tables.sql[i]!)
                   .execute(tx)
                   .catch((_error) => {
                     const error = _error as Error;
                     if (!error.message.includes("already exists")) throw error;
                     throw new NonRetryableError(
-                      `Unable to create table '${namespace}'.'${statements.tables.json[i]!.tableName}' because a table with that name already exists.`,
+                      `Unable to create table '${args.namespace}'.'${args.statements.tables.json[i]!.tableName}' because a table with that name already exists.`,
                     );
                   });
->>>>>>> 62d43e22
               }
               args.common.logger.info({
                 service: "database",
@@ -775,7 +767,7 @@
 
               // Remove indexes
 
-              for (const indexStatement of statements.indexes.json) {
+              for (const indexStatement of args.statements.indexes.json) {
                 await tx.schema
                   .dropIndex(indexStatement.data.name)
                   .ifExists()
@@ -783,7 +775,7 @@
 
                 args.common.logger.info({
                   service: "database",
-                  msg: `Dropped index '${indexStatement.data.name}' in schema '${namespace}'`,
+                  msg: `Dropped index '${indexStatement.data.name}' in schema '${args.namespace}'`,
                 });
               }
 
@@ -877,37 +869,29 @@
               })
               .execute();
 
-<<<<<<< HEAD
-            for (const statement of args.statements.enums.sql) {
-              await sql.raw(statement).execute(tx);
-            }
-            for (const statement of args.statements.tables.sql) {
-              await sql.raw(statement).execute(tx);
-=======
-            for (let i = 0; i < statements.enums.sql.length; i++) {
+            for (let i = 0; i < args.statements.enums.sql.length; i++) {
               await sql
-                .raw(statements.enums.sql[i]!)
+                .raw(args.statements.enums.sql[i]!)
                 .execute(tx)
                 .catch((_error) => {
                   const error = _error as Error;
                   if (!error.message.includes("already exists")) throw error;
                   throw new NonRetryableError(
-                    `Unable to create enum '${namespace}'.'${statements.enums.json[i]!.name}' because an enum with that name already exists.`,
+                    `Unable to create enum '${args.namespace}'.'${args.statements.enums.json[i]!.name}' because an enum with that name already exists.`,
                   );
                 });
             }
-            for (let i = 0; i < statements.tables.sql.length; i++) {
+            for (let i = 0; i < args.statements.tables.sql.length; i++) {
               await sql
-                .raw(statements.tables.sql[i]!)
+                .raw(args.statements.tables.sql[i]!)
                 .execute(tx)
                 .catch((_error) => {
                   const error = _error as Error;
                   if (!error.message.includes("already exists")) throw error;
                   throw new NonRetryableError(
-                    `Unable to create table '${namespace}'.'${statements.tables.json[i]!.tableName}' because a table with that name already exists.`,
+                    `Unable to create table '${args.namespace}'.'${args.statements.tables.json[i]!.tableName}' because a table with that name already exists.`,
                   );
                 });
->>>>>>> 62d43e22
             }
             args.common.logger.info({
               service: "database",
