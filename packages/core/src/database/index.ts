import { getPrimaryKeyColumns, getTableNames } from "@/drizzle/index.js";
import { getColumnCasing } from "@/drizzle/kit/index.js";
import type { Common } from "@/internal/common.js";
import { IgnorableError, NonRetryableError } from "@/internal/errors.js";
import type {
  IndexingBuild,
  PreBuild,
  Schema,
  SchemaBuild,
} from "@/internal/types.js";
import type { PonderSyncSchema } from "@/sync-store/encoding.js";
import {
  moveLegacyTables,
  migrationProvider as postgresMigrationProvider,
} from "@/sync-store/migrations.js";
import type { Drizzle } from "@/types/db.js";
import {
  decodeCheckpoint,
  encodeCheckpoint,
  maxCheckpoint,
  zeroCheckpoint,
} from "@/utils/checkpoint.js";
import { formatEta } from "@/utils/format.js";
import { createPool } from "@/utils/pg.js";
import { createPglite } from "@/utils/pglite.js";
import { startClock } from "@/utils/timer.js";
import { wait } from "@/utils/wait.js";
import type { PGlite } from "@electric-sql/pglite";
import { getTableColumns } from "drizzle-orm";
import { drizzle as drizzleNodePg } from "drizzle-orm/node-postgres";
import type { PgTable } from "drizzle-orm/pg-core";
import { drizzle as drizzlePglite } from "drizzle-orm/pglite";
import {
  Kysely,
  Migrator,
  PostgresDialect,
  type Transaction,
  WithSchemaPlugin,
  sql,
} from "kysely";
import { KyselyPGlite } from "kysely-pglite";
import type { Pool } from "pg";
import parse from "pg-connection-string";
import prometheus from "prom-client";

export type Database = {
  qb: QueryBuilder;
  wrap: <T>(
    options: {
      method: string;
      shouldRetry?: (error: Error) => boolean;
    },
    fn: () => Promise<T>,
  ) => Promise<T>;
  migrateSync(): Promise<void>;
  /**
   * Prepare the database environment for a Ponder app.
   *
   * The core logic in this function reads the schema where the new
   * app will live, and decides what to do. Metadata is stored in the
   * "_ponder_meta" table, and any residual entries in this table are
   * used to determine what action this function will take.
   *
   * @returns The progress checkpoint that that app should start from.
   */
  prepareNamespace(args: Pick<IndexingBuild, "buildId">): Promise<{
    checkpoint: string;
  }>;
  createIndexes(): Promise<void>;
  createTriggers(): Promise<void>;
  removeTriggers(): Promise<void>;
  revert(args: { checkpoint: string }): Promise<void>;
  finalize(args: { checkpoint: string }): Promise<void>;
  complete(args: { checkpoint: string }): Promise<void>;
  unlock(): Promise<void>;
  kill(): Promise<void>;
};

export type PonderApp = {
  is_locked: 0 | 1;
  is_dev: 0 | 1;
  heartbeat_at: number;
  build_id: string;
  checkpoint: string;
  table_names: string[];
};

export type PonderInternalSchema = {
  _ponder_meta: { key: "app"; value: PonderApp };
  _ponder_status: {
    chain_id: number;
    block_number: number | null;
    block_timestamp: number | null;
    ready: boolean;
  };
} & {
  [_: ReturnType<typeof getTableNames>[number]["sql"]]: unknown;
} & {
  [_: ReturnType<typeof getTableNames>[number]["reorg"]]: unknown & {
    operation_id: number;
    checkpoint: string;
    operation: 0 | 1 | 2;
  };
};

type PGliteDriver = {
  instance: PGlite;
};

type PostgresDriver = {
  internal: Pool;
  user: Pool;
  sync: Pool;
  readonly: Pool;
};

type QueryBuilder = {
  /** For updating metadata and handling reorgs */
  internal: Kysely<PonderInternalSchema>;
  /** For indexing-store methods in user code */
  user: Kysely<any>;
  /** Used to interact with the sync-store */
  sync: Kysely<PonderSyncSchema>;
  /** Used in api functions */
  readonly: Kysely<any>;
  drizzle: Drizzle<Schema>;
  drizzleReadonly: Drizzle<Schema>;
};

export const createDatabase = async ({
  common,
  preBuild,
  schemaBuild,
}: {
  common: Common;
  preBuild: PreBuild;
  schemaBuild: Omit<SchemaBuild, "graphqlSchema">;
}): Promise<Database> => {
  let heartbeatInterval: NodeJS.Timeout | undefined;
  let isKilled = false;

  ////////
  // Create drivers and orms
  ////////

  let driver: PGliteDriver | PostgresDriver;
  let qb: Database["qb"];

  const dialect = preBuild.databaseConfig.kind;

  if (dialect === "pglite" || dialect === "pglite_test") {
    driver = {
      instance:
        dialect === "pglite"
          ? createPglite(preBuild.databaseConfig.options)
          : preBuild.databaseConfig.instance,
    };

    const kyselyDialect = new KyselyPGlite(driver.instance).dialect;

    await driver.instance.query(
      `CREATE SCHEMA IF NOT EXISTS "${preBuild.namespace}"`,
    );
    await driver.instance.query(`SET search_path TO "${preBuild.namespace}"`);

    qb = {
<<<<<<< HEAD
      internal: new Kysely({
=======
      internal: new HeadlessKysely({
        name: "internal",
        common,
        includeTraceLogs: true,
>>>>>>> 5df19044
        dialect: kyselyDialect,
        log(event) {
          if (event.level === "query") {
            common.metrics.ponder_postgres_query_total.inc({
              pool: "internal",
            });
          }
        },
        plugins: [new WithSchemaPlugin(preBuild.namespace)],
      }),
      user: new Kysely({
        dialect: kyselyDialect,
        log(event) {
          if (event.level === "query") {
            common.metrics.ponder_postgres_query_total.inc({
              pool: "user",
            });
          }
        },
        plugins: [new WithSchemaPlugin(preBuild.namespace)],
      }),
      readonly: new Kysely({
        dialect: kyselyDialect,
        log(event) {
          if (event.level === "query") {
            common.metrics.ponder_postgres_query_total.inc({
              pool: "readonly",
            });
          }
        },
        plugins: [new WithSchemaPlugin(preBuild.namespace)],
      }),
<<<<<<< HEAD
      sync: new Kysely<PonderSyncSchema>({
=======
      sync: new HeadlessKysely<PonderSyncSchema>({
        name: "sync",
        common: common,
        includeTraceLogs: true,
>>>>>>> 5df19044
        dialect: kyselyDialect,
        log(event) {
          if (event.level === "query") {
            common.metrics.ponder_postgres_query_total.inc({
              pool: "sync",
            });
          }
        },
        plugins: [new WithSchemaPlugin("ponder_sync")],
      }),
      drizzle: drizzlePglite((driver as PGliteDriver).instance, {
        casing: "snake_case",
        schema: schemaBuild.schema,
      }),
      drizzleReadonly: drizzlePglite((driver as PGliteDriver).instance, {
        casing: "snake_case",
        schema: schemaBuild.schema,
      }),
    };
  } else {
    const internalMax = 2;
    const equalMax = Math.floor(
      (preBuild.databaseConfig.poolConfig.max - internalMax) / 3,
    );
    const [readonlyMax, userMax, syncMax] =
      common.options.command === "serve"
        ? [preBuild.databaseConfig.poolConfig.max - internalMax, 0, 0]
        : [equalMax, equalMax, equalMax];

    const internal = createPool(
      {
        ...preBuild.databaseConfig.poolConfig,
        application_name: `${preBuild.namespace}_internal`,
        max: internalMax,
        statement_timeout: 10 * 60 * 1000, // 10 minutes to accommodate slow sync store migrations.
      },
      common.logger,
    );

    const connection = (parse as unknown as typeof parse.parse)(
      preBuild.databaseConfig.poolConfig.connectionString!,
    );

    const role =
      connection.database === undefined
        ? `ponder_readonly_${preBuild.namespace}`
        : `ponder_readonly_${connection.database}_${preBuild.namespace}`;

    await internal.query(`CREATE SCHEMA IF NOT EXISTS "${preBuild.namespace}"`);
    const hasRole = await internal
      .query("SELECT FROM pg_roles WHERE rolname = $1", [role])
      .then(({ rows }) => rows[0]);
    if (hasRole) {
      await internal.query(`DROP OWNED BY "${role}"`);
      await internal.query(`DROP ROLE IF EXISTS "${role}"`);
    }
    await internal.query(`CREATE ROLE "${role}" WITH LOGIN PASSWORD 'pw'`);
    await internal.query(
      `GRANT CONNECT ON DATABASE "${connection.database}" TO "${role}"`,
    );
    await internal.query(
      `GRANT USAGE ON SCHEMA "${preBuild.namespace}" TO "${role}"`,
    );
    await internal.query(
      `ALTER DEFAULT PRIVILEGES IN SCHEMA "${preBuild.namespace}" GRANT SELECT ON TABLES TO "${role}"`,
    );
    await internal.query(
      `ALTER ROLE "${role}" SET search_path TO "${preBuild.namespace}"`,
    );
    await internal.query(`ALTER ROLE "${role}" SET statement_timeout TO '1s'`);
    await internal.query(`ALTER ROLE "${role}" SET work_mem TO '1MB'`);
    await internal.query(`ALTER ROLE "${role}" SET temp_file_limit TO '1MB'`);

    driver = {
      internal,
      user: createPool(
        {
          ...preBuild.databaseConfig.poolConfig,
          application_name: `${preBuild.namespace}_user`,
          max: userMax,
        },
        common.logger,
      ),
      readonly: createPool(
        {
          ...preBuild.databaseConfig.poolConfig,
          connectionString: undefined,
          application_name: `${preBuild.namespace}_readonly`,
          max: readonlyMax,
          user: role,
          password: "pw",
          host: connection.host ?? undefined,
          port: Number(connection.port!),
          database: connection.database ?? undefined,
        },
        common.logger,
      ),
      sync: createPool(
        {
          ...preBuild.databaseConfig.poolConfig,
          application_name: "ponder_sync",
          max: syncMax,
        },
        common.logger,
      ),
    };

    qb = {
<<<<<<< HEAD
      internal: new Kysely({
=======
      internal: new HeadlessKysely({
        name: "internal",
        common: common,
        includeTraceLogs: true,
>>>>>>> 5df19044
        dialect: new PostgresDialect({ pool: driver.internal }),
        log(event) {
          if (event.level === "query") {
            common.metrics.ponder_postgres_query_total.inc({
              pool: "internal",
            });
          }
        },
        plugins: [new WithSchemaPlugin(preBuild.namespace)],
      }),
      user: new Kysely({
        dialect: new PostgresDialect({ pool: driver.user }),
        log(event) {
          if (event.level === "query") {
            common.metrics.ponder_postgres_query_total.inc({
              pool: "user",
            });
          }
        },
        plugins: [new WithSchemaPlugin(preBuild.namespace)],
      }),
      readonly: new Kysely({
        dialect: new PostgresDialect({ pool: driver.readonly }),
        log(event) {
          if (event.level === "query") {
            common.metrics.ponder_postgres_query_total.inc({
              pool: "readonly",
            });
          }
        },
        plugins: [new WithSchemaPlugin(preBuild.namespace)],
      }),
<<<<<<< HEAD
      sync: new Kysely<PonderSyncSchema>({
=======
      sync: new HeadlessKysely<PonderSyncSchema>({
        name: "sync",
        common: common,
        includeTraceLogs: true,
>>>>>>> 5df19044
        dialect: new PostgresDialect({ pool: driver.sync }),
        log(event) {
          if (event.level === "query") {
            common.metrics.ponder_postgres_query_total.inc({
              pool: "sync",
            });
          }
        },
        plugins: [new WithSchemaPlugin("ponder_sync")],
      }),
      drizzle: drizzleNodePg(driver.user, {
        casing: "snake_case",
        schema: schemaBuild.schema,
      }),
      drizzleReadonly: drizzleNodePg(driver.readonly, {
        casing: "snake_case",
        schema: schemaBuild.schema,
      }),
    };

    // Register Postgres-only metrics
    const d = driver as PostgresDriver;
    common.metrics.registry.removeSingleMetric(
      "ponder_postgres_pool_connections",
    );
    common.metrics.ponder_postgres_pool_connections = new prometheus.Gauge({
      name: "ponder_postgres_pool_connections",
      help: "Number of connections in the pool",
      labelNames: ["pool", "kind"] as const,
      registers: [common.metrics.registry],
      collect() {
        this.set({ pool: "internal", kind: "idle" }, d.internal.idleCount);
        this.set({ pool: "internal", kind: "total" }, d.internal.totalCount);
        this.set({ pool: "sync", kind: "idle" }, d.sync.idleCount);
        this.set({ pool: "sync", kind: "total" }, d.sync.totalCount);
        this.set({ pool: "user", kind: "idle" }, d.user.idleCount);
        this.set({ pool: "user", kind: "total" }, d.user.totalCount);
        this.set({ pool: "readonly", kind: "idle" }, d.readonly.idleCount);
        this.set({ pool: "readonly", kind: "total" }, d.readonly.totalCount);
      },
    });

    common.metrics.registry.removeSingleMetric(
      "ponder_postgres_query_queue_size",
    );
    common.metrics.ponder_postgres_query_queue_size = new prometheus.Gauge({
      name: "ponder_postgres_query_queue_size",
      help: "Number of queries waiting for an available connection",
      labelNames: ["pool"] as const,
      registers: [common.metrics.registry],
      collect() {
        this.set({ pool: "internal" }, d.internal.waitingCount);
        this.set({ pool: "sync" }, d.sync.waitingCount);
        this.set({ pool: "user" }, d.user.waitingCount);
        this.set({ pool: "readonly" }, d.readonly.waitingCount);
      },
    });
  }

  ////////
  // Helpers
  ////////

  /**
   * Undo operations in user tables by using the "reorg" tables.
   *
   * Note: "reorg" tables may contain operations that have not been applied to the
   *       underlying tables, but only be 1 operation at most.
   */
  const revert = async ({
    tableName,
    checkpoint,
    tx,
  }: {
    tableName: ReturnType<typeof getTableNames>[number];
    checkpoint: string;
    tx: Transaction<PonderInternalSchema>;
  }) => {
    const primaryKeyColumns = getPrimaryKeyColumns(
      schemaBuild.schema[tableName.js] as PgTable,
    );

    const rows = await tx
      .deleteFrom(tableName.reorg)
      .returningAll()
      .where("checkpoint", ">", checkpoint)
      .execute();

    const reversed = rows.sort((a, b) => b.operation_id - a.operation_id);

    // undo operation
    for (const log of reversed) {
      if (log.operation === 0) {
        // Create
        await tx
          // @ts-ignore
          .deleteFrom(tableName.sql)
          .$call((qb) => {
            for (const { sql } of primaryKeyColumns) {
              // @ts-ignore
              qb = qb.where(sql, "=", log[sql]);
            }
            return qb;
          })
          .execute();
      } else if (log.operation === 1) {
        // Update

        // @ts-ignore
        log.operation_id = undefined;
        // @ts-ignore
        log.checkpoint = undefined;
        // @ts-ignore
        log.operation = undefined;
        await tx
          // @ts-ignore
          .updateTable(tableName.sql)
          .set(log as any)
          .$call((qb) => {
            for (const { sql } of primaryKeyColumns) {
              // @ts-ignore
              qb = qb.where(sql, "=", log[sql]);
            }
            return qb;
          })
          .execute();
      } else {
        // Delete

        // @ts-ignore
        log.operation_id = undefined;
        // @ts-ignore
        log.checkpoint = undefined;
        // @ts-ignore
        log.operation = undefined;
        await tx
          // @ts-ignore
          .insertInto(tableName.sql)
          .values(log as any)
          // @ts-ignore
          .onConflict((oc) =>
            oc
              .columns(primaryKeyColumns.map(({ sql }) => sql) as any)
              .doNothing(),
          )
          .execute();
      }
    }

    common.logger.info({
      service: "database",
      msg: `Reverted ${rows.length} unfinalized operations from '${tableName.sql}' table`,
    });
  };

  const database = {
    qb,
    // @ts-ignore
    async wrap(options, fn) {
      const RETRY_COUNT = 9;
      const BASE_DURATION = 125;

      // First error thrown is often the most useful
      let firstError: any;
      let hasError = false;

      for (let i = 0; i <= RETRY_COUNT; i++) {
        const endClock = startClock();
        try {
          const result = await fn();
          common.metrics.ponder_database_method_duration.observe(
            { method: options.method },
            endClock(),
          );
          return result;
        } catch (_error) {
          const error = _error as Error;

          common.metrics.ponder_database_method_duration.observe(
            { method: options.method },
            endClock(),
          );
          common.metrics.ponder_database_method_error_total.inc({
            method: options.method,
          });

          if (isKilled) {
            common.logger.trace({
              service: "database",
              msg: `Ignored error during '${options.method}' database method (service is killed)`,
            });
            throw new IgnorableError();
          }

          if (!hasError) {
            hasError = true;
            firstError = error;
          }

          if (
            error instanceof NonRetryableError ||
            options.shouldRetry?.(error) === false
          ) {
            common.logger.warn({
              service: "database",
              msg: `Failed '${options.method}' database method `,
            });
            throw error;
          }

          if (i === RETRY_COUNT) {
            common.logger.warn({
              service: "database",
              msg: `Failed '${options.method}' database method after '${i + 1}' attempts`,
              error,
            });
            throw firstError;
          }

          const duration = BASE_DURATION * 2 ** i;
          common.logger.debug({
            service: "database",
            msg: `Failed '${options.method}' database method, retrying after ${duration} milliseconds`,
            error,
          });
          await wait(duration);
        }
      }
    },
    async migrateSync() {
      await this.wrap({ method: "migrateSyncStore" }, async () => {
        // TODO: Probably remove this at 1.0 to speed up startup time.
        await moveLegacyTables({
          common: common,
          db: qb.internal,
          newSchemaName: "ponder_sync",
        });

        const migrator = new Migrator({
          db: qb.sync as any,
          provider: postgresMigrationProvider,
          migrationTableSchema: "ponder_sync",
        });

        const { error } = await migrator.migrateToLatest();
        if (error) throw error;
      });
    },
    async prepareNamespace({ buildId }) {
      common.logger.info({
        service: "database",
        msg: `Using database schema '${preBuild.namespace}'`,
      });

      ////////
      // Migrate
      ////////

      // v0.4 migration

      // v0.6 migration

      const hasPonderSchema = await qb.internal
        // @ts-ignore
        .selectFrom("information_schema.schemata")
        // @ts-ignore
        .select("schema_name")
        // @ts-ignore
        .where("schema_name", "=", "ponder")
        .executeTakeFirst()
        .then((schema) => schema?.schema_name === "ponder");

      if (hasPonderSchema) {
        const hasNamespaceLockTable = await qb.internal
          // @ts-ignore
          .selectFrom("information_schema.tables")
          // @ts-ignore
          .select(["table_name", "table_schema"])
          // @ts-ignore
          .where("table_name", "=", "namespace_lock")
          // @ts-ignore
          .where("table_schema", "=", "ponder")
          .executeTakeFirst()
          .then((table) => table !== undefined);

        if (hasNamespaceLockTable) {
          await this.wrap({ method: "migrate" }, async () => {
            const namespaceCount = await qb.internal
              .withSchema("ponder")
              // @ts-ignore
              .selectFrom("namespace_lock")
              .select(sql`count(*)`.as("count"))
              .executeTakeFirst();

            const tableNames = await qb.internal
              .withSchema("ponder")
              // @ts-ignore
              .selectFrom("namespace_lock")
              // @ts-ignore
              .select("schema")
              // @ts-ignore
              .where("namespace", "=", preBuild.namespace)
              .executeTakeFirst()
              .then((schema: any | undefined) =>
                schema === undefined
                  ? undefined
                  : Object.keys(schema.schema.tables),
              );
            if (tableNames) {
              for (const tableName of tableNames) {
                await qb.internal.schema
                  .dropTable(tableName)
                  .ifExists()
                  .cascade()
                  .execute();
              }

              await qb.internal
                .withSchema("ponder")
                // @ts-ignore
                .deleteFrom("namespace_lock")
                // @ts-ignore
                .where("namespace", "=", preBuild.namespace)
                .execute();

              if (namespaceCount!.count === 1) {
                await qb.internal.schema
                  .dropSchema("ponder")
                  .cascade()
                  .execute();

                common.logger.debug({
                  service: "database",
                  msg: `Removed 'ponder' schema`,
                });
              }
            }
          });
        }
      }

      // v0.8 migration

      // If the schema previously ran with a 0.7 app, remove
      // all unlocked "dev" apps. Then, copy a _ponder_meta entry
      // to the new format if there is one remaining.

      const hasPonderMetaTable = await qb.internal
        // @ts-ignore
        .selectFrom("information_schema.tables")
        // @ts-ignore
        .select(["table_name", "table_schema"])
        // @ts-ignore
        .where("table_name", "=", "_ponder_meta")
        // @ts-ignore
        .where("table_schema", "=", preBuild.namespace)
        .executeTakeFirst()
        .then((table) => table !== undefined);

      if (hasPonderMetaTable) {
        await this.wrap({ method: "migrate" }, () =>
          qb.internal.transaction().execute(async (tx) => {
            const previousApps = await tx
              .selectFrom("_ponder_meta")
              // @ts-ignore
              .where("key", "like", "app_%")
              .select("value")
              .execute()
              .then((rows) => rows.map(({ value }) => value as PonderApp));

            if (
              previousApps.some(
                (app) =>
                  app.is_locked === 1 &&
                  app.heartbeat_at + common.options.databaseHeartbeatTimeout >
                    Date.now(),
              )
            ) {
              throw new NonRetryableError(
                `Migration failed: Schema '${preBuild.namespace}' has an active app`,
              );
            }

            for (const app of previousApps) {
              for (const table of app.table_names) {
                await tx.schema
                  // @ts-ignore
                  .dropTable(`${app.instance_id}__${table}`)
                  .cascade()
                  .ifExists()
                  .execute();
                await tx.schema
                  // @ts-ignore
                  .dropTable(`${app.instance_id}_reorg__${table}`)
                  .cascade()
                  .ifExists()
                  .execute();
              }
              await tx
                .deleteFrom("_ponder_meta")
                // @ts-ignore
                .where("key", "=", `status_${app.instance_id}`)
                .execute();
              await tx
                .deleteFrom("_ponder_meta")
                // @ts-ignore
                .where("key", "=", `app_${app.instance_id}`)
                .execute();
            }

            if (previousApps.length > 0) {
              common.logger.debug({
                service: "database",
                msg: "Migrated previous app to v0.8",
              });
            }
          }),
        );
      }

      // 0.9 migration

      await qb.internal.schema
        .createTable("_ponder_status")
        .addColumn("chain_id", "bigint", (col) => col.primaryKey())
        .addColumn("block_number", "bigint")
        .addColumn("block_timestamp", "bigint")
        .addColumn("ready", "boolean", (col) => col.notNull())
        .ifNotExists()
        .execute();

      if (hasPonderMetaTable) {
        await qb.internal
          .deleteFrom("_ponder_meta")
          // @ts-ignore
          .where("key", "=", "status")
          .execute();
      }

      await this.wrap({ method: "setup" }, async () => {
        // Create "_ponder_meta" table if it doesn't exist
        await qb.internal.schema
          .createTable("_ponder_meta")
          .addColumn("key", "text", (col) => col.primaryKey())
          .addColumn("value", "jsonb")
          .ifNotExists()
          .execute();
      });

      const attempt = () =>
        this.wrap({ method: "setup" }, () =>
          qb.internal.transaction().execute(async (tx) => {
            const previousApp = await tx
              .selectFrom("_ponder_meta")
              .where("key", "=", "app")
              .select("value")
              .executeTakeFirst()
              .then((row) => row?.value as PonderApp | undefined);

            const newApp = {
              is_locked: 1,
              is_dev: common.options.command === "dev" ? 1 : 0,
              heartbeat_at: Date.now(),
              build_id: buildId,
              checkpoint: encodeCheckpoint(zeroCheckpoint),
              table_names: getTableNames(schemaBuild.schema).map(
                (tableName) => tableName.sql,
              ),
            } satisfies PonderApp;

            const createEnums = async () => {
              for (
                let i = 0;
                i < schemaBuild.statements.enums.sql.length;
                i++
              ) {
                await sql
                  .raw(schemaBuild.statements.enums.sql[i]!)
                  .execute(tx)
                  .catch((_error) => {
                    const error = _error as Error;
                    if (!error.message.includes("already exists")) throw error;
                    const e = new NonRetryableError(
                      `Unable to create enum '${preBuild.namespace}'.'${schemaBuild.statements.enums.json[i]!.name}' because an enum with that name already exists.`,
                    );
                    e.stack = undefined;
                    throw e;
                  });
              }
            };

            const createTables = async () => {
              for (
                let i = 0;
                i < schemaBuild.statements.tables.sql.length;
                i++
              ) {
                await sql
                  .raw(schemaBuild.statements.tables.sql[i]!)
                  .execute(tx)
                  .catch((_error) => {
                    const error = _error as Error;
                    if (!error.message.includes("already exists")) throw error;
                    const e = new NonRetryableError(
                      `Unable to create table '${preBuild.namespace}'.'${schemaBuild.statements.tables.json[i]!.tableName}' because a table with that name already exists.`,
                    );
                    e.stack = undefined;
                    throw e;
                  });
              }
            };

            const dropTables = async () => {
              for (const tableName of getTableNames(schemaBuild.schema)) {
                await tx.schema
                  .dropTable(tableName.sql)
                  .cascade()
                  .ifExists()
                  .execute();
                await tx.schema
                  .dropTable(tableName.reorg)
                  .cascade()
                  .ifExists()
                  .execute();
              }
            };

            const dropEnums = async () => {
              for (const enumName of schemaBuild.statements.enums.json) {
                await tx.schema.dropType(enumName.name).ifExists().execute();
              }
            };

            // If schema is empty, create tables
            if (previousApp === undefined) {
              await tx
                .insertInto("_ponder_meta")
                .values({
                  key: "app",
                  value: newApp,
                })
                .execute();

              await createEnums();
              await createTables();

              common.logger.info({
                service: "database",
                msg: `Created tables [${newApp.table_names.join(", ")}]`,
              });

              return {
                status: "success",
                checkpoint: encodeCheckpoint(zeroCheckpoint),
              } as const;
            }

            // dev fast path
            if (
              previousApp.is_dev === 1 ||
              (process.env.PONDER_EXPERIMENTAL_DB === "platform" &&
                previousApp.build_id !== newApp.build_id) ||
              (process.env.PONDER_EXPERIMENTAL_DB === "platform" &&
                previousApp.checkpoint === encodeCheckpoint(zeroCheckpoint))
            ) {
              await tx
                .updateTable("_ponder_status")
                .set({
                  block_number: null,
                  block_timestamp: null,
                  ready: false,
                })
                .execute();
              await tx
                .updateTable("_ponder_meta")
                .set({ value: newApp })
                .where("key", "=", "app")
                .execute();

              await dropTables();
              await dropEnums();

              await createEnums();
              await createTables();

              common.logger.info({
                service: "database",
                msg: `Created tables [${newApp.table_names.join(", ")}]`,
              });

              return {
                status: "success",
                checkpoint: encodeCheckpoint(zeroCheckpoint),
              } as const;
            }

            // If crash recovery is not possible, error
            if (
              common.options.command === "dev" ||
              previousApp.build_id !== newApp.build_id
            ) {
              const error = new NonRetryableError(
                `Schema '${preBuild.namespace}' was previously used by a different Ponder app. Drop the schema first, or use a different schema. Read more: https://ponder.sh/docs/getting-started/database#database-schema`,
              );
              error.stack = undefined;
              throw error;
            }

            const isAppUnlocked =
              previousApp.is_locked === 0 ||
              previousApp.heartbeat_at +
                common.options.databaseHeartbeatTimeout <=
                Date.now();

            // If app is locked, wait
            if (isAppUnlocked === false) {
              return {
                status: "locked",
                expiry:
                  previousApp.heartbeat_at +
                  common.options.databaseHeartbeatTimeout,
              } as const;
            }

            // Crash recovery is possible, recover

            if (previousApp.checkpoint === encodeCheckpoint(zeroCheckpoint)) {
              await tx
                .updateTable("_ponder_status")
                .set({
                  block_number: null,
                  block_timestamp: null,
                  ready: false,
                })
                .execute();
              await tx
                .updateTable("_ponder_meta")
                .set({ value: newApp })
                .where("key", "=", "app")
                .execute();

              await dropTables();
              await dropEnums();

              await createEnums();
              await createTables();

              common.logger.info({
                service: "database",
                msg: `Created tables [${newApp.table_names.join(", ")}]`,
              });

              return {
                status: "success",
                checkpoint: encodeCheckpoint(zeroCheckpoint),
              } as const;
            }

            const checkpoint = previousApp.checkpoint;
            newApp.checkpoint = checkpoint;

            await tx
              .updateTable("_ponder_status")
              .set({ block_number: null, block_timestamp: null, ready: false })
              .execute();
            await tx
              .updateTable("_ponder_meta")
              .set({ value: newApp })
              .where("key", "=", "app")
              .execute();

            common.logger.info({
              service: "database",
              msg: `Detected crash recovery for build '${buildId}' in schema '${preBuild.namespace}' last active ${formatEta(Date.now() - previousApp.heartbeat_at)} ago`,
            });

            // Remove triggers

            for (const tableName of getTableNames(schemaBuild.schema)) {
              await sql
                .raw(
                  `DROP TRIGGER IF EXISTS "${tableName.trigger}" ON "${preBuild.namespace}"."${tableName.sql}"`,
                )
                .execute(tx);
            }

            // Remove indexes

            for (const indexStatement of schemaBuild.statements.indexes.json) {
              await tx.schema
                .dropIndex(indexStatement.data.name)
                .ifExists()
                .execute();

              common.logger.info({
                service: "database",
                msg: `Dropped index '${indexStatement.data.name}' in schema '${preBuild.namespace}'`,
              });
            }

            // Revert unfinalized data

            const { blockTimestamp, chainId, blockNumber } =
              decodeCheckpoint(checkpoint);

            common.logger.info({
              service: "database",
              msg: `Reverting operations after finalized checkpoint (timestamp=${blockTimestamp} chainId=${chainId} block=${blockNumber})`,
            });

            for (const tableName of getTableNames(schemaBuild.schema)) {
              await revert({
                tableName,
                checkpoint,
                tx,
              });
            }

            return {
              status: "success",
              checkpoint,
            } as const;
          }),
        );

      let result = await attempt();
      if (result.status === "locked") {
        const duration = result.expiry - Date.now();
        common.logger.warn({
          service: "database",
          msg: `Schema '${preBuild.namespace}' is locked by a different Ponder app`,
        });
        common.logger.warn({
          service: "database",
          msg: `Waiting ${formatEta(duration)} for lock on schema '${preBuild.namespace} to expire...`,
        });

        await wait(duration);

        result = await attempt();
        if (result.status === "locked") {
          const error = new NonRetryableError(
            `Failed to acquire lock on schema '${preBuild.namespace}'. A different Ponder app is actively using this schema.`,
          );
          error.stack = undefined;
          throw error;
        }
      }

      heartbeatInterval = setInterval(async () => {
        try {
          const heartbeat = Date.now();

          await qb.internal
            .updateTable("_ponder_meta")
            .where("key", "=", "app")
            .set({
              value: sql`jsonb_set(value, '{heartbeat_at}', ${heartbeat})`,
            })
            .execute();

          common.logger.trace({
            service: "database",
            msg: `Updated heartbeat timestamp to ${heartbeat} (build_id=${buildId})`,
          });
        } catch (err) {
          const error = err as Error;
          common.logger.error({
            service: "database",
            msg: `Failed to update heartbeat timestamp, retrying in ${formatEta(
              common.options.databaseHeartbeatInterval,
            )}`,
            error,
          });
        }
      }, common.options.databaseHeartbeatInterval);

      return { checkpoint: result.checkpoint };
    },
    async createIndexes() {
      for (const statement of schemaBuild.statements.indexes.sql) {
        await sql.raw(statement).execute(qb.internal);
      }
    },
    async createTriggers() {
      await this.wrap({ method: "createTriggers" }, async () => {
        for (const tableName of getTableNames(schemaBuild.schema)) {
          const columns = getTableColumns(
            schemaBuild.schema[tableName.js]! as PgTable,
          );

          const columnNames = Object.values(columns).map(
            (column) => `"${getColumnCasing(column, "snake_case")}"`,
          );

          await sql
            .raw(`
CREATE OR REPLACE FUNCTION ${tableName.triggerFn}
RETURNS TRIGGER AS $$
BEGIN
  IF TG_OP = 'INSERT' THEN
    INSERT INTO "${preBuild.namespace}"."${tableName.reorg}" (${columnNames.join(",")}, operation, checkpoint)
    VALUES (${columnNames.map((name) => `NEW.${name}`).join(",")}, 0, '${encodeCheckpoint(maxCheckpoint)}');
  ELSIF TG_OP = 'UPDATE' THEN
    INSERT INTO "${preBuild.namespace}"."${tableName.reorg}" (${columnNames.join(",")}, operation, checkpoint)
    VALUES (${columnNames.map((name) => `OLD.${name}`).join(",")}, 1, '${encodeCheckpoint(maxCheckpoint)}');
  ELSIF TG_OP = 'DELETE' THEN
    INSERT INTO "${preBuild.namespace}"."${tableName.reorg}" (${columnNames.join(",")}, operation, checkpoint)
    VALUES (${columnNames.map((name) => `OLD.${name}`).join(",")}, 2, '${encodeCheckpoint(maxCheckpoint)}');
  END IF;
  RETURN NULL;
END;
$$ LANGUAGE plpgsql
`)
            .execute(qb.internal);

          await sql
            .raw(`
          CREATE OR REPLACE TRIGGER "${tableName.trigger}"
          AFTER INSERT OR UPDATE OR DELETE ON "${preBuild.namespace}"."${tableName.sql}"
          FOR EACH ROW EXECUTE FUNCTION ${tableName.triggerFn};
          `)
            .execute(qb.internal);
        }
      });
    },
    async removeTriggers() {
      await this.wrap({ method: "removeTriggers" }, async () => {
        for (const tableName of getTableNames(schemaBuild.schema)) {
          await sql
            .raw(
              `DROP TRIGGER IF EXISTS "${tableName.trigger}" ON "${preBuild.namespace}"."${tableName.sql}"`,
            )
            .execute(qb.internal);
        }
      });
    },
    async revert({ checkpoint }) {
      await this.wrap({ method: "revert" }, () =>
        Promise.all(
          getTableNames(schemaBuild.schema).map((tableName) =>
            qb.internal.transaction().execute((tx) =>
              revert({
                tableName,
                checkpoint,
                tx,
              }),
            ),
          ),
        ),
      );
    },
    async finalize({ checkpoint }) {
      await this.wrap({ method: "finalize" }, async () => {
        await qb.internal
          .updateTable("_ponder_meta")
          .where("key", "=", "app")
          .set({
            value: sql`jsonb_set(value, '{checkpoint}', to_jsonb(${checkpoint}::varchar(75)))`,
          })
          .execute();

        await Promise.all(
          getTableNames(schemaBuild.schema).map((tableName) =>
            qb.internal
              .deleteFrom(tableName.reorg)
              .where("checkpoint", "<=", checkpoint)
              .execute(),
          ),
        );
      });

      const decoded = decodeCheckpoint(checkpoint);

      common.logger.debug({
        service: "database",
        msg: `Updated finalized checkpoint to (timestamp=${decoded.blockTimestamp} chainId=${decoded.chainId} block=${decoded.blockNumber})`,
      });
    },
    async complete({ checkpoint }) {
      await Promise.all(
        getTableNames(schemaBuild.schema).map((tableName) =>
          this.wrap({ method: "complete" }, async () => {
            await qb.internal
              .updateTable(tableName.reorg)
              .set({ checkpoint })
              .where("checkpoint", "=", encodeCheckpoint(maxCheckpoint))
              .execute();
          }),
        ),
      );
    },
    async unlock() {
      clearInterval(heartbeatInterval);

      await this.wrap({ method: "unlock" }, async () => {
        await qb.internal
          .updateTable("_ponder_meta")
          .where("key", "=", "app")
          .set({
            value: sql`jsonb_set(value, '{is_locked}', to_jsonb(0))`,
          })
          .execute();
      });
    },
    async kill() {
      isKilled = true;

      if (dialect === "pglite") {
        const d = driver as PGliteDriver;
        await d.instance.close();
      }

      if (dialect === "pglite_test") {
        // no-op, allow test harness to clean up the instance
      }

      if (dialect === "postgres") {
        const d = driver as PostgresDriver;
        await d.internal.end();
        await d.user.end();
        await d.readonly.end();
        await d.sync.end();
      }

      common.logger.debug({
        service: "database",
        msg: "Closed connection to database",
      });
    },
  } satisfies Database;

  // @ts-ignore
  return database;
};<|MERGE_RESOLUTION|>--- conflicted
+++ resolved
@@ -46,10 +46,7 @@
 export type Database = {
   qb: QueryBuilder;
   wrap: <T>(
-    options: {
-      method: string;
-      shouldRetry?: (error: Error) => boolean;
-    },
+    options: { method: string; includeTraceLogs?: boolean },
     fn: () => Promise<T>,
   ) => Promise<T>;
   migrateSync(): Promise<void>;
@@ -164,14 +161,7 @@
     await driver.instance.query(`SET search_path TO "${preBuild.namespace}"`);
 
     qb = {
-<<<<<<< HEAD
       internal: new Kysely({
-=======
-      internal: new HeadlessKysely({
-        name: "internal",
-        common,
-        includeTraceLogs: true,
->>>>>>> 5df19044
         dialect: kyselyDialect,
         log(event) {
           if (event.level === "query") {
@@ -204,14 +194,7 @@
         },
         plugins: [new WithSchemaPlugin(preBuild.namespace)],
       }),
-<<<<<<< HEAD
       sync: new Kysely<PonderSyncSchema>({
-=======
-      sync: new HeadlessKysely<PonderSyncSchema>({
-        name: "sync",
-        common: common,
-        includeTraceLogs: true,
->>>>>>> 5df19044
         dialect: kyselyDialect,
         log(event) {
           if (event.level === "query") {
@@ -320,14 +303,7 @@
     };
 
     qb = {
-<<<<<<< HEAD
       internal: new Kysely({
-=======
-      internal: new HeadlessKysely({
-        name: "internal",
-        common: common,
-        includeTraceLogs: true,
->>>>>>> 5df19044
         dialect: new PostgresDialect({ pool: driver.internal }),
         log(event) {
           if (event.level === "query") {
@@ -360,14 +336,7 @@
         },
         plugins: [new WithSchemaPlugin(preBuild.namespace)],
       }),
-<<<<<<< HEAD
       sync: new Kysely<PonderSyncSchema>({
-=======
-      sync: new HeadlessKysely<PonderSyncSchema>({
-        name: "sync",
-        common: common,
-        includeTraceLogs: true,
->>>>>>> 5df19044
         dialect: new PostgresDialect({ pool: driver.sync }),
         log(event) {
           if (event.level === "query") {
@@ -536,6 +505,15 @@
 
       for (let i = 0; i <= RETRY_COUNT; i++) {
         const endClock = startClock();
+
+        const id = crypto.randomUUID().slice(0, 8);
+        if (options.includeTraceLogs) {
+          common.logger.trace({
+            service: "database",
+            msg: `Started '${options.method}' database method (id=${id})`,
+          });
+        }
+
         try {
           const result = await fn();
           common.metrics.ponder_database_method_duration.observe(
@@ -557,7 +535,7 @@
           if (isKilled) {
             common.logger.trace({
               service: "database",
-              msg: `Ignored error during '${options.method}' database method (service is killed)`,
+              msg: `Ignored error during '${options.method}' database method, service is killed (id=${id})`,
             });
             throw new IgnorableError();
           }
@@ -567,13 +545,11 @@
             firstError = error;
           }
 
-          if (
-            error instanceof NonRetryableError ||
-            options.shouldRetry?.(error) === false
-          ) {
+          if (error instanceof NonRetryableError) {
             common.logger.warn({
               service: "database",
-              msg: `Failed '${options.method}' database method `,
+              msg: `Failed '${options.method}' database method (id=${id})`,
+              error,
             });
             throw error;
           }
@@ -581,7 +557,7 @@
           if (i === RETRY_COUNT) {
             common.logger.warn({
               service: "database",
-              msg: `Failed '${options.method}' database method after '${i + 1}' attempts`,
+              msg: `Failed '${options.method}' database method after '${i + 1}' attempts (id=${id})`,
               error,
             });
             throw firstError;
@@ -590,31 +566,41 @@
           const duration = BASE_DURATION * 2 ** i;
           common.logger.debug({
             service: "database",
-            msg: `Failed '${options.method}' database method, retrying after ${duration} milliseconds`,
+            msg: `Failed '${options.method}' database method, retrying after ${duration} milliseconds (id=${id})`,
             error,
           });
           await wait(duration);
+        } finally {
+          if (options.includeTraceLogs) {
+            common.logger.trace({
+              service: "database",
+              msg: `Completed '${options.method}' database method in ${Math.round(endClock())}ms (id=${id})`,
+            });
+          }
         }
       }
     },
     async migrateSync() {
-      await this.wrap({ method: "migrateSyncStore" }, async () => {
-        // TODO: Probably remove this at 1.0 to speed up startup time.
-        await moveLegacyTables({
-          common: common,
-          db: qb.internal,
-          newSchemaName: "ponder_sync",
-        });
-
-        const migrator = new Migrator({
-          db: qb.sync as any,
-          provider: postgresMigrationProvider,
-          migrationTableSchema: "ponder_sync",
-        });
-
-        const { error } = await migrator.migrateToLatest();
-        if (error) throw error;
-      });
+      await this.wrap(
+        { method: "migrateSyncStore", includeTraceLogs: true },
+        async () => {
+          // TODO: Probably remove this at 1.0 to speed up startup time.
+          await moveLegacyTables({
+            common: common,
+            db: qb.internal,
+            newSchemaName: "ponder_sync",
+          });
+
+          const migrator = new Migrator({
+            db: qb.sync as any,
+            provider: postgresMigrationProvider,
+            migrationTableSchema: "ponder_sync",
+          });
+
+          const { error } = await migrator.migrateToLatest();
+          if (error) throw error;
+        },
+      );
     },
     async prepareNamespace({ buildId }) {
       common.logger.info({
@@ -654,58 +640,61 @@
           .then((table) => table !== undefined);
 
         if (hasNamespaceLockTable) {
-          await this.wrap({ method: "migrate" }, async () => {
-            const namespaceCount = await qb.internal
-              .withSchema("ponder")
-              // @ts-ignore
-              .selectFrom("namespace_lock")
-              .select(sql`count(*)`.as("count"))
-              .executeTakeFirst();
-
-            const tableNames = await qb.internal
-              .withSchema("ponder")
-              // @ts-ignore
-              .selectFrom("namespace_lock")
-              // @ts-ignore
-              .select("schema")
-              // @ts-ignore
-              .where("namespace", "=", preBuild.namespace)
-              .executeTakeFirst()
-              .then((schema: any | undefined) =>
-                schema === undefined
-                  ? undefined
-                  : Object.keys(schema.schema.tables),
-              );
-            if (tableNames) {
-              for (const tableName of tableNames) {
-                await qb.internal.schema
-                  .dropTable(tableName)
-                  .ifExists()
-                  .cascade()
-                  .execute();
-              }
-
-              await qb.internal
+          await this.wrap(
+            { method: "migrate", includeTraceLogs: true },
+            async () => {
+              const namespaceCount = await qb.internal
                 .withSchema("ponder")
                 // @ts-ignore
-                .deleteFrom("namespace_lock")
+                .selectFrom("namespace_lock")
+                .select(sql`count(*)`.as("count"))
+                .executeTakeFirst();
+
+              const tableNames = await qb.internal
+                .withSchema("ponder")
+                // @ts-ignore
+                .selectFrom("namespace_lock")
+                // @ts-ignore
+                .select("schema")
                 // @ts-ignore
                 .where("namespace", "=", preBuild.namespace)
-                .execute();
-
-              if (namespaceCount!.count === 1) {
-                await qb.internal.schema
-                  .dropSchema("ponder")
-                  .cascade()
+                .executeTakeFirst()
+                .then((schema: any | undefined) =>
+                  schema === undefined
+                    ? undefined
+                    : Object.keys(schema.schema.tables),
+                );
+              if (tableNames) {
+                for (const tableName of tableNames) {
+                  await qb.internal.schema
+                    .dropTable(tableName)
+                    .ifExists()
+                    .cascade()
+                    .execute();
+                }
+
+                await qb.internal
+                  .withSchema("ponder")
+                  // @ts-ignore
+                  .deleteFrom("namespace_lock")
+                  // @ts-ignore
+                  .where("namespace", "=", preBuild.namespace)
                   .execute();
 
-                common.logger.debug({
-                  service: "database",
-                  msg: `Removed 'ponder' schema`,
-                });
+                if (namespaceCount!.count === 1) {
+                  await qb.internal.schema
+                    .dropSchema("ponder")
+                    .cascade()
+                    .execute();
+
+                  common.logger.debug({
+                    service: "database",
+                    msg: `Removed 'ponder' schema`,
+                  });
+                }
               }
-            }
-          });
+            },
+          );
         }
       }
 
@@ -728,7 +717,7 @@
         .then((table) => table !== undefined);
 
       if (hasPonderMetaTable) {
-        await this.wrap({ method: "migrate" }, () =>
+        await this.wrap({ method: "migrate", includeTraceLogs: true }, () =>
           qb.internal.transaction().execute(async (tx) => {
             const previousApps = await tx
               .selectFrom("_ponder_meta")
@@ -807,7 +796,7 @@
           .execute();
       }
 
-      await this.wrap({ method: "setup" }, async () => {
+      await this.wrap({ method: "setup", includeTraceLogs: true }, async () => {
         // Create "_ponder_meta" table if it doesn't exist
         await qb.internal.schema
           .createTable("_ponder_meta")
@@ -818,7 +807,7 @@
       });
 
       const attempt = () =>
-        this.wrap({ method: "setup" }, () =>
+        this.wrap({ method: "setup", includeTraceLogs: true }, () =>
           qb.internal.transaction().execute(async (tx) => {
             const previousApp = await tx
               .selectFrom("_ponder_meta")
@@ -1153,18 +1142,20 @@
       }
     },
     async createTriggers() {
-      await this.wrap({ method: "createTriggers" }, async () => {
-        for (const tableName of getTableNames(schemaBuild.schema)) {
-          const columns = getTableColumns(
-            schemaBuild.schema[tableName.js]! as PgTable,
-          );
-
-          const columnNames = Object.values(columns).map(
-            (column) => `"${getColumnCasing(column, "snake_case")}"`,
-          );
-
-          await sql
-            .raw(`
+      await this.wrap(
+        { method: "createTriggers", includeTraceLogs: true },
+        async () => {
+          for (const tableName of getTableNames(schemaBuild.schema)) {
+            const columns = getTableColumns(
+              schemaBuild.schema[tableName.js]! as PgTable,
+            );
+
+            const columnNames = Object.values(columns).map(
+              (column) => `"${getColumnCasing(column, "snake_case")}"`,
+            );
+
+            await sql
+              .raw(`
 CREATE OR REPLACE FUNCTION ${tableName.triggerFn}
 RETURNS TRIGGER AS $$
 BEGIN
@@ -1182,31 +1173,35 @@
 END;
 $$ LANGUAGE plpgsql
 `)
-            .execute(qb.internal);
-
-          await sql
-            .raw(`
+              .execute(qb.internal);
+
+            await sql
+              .raw(`
           CREATE OR REPLACE TRIGGER "${tableName.trigger}"
           AFTER INSERT OR UPDATE OR DELETE ON "${preBuild.namespace}"."${tableName.sql}"
           FOR EACH ROW EXECUTE FUNCTION ${tableName.triggerFn};
           `)
-            .execute(qb.internal);
-        }
-      });
+              .execute(qb.internal);
+          }
+        },
+      );
     },
     async removeTriggers() {
-      await this.wrap({ method: "removeTriggers" }, async () => {
-        for (const tableName of getTableNames(schemaBuild.schema)) {
-          await sql
-            .raw(
-              `DROP TRIGGER IF EXISTS "${tableName.trigger}" ON "${preBuild.namespace}"."${tableName.sql}"`,
-            )
-            .execute(qb.internal);
-        }
-      });
+      await this.wrap(
+        { method: "removeTriggers", includeTraceLogs: true },
+        async () => {
+          for (const tableName of getTableNames(schemaBuild.schema)) {
+            await sql
+              .raw(
+                `DROP TRIGGER IF EXISTS "${tableName.trigger}" ON "${preBuild.namespace}"."${tableName.sql}"`,
+              )
+              .execute(qb.internal);
+          }
+        },
+      );
     },
     async revert({ checkpoint }) {
-      await this.wrap({ method: "revert" }, () =>
+      await this.wrap({ method: "revert", includeTraceLogs: true }, () =>
         Promise.all(
           getTableNames(schemaBuild.schema).map((tableName) =>
             qb.internal.transaction().execute((tx) =>
@@ -1221,24 +1216,27 @@
       );
     },
     async finalize({ checkpoint }) {
-      await this.wrap({ method: "finalize" }, async () => {
-        await qb.internal
-          .updateTable("_ponder_meta")
-          .where("key", "=", "app")
-          .set({
-            value: sql`jsonb_set(value, '{checkpoint}', to_jsonb(${checkpoint}::varchar(75)))`,
-          })
-          .execute();
-
-        await Promise.all(
-          getTableNames(schemaBuild.schema).map((tableName) =>
-            qb.internal
-              .deleteFrom(tableName.reorg)
-              .where("checkpoint", "<=", checkpoint)
-              .execute(),
-          ),
-        );
-      });
+      await this.wrap(
+        { method: "finalize", includeTraceLogs: true },
+        async () => {
+          await qb.internal
+            .updateTable("_ponder_meta")
+            .where("key", "=", "app")
+            .set({
+              value: sql`jsonb_set(value, '{checkpoint}', to_jsonb(${checkpoint}::varchar(75)))`,
+            })
+            .execute();
+
+          await Promise.all(
+            getTableNames(schemaBuild.schema).map((tableName) =>
+              qb.internal
+                .deleteFrom(tableName.reorg)
+                .where("checkpoint", "<=", checkpoint)
+                .execute(),
+            ),
+          );
+        },
+      );
 
       const decoded = decodeCheckpoint(checkpoint);
 
@@ -1250,28 +1248,34 @@
     async complete({ checkpoint }) {
       await Promise.all(
         getTableNames(schemaBuild.schema).map((tableName) =>
-          this.wrap({ method: "complete" }, async () => {
-            await qb.internal
-              .updateTable(tableName.reorg)
-              .set({ checkpoint })
-              .where("checkpoint", "=", encodeCheckpoint(maxCheckpoint))
-              .execute();
-          }),
+          this.wrap(
+            { method: "complete", includeTraceLogs: true },
+            async () => {
+              await qb.internal
+                .updateTable(tableName.reorg)
+                .set({ checkpoint })
+                .where("checkpoint", "=", encodeCheckpoint(maxCheckpoint))
+                .execute();
+            },
+          ),
         ),
       );
     },
     async unlock() {
       clearInterval(heartbeatInterval);
 
-      await this.wrap({ method: "unlock" }, async () => {
-        await qb.internal
-          .updateTable("_ponder_meta")
-          .where("key", "=", "app")
-          .set({
-            value: sql`jsonb_set(value, '{is_locked}', to_jsonb(0))`,
-          })
-          .execute();
-      });
+      await this.wrap(
+        { method: "unlock", includeTraceLogs: true },
+        async () => {
+          await qb.internal
+            .updateTable("_ponder_meta")
+            .where("key", "=", "app")
+            .set({
+              value: sql`jsonb_set(value, '{is_locked}', to_jsonb(0))`,
+            })
+            .execute();
+        },
+      );
     },
     async kill() {
       isKilled = true;
