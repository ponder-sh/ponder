--- conflicted
+++ resolved
@@ -1,7 +1,4 @@
-<<<<<<< HEAD
-=======
 import { getPartitionName, getReorgTableName } from "@/drizzle/index.js";
->>>>>>> c3ef6533
 import {
   SHARED_OPERATION_ID_SEQUENCE,
   sqlToReorgTableName,
@@ -47,15 +44,11 @@
 import type { Pool } from "pg";
 import prometheus from "prom-client";
 import { hexToBigInt } from "viem";
-<<<<<<< HEAD
 import {
   crashRecovery,
   dropLiveQueryTriggers,
   dropTriggers,
 } from "./actions.js";
-=======
-import { crashRecovery, dropTriggers } from "./actions.js";
->>>>>>> c3ef6533
 import { type QB, createQB, parseDbError } from "./queryBuilder.js";
 
 export type Database = {
@@ -917,10 +910,6 @@
             return { status: "success", crashRecoveryCheckpoint } as const;
           }
 
-<<<<<<< HEAD
-          await dropTriggers(tx, { tables }, context);
-          await dropLiveQueryTriggers(tx, { tables }, context);
-=======
           // Remove triggers
 
           if (preBuild.ordering === "experimental_isolated") {
@@ -930,7 +919,7 @@
           } else {
             await dropTriggers(tx, { tables });
           }
->>>>>>> c3ef6533
+          await dropLiveQueryTriggers(tx, { tables }, context);
 
           // Remove indexes
 
