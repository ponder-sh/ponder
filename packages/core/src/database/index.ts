import { getTableNames } from "@/drizzle/index.js";
import {
  SHARED_OPERATION_ID_SEQUENCE,
  getReorgTable,
  sqlToReorgTableName,
} from "@/drizzle/kit/index.js";
import type { Common } from "@/internal/common.js";
import {
  MigrationError,
  NonRetryableUserError,
  ShutdownError,
} from "@/internal/errors.js";
import type {
  CrashRecoveryCheckpoint,
  IndexingBuild,
  NamespaceBuild,
  Ordering,
  PreBuild,
  SchemaBuild,
} from "@/internal/types.js";
import { buildMigrationProvider } from "@/sync-store/migrations.js";
import * as PONDER_SYNC from "@/sync-store/schema.js";
import { decodeCheckpoint } from "@/utils/checkpoint.js";
import { formatEta } from "@/utils/format.js";
import { createPool, createReadonlyPool } from "@/utils/pg.js";
import { createPglite, createPgliteKyselyDialect } from "@/utils/pglite.js";
import { startClock } from "@/utils/timer.js";
import { wait } from "@/utils/wait.js";
import type { PGlite } from "@electric-sql/pglite";
import { eq, getTableName, isTable, sql } from "drizzle-orm";
import { drizzle as drizzleNodePg } from "drizzle-orm/node-postgres";
import { pgSchema, pgTable } from "drizzle-orm/pg-core";
import { drizzle as drizzlePglite } from "drizzle-orm/pglite";
import { Kysely, Migrator, PostgresDialect, WithSchemaPlugin } from "kysely";
import type { Pool, PoolClient } from "pg";
import prometheus from "prom-client";
import { hexToBigInt } from "viem";
import { crashRecovery } from "./actions.js";
import { type QB, createQB, parseDbError } from "./queryBuilder.js";

export type Database = {
  driver: PostgresDriver | PGliteDriver;
  syncQB: QB<typeof PONDER_SYNC>;
  adminQB: QB;
  userQB: QB;
  readonlyQB: QB;
  /** Migrate the `ponder_sync` schema. */
  migrateSync(): Promise<void>;
  /**
   * Migrate the user schema.
   *
   * @returns The crash recovery checkpoint for each chain if there is a cache hit, else undefined.
   */
  migrate({
    buildId,
<<<<<<< HEAD
    ordering,
  }: Pick<IndexingBuild, "buildId"> & {
    ordering: Ordering;
  }): Promise<CrashRecoveryCheckpoint>;
=======
    chains,
    finalizedBlocks,
  }: Pick<
    IndexingBuild,
    "buildId" | "chains" | "finalizedBlocks"
  >): Promise<CrashRecoveryCheckpoint>;
>>>>>>> 20615cf9
};

export type DatabaseInterface = Omit<Database, "migrateSync" | "migrate">;

export const SCHEMATA = pgSchema("information_schema").table(
  "schemata",
  (t) => ({
    schemaName: t.text().primaryKey(),
  }),
);

export const TABLES = pgSchema("information_schema").table("tables", (t) => ({
  table_name: t.text().notNull(),
  table_schema: t.text().notNull(),
  table_type: t.text().notNull(),
}));

export const VIEWS = pgSchema("information_schema").table("views", (t) => ({
  table_name: t.text().notNull(),
  table_schema: t.text().notNull(),
}));

export type PonderApp = {
  version: string;
  build_id: string;
  table_names: string[];
  is_locked: 0 | 1;
  is_dev: 0 | 1;
  is_ready: 0 | 1;
  heartbeat_at: number;
};

const VERSION = "4";

type PGliteDriver = {
  dialect: "pglite";
  instance: PGlite;
};

type PostgresDriver = {
  dialect: "postgres";
  admin: Pool;
  sync: Pool;
  user: Pool;
  readonly: Pool;
  listen: PoolClient | undefined;
};

export const getPonderMetaTable = (schema?: string) => {
  if (schema === undefined || schema === "public") {
    return pgTable("_ponder_meta", (t) => ({
      key: t.text().primaryKey().$type<"app">(),
      value: t.jsonb().$type<PonderApp>().notNull(),
    }));
  }

  return pgSchema(schema).table("_ponder_meta", (t) => ({
    key: t.text().primaryKey().$type<"app">(),
    value: t.jsonb().$type<PonderApp>().notNull(),
  }));
};

export const getPonderCheckpointTable = (schema?: string) => {
  if (schema === undefined || schema === "public") {
    return pgTable("_ponder_checkpoint", (t) => ({
      chainName: t.text().primaryKey(),
      chainId: t.bigint({ mode: "number" }).notNull(),
      safeCheckpoint: t.varchar({ length: 75 }).notNull(),
      latestCheckpoint: t.varchar({ length: 75 }).notNull(),
      finalizedCheckpoint: t.varchar({ length: 75 }).notNull(),
    }));
  }

  return pgSchema(schema).table("_ponder_checkpoint", (t) => ({
    chainName: t.text().primaryKey(),
    chainId: t.bigint({ mode: "number" }).notNull(),
    safeCheckpoint: t.varchar({ length: 75 }).notNull(),
    latestCheckpoint: t.varchar({ length: 75 }).notNull(),
    finalizedCheckpoint: t.varchar({ length: 75 }).notNull(),
  }));
};

export const createDatabaseInterface = async ({
  common,
  namespace,
  preBuild,
  schemaBuild,
}: {
  common: Common;
  namespace: NamespaceBuild;
  preBuild: Pick<PreBuild, "databaseConfig">;
  schemaBuild: Omit<SchemaBuild, "graphqlSchema">;
}): Promise<DatabaseInterface> => {
  let driver: PGliteDriver | PostgresDriver;
  let syncQB: QB<typeof PONDER_SYNC>;
  let adminQB: QB;
  let userQB: QB;
  let readonlyQB: QB;

  const dialect = preBuild.databaseConfig.kind;
  if (dialect === "pglite" || dialect === "pglite_test") {
    driver = {
      dialect: "pglite",
      instance:
        dialect === "pglite"
          ? createPglite(preBuild.databaseConfig.options)
          : preBuild.databaseConfig.instance,
    };

    syncQB = createQB(
      drizzlePglite((driver as PGliteDriver).instance, {
        casing: "snake_case",
        schema: PONDER_SYNC,
      }),
      { common, isAdmin: false },
    );
    adminQB = createQB(
      drizzlePglite((driver as PGliteDriver).instance, {
        casing: "snake_case",
        schema: schemaBuild.schema,
      }),
      { common, isAdmin: true },
    );
    userQB = createQB(
      drizzlePglite((driver as PGliteDriver).instance, {
        casing: "snake_case",
        schema: schemaBuild.schema,
      }),
      { common, isAdmin: false },
    );
    readonlyQB = createQB(
      drizzlePglite((driver as PGliteDriver).instance, {
        casing: "snake_case",
        schema: schemaBuild.schema,
      }),
      { common, isAdmin: false },
    );
  } else {
    const internalMax = 2;
    const equalMax = Math.floor(
      (preBuild.databaseConfig.poolConfig.max - internalMax) / 3,
    );
    const [readonlyMax, userMax, syncMax] =
      common.options.command === "serve"
        ? [preBuild.databaseConfig.poolConfig.max - internalMax, 0, 0]
        : [equalMax, equalMax, equalMax];

    driver = {
      dialect: "postgres",
      admin: createPool(
        {
          ...preBuild.databaseConfig.poolConfig,
          application_name: `${namespace.schema}_internal`,
          max: internalMax,
          statement_timeout: 10 * 60 * 1000, // 10 minutes to accommodate slow sync store migrations.
        },
        common.logger,
      ),
      user: createPool(
        {
          ...preBuild.databaseConfig.poolConfig,
          application_name: `${namespace.schema}_user`,
          max: userMax,
        },
        common.logger,
      ),
      readonly: createReadonlyPool(
        {
          ...preBuild.databaseConfig.poolConfig,
          application_name: `${namespace.schema}_readonly`,
          max: readonlyMax,
        },
        common.logger,
        namespace.schema,
      ),
      sync: createPool(
        {
          ...preBuild.databaseConfig.poolConfig,
          application_name: "ponder_sync",
          max: syncMax,
        },
        common.logger,
      ),
      listen: undefined,
    };

    syncQB = createQB(
      drizzleNodePg(driver.sync, {
        casing: "snake_case",
        schema: PONDER_SYNC,
      }),
      { common, isAdmin: false },
    );
    adminQB = createQB(
      drizzleNodePg(driver.admin, {
        casing: "snake_case",
        schema: schemaBuild.schema,
      }),
      { common, isAdmin: true },
    );
    userQB = createQB(
      drizzleNodePg(driver.user, {
        casing: "snake_case",
        schema: schemaBuild.schema,
      }),
      { common, isAdmin: false },
    );
    readonlyQB = createQB(
      drizzleNodePg(driver.readonly, {
        casing: "snake_case",
        schema: schemaBuild.schema,
      }),
      { common, isAdmin: false },
    );
  }

  return {
    driver,
    syncQB,
    adminQB,
    userQB,
    readonlyQB,
  };
};

export const createDatabase = async ({
  common,
  namespace,
  preBuild,
  schemaBuild,
}: {
  common: Common;
  namespace: NamespaceBuild;
  preBuild: Pick<PreBuild, "databaseConfig">;
  schemaBuild: Omit<SchemaBuild, "graphqlSchema">;
}): Promise<Database> => {
  let heartbeatInterval: NodeJS.Timeout | undefined;

  const PONDER_META = getPonderMetaTable(namespace.schema);
  const PONDER_CHECKPOINT = getPonderCheckpointTable(namespace.schema);

  ////////
  // Create schema, drivers, roles, and query builders
  ////////

  let driver: PGliteDriver | PostgresDriver;
  let syncQB: QB<typeof PONDER_SYNC>;
  let adminQB: QB;
  let userQB: QB;
  let readonlyQB: QB;

  const dialect = preBuild.databaseConfig.kind;

  if (namespace.viewsSchema) {
    common.logger.info({
      service: "database",
      msg: `Using database schema '${namespace.schema}' and views schema '${namespace.viewsSchema}'`,
    });
  } else {
    common.logger.info({
      service: "database",
      msg: `Using database schema '${namespace.schema}'`,
    });
  }

  if (dialect === "pglite" || dialect === "pglite_test") {
    driver = {
      dialect: "pglite",
      instance:
        dialect === "pglite"
          ? createPglite(preBuild.databaseConfig.options)
          : preBuild.databaseConfig.instance,
    };

    common.shutdown.add(async () => {
      clearInterval(heartbeatInterval);

      if (["start", "dev"].includes(common.options.command)) {
        await adminQB.wrap({ label: "unlock" }, (db) =>
          db
            .update(PONDER_META)
            .set({ value: sql`jsonb_set(value, '{is_locked}', to_jsonb(0))` }),
        );
      }

      if (dialect === "pglite") {
        await (driver as PGliteDriver).instance.close();
      }
    });

    await driver.instance.query(
      `CREATE SCHEMA IF NOT EXISTS "${namespace.schema}"`,
    );
    await driver.instance.query(`SET search_path TO "${namespace.schema}"`);

    syncQB = createQB(
      drizzlePglite((driver as PGliteDriver).instance, {
        casing: "snake_case",
        schema: PONDER_SYNC,
      }),
      { common, isAdmin: false },
    );
    adminQB = createQB(
      drizzlePglite((driver as PGliteDriver).instance, {
        casing: "snake_case",
        schema: schemaBuild.schema,
      }),
      { common, isAdmin: true },
    );
    userQB = createQB(
      drizzlePglite((driver as PGliteDriver).instance, {
        casing: "snake_case",
        schema: schemaBuild.schema,
      }),
      { common, isAdmin: false },
    );
    readonlyQB = createQB(
      drizzlePglite((driver as PGliteDriver).instance, {
        casing: "snake_case",
        schema: schemaBuild.schema,
      }),
      { common, isAdmin: false },
    );
  } else {
    const internalMax = 2;
    const equalMax = Math.floor(
      (preBuild.databaseConfig.poolConfig.max - internalMax) / 3,
    );
    const [readonlyMax, userMax, syncMax] =
      common.options.command === "serve"
        ? [preBuild.databaseConfig.poolConfig.max - internalMax, 0, 0]
        : [equalMax, equalMax, equalMax];

    driver = {
      dialect: "postgres",
      admin: createPool(
        {
          ...preBuild.databaseConfig.poolConfig,
          application_name: `${namespace.schema}_internal`,
          max: internalMax,
          statement_timeout: 10 * 60 * 1000, // 10 minutes to accommodate slow sync store migrations.
        },
        common.logger,
      ),
      user: createPool(
        {
          ...preBuild.databaseConfig.poolConfig,
          application_name: `${namespace.schema}_user`,
          max: userMax,
        },
        common.logger,
      ),
      readonly: createReadonlyPool(
        {
          ...preBuild.databaseConfig.poolConfig,
          application_name: `${namespace.schema}_readonly`,
          max: readonlyMax,
        },
        common.logger,
        namespace.schema,
      ),
      sync: createPool(
        {
          ...preBuild.databaseConfig.poolConfig,
          application_name: "ponder_sync",
          max: syncMax,
        },
        common.logger,
      ),
      listen: undefined,
    };

    await driver.admin.query(
      `CREATE SCHEMA IF NOT EXISTS "${namespace.schema}"`,
    );

    syncQB = createQB(
      drizzleNodePg(driver.sync, {
        casing: "snake_case",
        schema: PONDER_SYNC,
      }),
      { common, isAdmin: false },
    );
    adminQB = createQB(
      drizzleNodePg(driver.admin, {
        casing: "snake_case",
        schema: schemaBuild.schema,
      }),
      { common, isAdmin: true },
    );
    userQB = createQB(
      drizzleNodePg(driver.user, {
        casing: "snake_case",
        schema: schemaBuild.schema,
      }),
      { common, isAdmin: false },
    );
    readonlyQB = createQB(
      drizzleNodePg(driver.readonly, {
        casing: "snake_case",
        schema: schemaBuild.schema,
      }),
      { common, isAdmin: false },
    );

    common.shutdown.add(async () => {
      clearInterval(heartbeatInterval);

      if (["start", "dev"].includes(common.options.command)) {
        await adminQB.wrap({ label: "unlock" }, (db) =>
          db
            .update(PONDER_META)
            .set({ value: sql`jsonb_set(value, '{is_locked}', to_jsonb(0))` }),
        );
      }

      const d = driver as PostgresDriver;

      d.listen?.release();

      await Promise.all([
        d.admin.end(),
        d.user.end(),
        d.readonly.end(),
        d.sync.end(),
      ]);
    });

    // Register Postgres-only metrics
    const d = driver as PostgresDriver;
    common.metrics.registry.removeSingleMetric(
      "ponder_postgres_pool_connections",
    );
    common.metrics.ponder_postgres_pool_connections = new prometheus.Gauge({
      name: "ponder_postgres_pool_connections",
      help: "Number of connections in the pool",
      labelNames: ["pool", "kind"] as const,
      registers: [common.metrics.registry],
      collect() {
        this.set({ pool: "admin", kind: "idle" }, d.admin.idleCount);
        this.set({ pool: "admin", kind: "total" }, d.admin.totalCount);
        this.set({ pool: "sync", kind: "idle" }, d.sync.idleCount);
        this.set({ pool: "sync", kind: "total" }, d.sync.totalCount);
        this.set({ pool: "user", kind: "idle" }, d.user.idleCount);
        this.set({ pool: "user", kind: "total" }, d.user.totalCount);
        this.set({ pool: "readonly", kind: "idle" }, d.readonly.idleCount);
        this.set({ pool: "readonly", kind: "total" }, d.readonly.totalCount);
      },
    });

    common.metrics.registry.removeSingleMetric(
      "ponder_postgres_query_queue_size",
    );
    common.metrics.ponder_postgres_query_queue_size = new prometheus.Gauge({
      name: "ponder_postgres_query_queue_size",
      help: "Number of queries waiting for an available connection",
      labelNames: ["pool"] as const,
      registers: [common.metrics.registry],
      collect() {
        this.set({ pool: "admin" }, d.admin.waitingCount);
        this.set({ pool: "sync" }, d.sync.waitingCount);
        this.set({ pool: "user" }, d.user.waitingCount);
        this.set({ pool: "readonly" }, d.readonly.waitingCount);
      },
    });
  }

  const tables = Object.values(schemaBuild.schema).filter(isTable);

  return {
    driver,
    syncQB,
    adminQB,
    userQB,
    readonlyQB,
    async migrateSync() {
      const kysely = new Kysely({
        dialect:
          dialect === "postgres"
            ? new PostgresDialect({ pool: (driver as PostgresDriver).admin })
            : createPgliteKyselyDialect((driver as PGliteDriver).instance),
        log(event) {
          if (event.level === "query") {
            common.metrics.ponder_postgres_query_total.inc({ pool: "migrate" });
          }
        },
        plugins: [new WithSchemaPlugin("ponder_sync")],
      });

      const migrationProvider = buildMigrationProvider(common.logger);
      const migrator = new Migrator({
        db: kysely,
        provider: migrationProvider,
        migrationTableSchema: "ponder_sync",
      });

      // Note: inline operation of database wrapper because this is the only place where kysely is used
      for (let i = 0; i <= 9; i++) {
        const endClock = startClock();
        try {
          const { error } = await migrator.migrateToLatest();
          if (error) throw error;

          common.metrics.ponder_database_method_duration.observe(
            { method: "migrate_sync" },
            endClock(),
          );

          return;
        } catch (_error) {
          const error = parseDbError(_error);

          if (common.shutdown.isKilled) {
            throw new ShutdownError();
          }

          common.metrics.ponder_database_method_duration.observe(
            { method: "migrate_sync" },
            endClock(),
          );
          common.metrics.ponder_database_method_error_total.inc({
            method: "migrate_sync",
          });

          if (error instanceof NonRetryableUserError) {
            common.logger.warn({
              service: "database",
              msg: `Failed 'migrate_sync' database query`,
              error,
            });
            throw error;
          }

          if (i === 9) {
            common.logger.warn({
              service: "database",
              msg: `Failed 'migrate_sync' database query after '${i + 1}' attempts`,
              error,
            });
            throw error;
          }

          const duration = 125 * 2 ** i;
          common.logger.debug({
            service: "database",
            msg: `Failed 'migrate_sync' database query, retrying after ${duration} milliseconds`,
            error,
          });
          await wait(duration);
        }
      }
    },
    async migrate({ buildId, chains, finalizedBlocks }) {
      const createTables = async (tx: QB) => {
        for (let i = 0; i < schemaBuild.statements.tables.sql.length; i++) {
          await tx
            .wrap((tx) => tx.execute(schemaBuild.statements.tables.sql[i]!))
            .catch((_error) => {
              const error = _error as Error;
              if (!error.message.includes("already exists")) throw error;
              const e = new MigrationError(
                `Unable to create table '${namespace.schema}'.'${schemaBuild.statements.tables.json[i]!.tableName}' because a table with that name already exists.`,
              );
              e.stack = undefined;
              throw e;
            });
        }

        for (const table of tables) {
          await tx.wrap((tx) =>
            tx.execute(
              `CREATE INDEX IF NOT EXISTS "${getTableName(table)}_checkpoint_index" ON "${namespace.schema}"."${getTableName(getReorgTable(table))}" ("checkpoint")`,
            ),
          );
        }
      };

      const createEnums = async (tx: QB) => {
        for (let i = 0; i < schemaBuild.statements.enums.sql.length; i++) {
          await tx
            .wrap((tx) => tx.execute(schemaBuild.statements.enums.sql[i]!))
            .catch((_error) => {
              const error = _error as Error;
              if (!error.message.includes("already exists")) throw error;
              const e = new MigrationError(
                `Unable to create enum '${namespace.schema}'.'${schemaBuild.statements.enums.json[i]!.name}' because an enum with that name already exists.`,
              );
              e.stack = undefined;
              throw e;
            });
        }
      };

      const createAdminObjects = async (tx: QB) => {
        await tx.wrap((tx) =>
          tx.execute(
            `
CREATE TABLE IF NOT EXISTS "${namespace.schema}"."_ponder_meta" (
  "key" TEXT PRIMARY KEY,
  "value" JSONB NOT NULL
)`,
          ),
        );

        await tx.wrap((tx) =>
          tx.execute(
            `
CREATE TABLE IF NOT EXISTS "${namespace.schema}"."_ponder_checkpoint" (
  "chain_name" TEXT PRIMARY KEY,
  "chain_id" BIGINT NOT NULL,
  "safe_checkpoint" VARCHAR(75) NOT NULL,
  "latest_checkpoint" VARCHAR(75) NOT NULL,
  "finalized_checkpoint" VARCHAR(75) NOT NULL
)`,
          ),
        );

        await tx.wrap((tx) =>
          tx.execute(
            `CREATE SEQUENCE IF NOT EXISTS "${namespace.schema}"."${SHARED_OPERATION_ID_SEQUENCE}" AS integer INCREMENT BY 1`,
          ),
        );

        const trigger = "status_trigger";
        const notification = "status_notify()";
        const channel = `${namespace.schema}_status_channel`;

        await tx.wrap((tx) =>
          tx.execute(
            `
CREATE OR REPLACE FUNCTION "${namespace.schema}".${notification}
RETURNS TRIGGER
LANGUAGE plpgsql
AS $$
BEGIN
NOTIFY "${channel}";
RETURN NULL;
END;
$$;`,
          ),
        );

        await tx.wrap((tx) =>
          tx.execute(
            `
CREATE OR REPLACE TRIGGER "${trigger}"
AFTER INSERT OR UPDATE OR DELETE
ON "${namespace.schema}"._ponder_checkpoint
FOR EACH STATEMENT
EXECUTE PROCEDURE "${namespace.schema}".${notification};`,
          ),
        );
      };

      const tryAcquireLockAndMigrate = () =>
        adminQB.transaction({ label: "migrate" }, async (tx) => {
          await createAdminObjects(tx);

          // Note: All ponder versions are compatible with the next query (every version of the "_ponder_meta" table have the same columns)

          const previousApp = await tx.wrap((tx) =>
            tx
              .select({ value: PONDER_META.value })
              .from(PONDER_META)
              .where(eq(PONDER_META.key, "app"))
              .then((result) => result[0]?.value),
          );

          const metadata = {
            version: VERSION,
            build_id: buildId,
            table_names: tables.map(getTableName),
            is_dev: common.options.command === "dev" ? 1 : 0,
            is_locked: 1,
            is_ready: 0,
            heartbeat_at: Date.now(),
          } satisfies PonderApp;

          if (previousApp === undefined) {
            await createEnums(tx);
            await createTables(tx);

            common.logger.info({
              service: "database",
              msg: `Created tables [${tables.map(getTableName).join(", ")}]`,
            });

            await tx.wrap((tx) =>
              tx.insert(PONDER_META).values({ key: "app", value: metadata }),
            );
            return {
              status: "success",
              crashRecoveryCheckpoint: undefined,
            } as const;
          }

          if (previousApp.is_dev === 1) {
            for (const table of previousApp.table_names) {
              await tx.wrap((tx) =>
                tx.execute(
                  `DROP TABLE IF EXISTS "${namespace.schema}"."${table}" CASCADE`,
                ),
              );
              await tx.wrap((tx) =>
                tx.execute(
                  `DROP TABLE IF EXISTS "${namespace.schema}"."${sqlToReorgTableName(table)}" CASCADE`,
                ),
              );
            }
            for (const enumName of schemaBuild.statements.enums.json) {
              await tx.wrap((tx) =>
                tx.execute(
                  `DROP TYPE IF EXISTS "${namespace.schema}"."${enumName.name}"`,
                ),
              );
            }

            await createEnums(tx);
            await createTables(tx);

            await tx.wrap((tx) =>
              tx.execute(
                `DROP TABLE IF EXISTS "${namespace.schema}"."${getTableName(PONDER_CHECKPOINT)}" CASCADE`,
              ),
            );

            await tx.wrap((tx) =>
              tx.execute(
                `DROP TABLE IF EXISTS "${namespace.schema}"."${getTableName(PONDER_META)}" CASCADE`,
              ),
            );

            await createAdminObjects(tx);

            common.logger.info({
              service: "database",
              msg: `Created tables [${tables.map(getTableName).join(", ")}]`,
            });

            await tx.wrap((tx) =>
              tx.insert(PONDER_META).values({ key: "app", value: metadata }),
            );
            return {
              status: "success",
              crashRecoveryCheckpoint: undefined,
            } as const;
          }

          // Note: ponder <=0.8 will evaluate this as true because the version is undefined
          if (previousApp.version !== VERSION) {
            const error = new MigrationError(
              `Schema '${namespace.schema}' was previously used by a Ponder app with a different minor version. Drop the schema first, or use a different schema. Read more: https://ponder.sh/docs/database#database-schema`,
            );
            error.stack = undefined;
            throw error;
          }

          if (
            process.env.PONDER_EXPERIMENTAL_DB !== "platform" &&
            (common.options.command === "dev" ||
              previousApp.build_id !== buildId)
          ) {
            const error = new MigrationError(
              `Schema '${namespace.schema}' was previously used by a different Ponder app. Drop the schema first, or use a different schema. Read more: https://ponder.sh/docs/database#database-schema`,
            );
            error.stack = undefined;
            throw error;
          }

          const expiry =
            previousApp.heartbeat_at + common.options.databaseHeartbeatTimeout;

          const isAppUnlocked =
            previousApp.is_locked === 0 || expiry <= Date.now();

          if (isAppUnlocked === false) {
            return { status: "locked", expiry } as const;
          }

          common.logger.info({
            service: "database",
            msg: `Detected crash recovery for build '${buildId}' in schema '${namespace.schema}' last active ${formatEta(Date.now() - previousApp.heartbeat_at)} ago`,
          });

          const checkpoints = await tx.wrap((tx) =>
            tx.select().from(PONDER_CHECKPOINT),
          );

          // Note: The previous app can be in three possible states:
          // 1. Has no checkpoints, hasn't made it past the setup events
          // 2. Has checkpoints but hasn't made it past the historical backfill
          // 3. Has checkpoints and has made it past the historical backfill

          if (checkpoints.length === 0) {
            return {
              status: "success",
              crashRecoveryCheckpoint: undefined,
            } as const;
          }

          for (const { chainId, finalizedCheckpoint } of checkpoints) {
            const finalizedBlock =
              finalizedBlocks[chains.findIndex((c) => c.id === chainId)]!;
            if (
              hexToBigInt(finalizedBlock.timestamp) <
              decodeCheckpoint(finalizedCheckpoint).blockTimestamp
            ) {
              throw new MigrationError(
                `Finalized block for chain '${chainId}' cannot move backwards`,
              );
            }
          }

          const crashRecoveryCheckpoint = checkpoints.map((c) => ({
            chainId: c.chainId,
            checkpoint: c.safeCheckpoint,
          }));

          if (previousApp.is_ready === 0) {
            await tx.wrap((tx) =>
              tx.update(PONDER_META).set({ value: metadata }),
            );
            return { status: "success", crashRecoveryCheckpoint } as const;
          }

          // Remove triggers
          const removeTriggers = async (chainId?: number) => {
            for (const table of tables) {
              await tx.wrap((tx) =>
                tx.execute(
                  `DROP TRIGGER IF EXISTS "${getTableNames(table).trigger(chainId)}" ON "${namespace.schema}"."${getTableName(table)}"`,
                ),
              );

              await tx.wrap((tx) =>
                tx.execute(
                  `DROP TRIGGER IF EXISTS "_${getTableNames(table).trigger(chainId)}" ON "${namespace.schema}"."${getTableName(table)}"`,
                ),
              );
            }
          };

          if (ordering === "isolated") {
            for (const { chainId } of checkpoints) {
              await removeTriggers(chainId);
            }
          } else {
            await removeTriggers(undefined);
          }

          // Remove indexes

          for (const indexStatement of schemaBuild.statements.indexes.json) {
            await tx.wrap((tx) =>
              tx.execute(
                `DROP INDEX IF EXISTS "${namespace.schema}"."${indexStatement.data.name}"`,
              ),
            );
            common.logger.debug({
              service: "database",
              msg: `Dropped index '${indexStatement.data.name}' in schema '${namespace.schema}'`,
            });
          }

<<<<<<< HEAD
          switch (ordering) {
            case "multichain":
            case "omnichain": {
              // Note: it is an invariant that checkpoints.length > 0;
              const revertCheckpoint = min(
                ...checkpoints.map((c) => c.safeCheckpoint),
              );
              await revert(tx, {
                checkpoint: revertCheckpoint,
                tables,
                ordering,
              });
              break;
            }
            case "isolated": {
              // Note: it is invariant that checkpoint is chainId specific
              for (const { safeCheckpoint } of checkpoints) {
                await revert(tx, {
                  checkpoint: safeCheckpoint,
                  tables,
                  ordering,
                });
              }
              break;
            }
=======
          for (const table of tables) {
            await crashRecovery(tx, { table });
>>>>>>> 20615cf9
          }

          // Note: We don't update the `_ponder_checkpoint` table here, instead we wait for it to be updated
          // in the runtime script.

          await tx.wrap((tx) =>
            tx.update(PONDER_META).set({ value: metadata }),
          );
          return { status: "success", crashRecoveryCheckpoint } as const;
        });

      let result = await tryAcquireLockAndMigrate();
      if (result.status === "locked") {
        const duration = result.expiry - Date.now();
        common.logger.warn({
          service: "database",
          msg: `Schema '${namespace.schema}' is locked by a different Ponder app`,
        });
        common.logger.warn({
          service: "database",
          msg: `Waiting ${formatEta(duration)} for lock on schema '${namespace.schema}' to expire...`,
        });

        await wait(duration);

        result = await tryAcquireLockAndMigrate();
        if (result.status === "locked") {
          const error = new MigrationError(
            `Failed to acquire lock on schema '${namespace.schema}'. A different Ponder app is actively using this schema.`,
          );
          error.stack = undefined;
          throw error;
        }
      }

      heartbeatInterval = setInterval(async () => {
        try {
          const heartbeat = Date.now();

          await adminQB.wrap({ label: "update_heartbeat" }, (db) =>
            db.update(PONDER_META).set({
              value: sql`jsonb_set(value, '{heartbeat_at}', ${heartbeat})`,
            }),
          );

          common.logger.trace({
            service: "database",
            msg: `Updated heartbeat timestamp to ${heartbeat} (build_id=${buildId})`,
          });
        } catch (err) {
          const error = err as Error;
          common.logger.error({
            service: "database",
            msg: `Failed to update heartbeat timestamp, retrying in ${formatEta(
              common.options.databaseHeartbeatInterval,
            )}`,
            error,
          });
        }
      }, common.options.databaseHeartbeatInterval);

      return result.crashRecoveryCheckpoint;
    },
  };
};<|MERGE_RESOLUTION|>--- conflicted
+++ resolved
@@ -53,19 +53,12 @@
    */
   migrate({
     buildId,
-<<<<<<< HEAD
+    chains,
+    finalizedBlocks,
     ordering,
-  }: Pick<IndexingBuild, "buildId"> & {
+  }: Pick<IndexingBuild, "buildId" | "chains" | "finalizedBlocks"> & {
     ordering: Ordering;
   }): Promise<CrashRecoveryCheckpoint>;
-=======
-    chains,
-    finalizedBlocks,
-  }: Pick<
-    IndexingBuild,
-    "buildId" | "chains" | "finalizedBlocks"
-  >): Promise<CrashRecoveryCheckpoint>;
->>>>>>> 20615cf9
 };
 
 export type DatabaseInterface = Omit<Database, "migrateSync" | "migrate">;
@@ -618,7 +611,7 @@
         }
       }
     },
-    async migrate({ buildId, chains, finalizedBlocks }) {
+    async migrate({ buildId, chains, finalizedBlocks, ordering }) {
       const createTables = async (tx: QB) => {
         for (let i = 0; i < schemaBuild.statements.tables.sql.length; i++) {
           await tx
@@ -930,36 +923,8 @@
             });
           }
 
-<<<<<<< HEAD
-          switch (ordering) {
-            case "multichain":
-            case "omnichain": {
-              // Note: it is an invariant that checkpoints.length > 0;
-              const revertCheckpoint = min(
-                ...checkpoints.map((c) => c.safeCheckpoint),
-              );
-              await revert(tx, {
-                checkpoint: revertCheckpoint,
-                tables,
-                ordering,
-              });
-              break;
-            }
-            case "isolated": {
-              // Note: it is invariant that checkpoint is chainId specific
-              for (const { safeCheckpoint } of checkpoints) {
-                await revert(tx, {
-                  checkpoint: safeCheckpoint,
-                  tables,
-                  ordering,
-                });
-              }
-              break;
-            }
-=======
           for (const table of tables) {
             await crashRecovery(tx, { table });
->>>>>>> 20615cf9
           }
 
           // Note: We don't update the `_ponder_checkpoint` table here, instead we wait for it to be updated
