--- conflicted
+++ resolved
@@ -562,7 +562,6 @@
               .then((result) => result[0]?.value),
           );
 
-<<<<<<< HEAD
           const metadata = {
             version: VERSION,
             build_id: buildId,
@@ -572,34 +571,6 @@
             is_ready: 0,
             heartbeat_at: Date.now(),
           } satisfies PonderApp;
-=======
-            if (previousApp.is_dev === 1) {
-              for (const table of previousApp.table_names) {
-                await tx.execute(
-                  sql.raw(
-                    `DROP TABLE IF EXISTS "${namespace.schema}"."${table}" CASCADE`,
-                  ),
-                );
-                await tx.execute(
-                  sql.raw(
-                    `DROP TABLE IF EXISTS "${namespace.schema}"."${sqlToReorgTableName(table)}" CASCADE`,
-                  ),
-                );
-              }
-              for (const enumName of schemaBuild.statements.enums.json) {
-                await tx.execute(
-                  sql.raw(
-                    `DROP TYPE IF EXISTS "${namespace.schema}"."${enumName.name}"`,
-                  ),
-                );
-              }
-
-              await tx.execute(
-                sql.raw(
-                  `TRUNCATE TABLE "${namespace.schema}"."${getTableName(PONDER_CHECKPOINT)}" CASCADE`,
-                ),
-              );
->>>>>>> fbaba2a7
 
           if (previousApp === undefined) {
             await createEnums(tx);
@@ -619,11 +590,7 @@
             } as const;
           }
 
-          if (
-            previousApp.is_dev === 1 ||
-            (process.env.PONDER_EXPERIMENTAL_DB === "platform" &&
-              previousApp.build_id !== buildId)
-          ) {
+          if (previousApp.is_dev === 1) {
             for (const table of previousApp.table_names) {
               await tx.wrap((tx) =>
                 tx.execute(
@@ -636,22 +603,11 @@
                 ),
               );
             }
-<<<<<<< HEAD
             for (const enumName of schemaBuild.statements.enums.json) {
               await tx.wrap((tx) =>
                 tx.execute(
                   `DROP TYPE IF EXISTS "${namespace.schema}"."${enumName.name}"`,
                 ),
-=======
-
-            if (
-              process.env.PONDER_EXPERIMENTAL_DB !== "platform" &&
-              (common.options.command === "dev" ||
-                previousApp.build_id !== buildId)
-            ) {
-              const error = new NonRetryableError(
-                `Schema '${namespace.schema}' was previously used by a different Ponder app. Drop the schema first, or use a different schema. Read more: https://ponder.sh/docs/database#database-schema`,
->>>>>>> fbaba2a7
               );
             }
 
@@ -688,8 +644,9 @@
           }
 
           if (
-            common.options.command === "dev" ||
-            previousApp.build_id !== buildId
+            process.env.PONDER_EXPERIMENTAL_DB !== "platform" &&
+            (common.options.command === "dev" ||
+              previousApp.build_id !== buildId)
           ) {
             const error = new MigrationError(
               `Schema '${namespace.schema}' was previously used by a different Ponder app. Drop the schema first, or use a different schema. Read more: https://ponder.sh/docs/database#database-schema`,
