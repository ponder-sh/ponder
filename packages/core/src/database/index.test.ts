--- conflicted
+++ resolved
@@ -28,72 +28,6 @@
   return encodeCheckpoint({ ...ZERO_CHECKPOINT, ...checkpoint });
 }
 
-<<<<<<< HEAD
-// skip pglite because it doesn't support multiple connections
-test("createDatabase() readonly", async (context) => {
-  if (context.databaseConfig.kind === "pglite_test") return;
-  const database = await createDatabase({
-    common: context.common,
-    namespace: "public",
-    preBuild: {
-      databaseConfig: context.databaseConfig,
-    },
-    schemaBuild: {
-      schema: { account },
-      statements: buildSchema({ schema: { account } }).statements,
-    },
-  });
-
-  await database.migrate({ buildId: "abc" });
-
-  const error = await database.qb.drizzleReadonly
-    .insert(account)
-    .values({
-      address: zeroAddress,
-      balance: 10n,
-    })
-    .catch((error) => error);
-
-  expect(error).toBeDefined();
-  expect(error?.message).toContain("permission denied for table");
-
-  await database.kill();
-});
-
-test("createDatabase() search path", async (context) => {
-  // create table in "Ponder" schema
-
-  const schemaAccount = pgSchema("Ponder").table("account", {
-    address: hex().primaryKey(),
-    balance: bigint(),
-  });
-
-  const database = await createDatabase({
-    common: context.common,
-    namespace: "Ponder",
-    preBuild: {
-      databaseConfig: context.databaseConfig,
-    },
-    schemaBuild: {
-      schema: { account: schemaAccount },
-      statements: buildSchema({ schema: { account: schemaAccount } })
-        .statements,
-    },
-  });
-  await database.migrate({ buildId: "abc" });
-
-  // using bare "account" will leave schema empty, and the search_path
-  // will then use the "Ponder" schema
-
-  const rows = await database.qb.drizzleReadonly.select().from(account);
-
-  expect(rows).toStrictEqual([]);
-
-  await database.kill();
-});
-
-=======
->>>>>>> e7c542eb
 test("migrate() succeeds with empty schema", async (context) => {
   const database = await createDatabase({
     common: context.common,
