import { setupCommon, setupIsolatedDatabase } from "@/_test/setup.js";
import { buildSchema } from "@/build/schema.js";
import { onchainEnum, onchainTable, primaryKey } from "@/drizzle/onchain.js";
import { createRealtimeIndexingStore } from "@/indexing-store/realtime.js";
import {
  type Checkpoint,
  MAX_CHECKPOINT_STRING,
  ZERO_CHECKPOINT,
  encodeCheckpoint,
} from "@/utils/checkpoint.js";
import { wait } from "@/utils/wait.js";
import { sql } from "drizzle-orm";
import { index } from "drizzle-orm/pg-core";
import { sql as ksql } from "kysely";
import { zeroAddress } from "viem";
import { beforeEach, expect, test } from "vitest";
import { type Database, type PonderApp, createDatabase } from "./index.js";

beforeEach(setupCommon);
beforeEach(setupIsolatedDatabase);

const account = onchainTable("account", (p) => ({
  address: p.hex().primaryKey(),
  balance: p.bigint(),
}));

function createCheckpoint(checkpoint: Partial<Checkpoint>): string {
  return encodeCheckpoint({ ...ZERO_CHECKPOINT, ...checkpoint });
}

test("migrate() succeeds with empty schema", async (context) => {
  const database = await createDatabase({
    common: context.common,
    namespace: "public",
    preBuild: {
      databaseConfig: context.databaseConfig,
    },
    schemaBuild: {
      schema: { account },
      statements: buildSchema({ schema: { account } }).statements,
    },
  });

  await database.migrate({ buildId: "abc" });

  const tableNames = await getUserTableNames(database, "public");
  expect(tableNames).toContain("account");
  expect(tableNames).toContain("_reorg__account");
  expect(tableNames).toContain("_ponder_meta");

  const metadata = await database.qb.internal
    .selectFrom("_ponder_meta")
    .selectAll()
    .execute();

  expect(metadata).toHaveLength(1);

  await database.unlock();
  await database.kill();
});

test("migrate() with empty schema creates tables and enums", async (context) => {
  const mood = onchainEnum("mood", ["sad", "happy"]);

  const kyle = onchainTable("kyle", (p) => ({
    age: p.integer().primaryKey(),
    mood: mood().notNull(),
  }));
<<<<<<< HEAD

  const user = onchainTable(
    "table",
    (p) => ({
      name: p.text(),
      age: p.integer(),
      address: p.hex(),
    }),
    (table) => ({
      primaryKeys: primaryKey({ columns: [table.name, table.address] }),
    }),
  );

=======

  const user = onchainTable(
    "table",
    (p) => ({
      name: p.text(),
      age: p.integer(),
      address: p.hex(),
    }),
    (table) => ({
      primaryKeys: primaryKey({ columns: [table.name, table.address] }),
    }),
  );

>>>>>>> 8047a510
  const database = await createDatabase({
    common: context.common,
    namespace: "public",
    preBuild: {
      databaseConfig: context.databaseConfig,
    },
    schemaBuild: {
      schema: { account, kyle, mood, user },
      statements: buildSchema({ schema: { account, kyle, mood, user } })
        .statements,
    },
  });

  await database.migrate({ buildId: "abc" });

  const tableNames = await getUserTableNames(database, "public");
  expect(tableNames).toContain("account");
  expect(tableNames).toContain("_reorg__account");
  expect(tableNames).toContain("kyle");
  expect(tableNames).toContain("_reorg__kyle");
  expect(tableNames).toContain("kyle");
  expect(tableNames).toContain("_reorg__kyle");
  expect(tableNames).toContain("_ponder_meta");

  await database.unlock();
  await database.kill();
});

test("migrate() throws with schema used", async (context) => {
  const database = await createDatabase({
    common: context.common,
    namespace: "public",
    preBuild: {
      databaseConfig: context.databaseConfig,
    },
    schemaBuild: {
      schema: { account },
      statements: buildSchema({ schema: { account } }).statements,
    },
  });
  await database.migrate({ buildId: "abc" });
  await database.kill();

  const databaseTwo = await createDatabase({
    common: context.common,
    namespace: "public",
    preBuild: {
      databaseConfig: context.databaseConfig,
    },
    schemaBuild: {
      schema: { account },
      statements: buildSchema({ schema: { account } }).statements,
    },
  });

  const error = await databaseTwo
    .migrate({ buildId: "def" })
    .catch((err) => err);

  expect(error).toBeDefined();

  await databaseTwo.kill();
});

// PGlite not being able to concurrently connect to the same database from two different clients
// makes this test impossible.
test("migrate() throws with schema used after waiting for lock", async (context) => {
  if (context.databaseConfig.kind !== "postgres") return;

  context.common.options.databaseHeartbeatInterval = 250;
  context.common.options.databaseHeartbeatTimeout = 1000;

  const database = await createDatabase({
    common: context.common,
    namespace: "public",
    preBuild: {
      databaseConfig: context.databaseConfig,
    },
    schemaBuild: {
      schema: { account },
      statements: buildSchema({ schema: { account } }).statements,
    },
  });
  await database.migrate({ buildId: "abc" });
<<<<<<< HEAD

  await database.finalize({
    checkpoint: createCheckpoint({ chainId: 1n, blockNumber: 10n }),
  });

=======
  await database.finalize({ checkpoint: createCheckpoint(10) });

>>>>>>> 8047a510
  const databaseTwo = await createDatabase({
    common: context.common,
    namespace: "public",
    preBuild: {
      databaseConfig: context.databaseConfig,
    },
    schemaBuild: {
      schema: { account },
      statements: buildSchema({ schema: { account } }).statements,
    },
  });

  const error = await databaseTwo
    .migrate({ buildId: "abc" })
    .catch((err) => err);

  expect(error).toBeDefined();

  await database.kill();
  await databaseTwo.kill();
});

test("migrate() succeeds with crash recovery", async (context) => {
  const database = await createDatabase({
    common: context.common,
    namespace: "public",
    preBuild: {
      databaseConfig: context.databaseConfig,
    },
    schemaBuild: {
      schema: { account },
      statements: buildSchema({ schema: { account } }).statements,
    },
  });

  await database.migrate({ buildId: "abc" });

  await database.finalize({
<<<<<<< HEAD
    checkpoint: createCheckpoint({ chainId: 1n, blockNumber: 10n }),
=======
    checkpoint: createCheckpoint(10),
>>>>>>> 8047a510
  });

  await database.unlock();
  await database.kill();

  const databaseTwo = await createDatabase({
    common: context.common,
    namespace: "public",
    preBuild: {
      databaseConfig: context.databaseConfig,
    },
    schemaBuild: {
      schema: { account },
      statements: buildSchema({ schema: { account } }).statements,
    },
  });

  await databaseTwo.migrate({ buildId: "abc" });

  const metadata = await databaseTwo.qb.internal
    .selectFrom("_ponder_meta")
    .selectAll()
    .execute();

  expect(metadata).toHaveLength(1);

  const tableNames = await getUserTableNames(databaseTwo, "public");
  expect(tableNames).toContain("account");
  expect(tableNames).toContain("_reorg__account");
  expect(tableNames).toContain("_ponder_meta");

  await databaseTwo.kill();
});

test("migrate() succeeds with crash recovery after waiting for lock", async (context) => {
  context.common.options.databaseHeartbeatInterval = 750;
  context.common.options.databaseHeartbeatTimeout = 500;

  const database = await createDatabase({
    common: context.common,
    namespace: "public",
    preBuild: {
      databaseConfig: context.databaseConfig,
    },
    schemaBuild: {
      schema: { account },
      statements: buildSchema({ schema: { account } }).statements,
    },
  });
  await database.migrate({ buildId: "abc" });
<<<<<<< HEAD
  await database.finalize({
    checkpoint: createCheckpoint({ chainId: 1n, blockNumber: 10n }),
  });
=======
  await database.finalize({ checkpoint: createCheckpoint(10) });
>>>>>>> 8047a510

  const databaseTwo = await createDatabase({
    common: context.common,
    namespace: "public",
    preBuild: {
      databaseConfig: context.databaseConfig,
    },
    schemaBuild: {
      schema: { account },
      statements: buildSchema({ schema: { account } }).statements,
    },
  });

  await databaseTwo.migrate({ buildId: "abc" });

  await database.unlock();
  await database.kill();
  await databaseTwo.kill();
});

test("recoverCheckpoint() with crash recovery reverts rows", async (context) => {
  const database = await createDatabase({
    common: context.common,
    namespace: "public",
    preBuild: {
      databaseConfig: context.databaseConfig,
    },
    schemaBuild: {
      schema: { account },
      statements: buildSchema({ schema: { account } }).statements,
    },
  });

  await database.migrate({ buildId: "abc" });

  // setup tables, reorg tables, and metadata checkpoint

  await database.createTriggers();

  const indexingStore = createRealtimeIndexingStore({
    common: context.common,
    schemaBuild: { schema: { account } },
    database,
  });

  await indexingStore
    .insert(account)
    .values({ address: zeroAddress, balance: 10n });

  await database.complete({
    checkpoint: createCheckpoint({ chainId: 1n, blockNumber: 9n }),
  });

  await indexingStore
    .insert(account)
    .values({ address: "0x0000000000000000000000000000000000000001" });

  await database.complete({
    checkpoint: createCheckpoint({ chainId: 1n, blockNumber: 11n }),
  });

  await database.finalize({
    checkpoint: createCheckpoint({ chainId: 1n, blockNumber: 10n }),
  });

  await database.unlock();
  await database.kill();

  const databaseTwo = await createDatabase({
    common: context.common,
    namespace: "public",
    preBuild: {
      databaseConfig: context.databaseConfig,
    },
    schemaBuild: {
      schema: { account },
      statements: buildSchema({ schema: { account } }).statements,
    },
  });

  await databaseTwo.migrate({ buildId: "abc" });
<<<<<<< HEAD
  const checkpoints = await databaseTwo.recoverCheckpoint();
=======
  const checkpoint = await databaseTwo.recoverCheckpoint();
>>>>>>> 8047a510

  expect(checkpoints).toStrictEqual([
    {
      chainId: 1,
      checkpoint: createCheckpoint({ chainId: 1n, blockNumber: 10n }),
    },
  ]);

  const rows = await databaseTwo.qb.drizzle
    .execute(sql`SELECT * from "account"`)
    .then((result) => result.rows);

  expect(rows).toHaveLength(1);
  expect(rows[0]!.address).toBe(zeroAddress);

  const metadata = await databaseTwo.qb.internal
    .selectFrom("_ponder_meta")
    .selectAll()
    .execute();

  expect(metadata).toHaveLength(1);

  await databaseTwo.kill();
});

test("recoverCheckpoint() with crash recovery drops indexes and triggers", async (context) => {
  const account = onchainTable(
    "account",
    (p) => ({
      address: p.hex().primaryKey(),
      balance: p.bigint(),
    }),
    (table) => ({
      balanceIdx: index().on(table.balance),
    }),
  );

  const database = await createDatabase({
    common: context.common,
    namespace: "public",
    preBuild: {
      databaseConfig: context.databaseConfig,
    },
    schemaBuild: {
      schema: { account },
      statements: buildSchema({ schema: { account } }).statements,
    },
  });

  await database.migrate({ buildId: "abc" });

  await database.finalize({
    checkpoint: createCheckpoint({ chainId: 1n, blockNumber: 10n }),
  });

  await database.createIndexes();

  await database.unlock();
  await database.kill();

  const databaseTwo = await createDatabase({
    common: context.common,
    namespace: "public",
    preBuild: {
      databaseConfig: context.databaseConfig,
    },
    schemaBuild: {
      schema: { account },
      statements: buildSchema({ schema: { account } }).statements,
    },
  });

  await databaseTwo.migrate({ buildId: "abc" });
  await databaseTwo.recoverCheckpoint();

  const indexNames = await getUserIndexNames(databaseTwo, "public", "account");

  expect(indexNames).toHaveLength(1);

  await databaseTwo.kill();
});

test("heartbeat updates the heartbeat_at value", async (context) => {
  context.common.options.databaseHeartbeatInterval = 250;
  context.common.options.databaseHeartbeatTimeout = 625;

  const database = await createDatabase({
    common: context.common,
    namespace: "public",
    preBuild: {
      databaseConfig: context.databaseConfig,
    },
    schemaBuild: {
      schema: { account },
      statements: buildSchema({ schema: { account } }).statements,
    },
  });

  await database.migrate({ buildId: "abc" });

  const row = await database.qb.internal
    .selectFrom("_ponder_meta")
    .where("key", "=", "app")
    .select("value")
    .executeTakeFirst();

  await wait(500);

  const rowAfterHeartbeat = await database.qb.internal
    .selectFrom("_ponder_meta")
    .where("key", "=", "app")
    .select("value")
    .executeTakeFirst();

  expect(
    // @ts-ignore
    BigInt(rowAfterHeartbeat!.value!.heartbeat_at as number),
    // @ts-ignore
  ).toBeGreaterThan(row!.value!.heartbeat_at as number);

  await database.unlock();
  await database.kill();
});

test("finalize()", async (context) => {
  const database = await createDatabase({
    common: context.common,
    namespace: "public",
    preBuild: {
      databaseConfig: context.databaseConfig,
    },
    schemaBuild: {
      schema: { account },
      statements: buildSchema({ schema: { account } }).statements,
    },
  });

  await database.migrate({ buildId: "abc" });

  // setup tables, reorg tables, and metadata checkpoint

  await database.createTriggers();

  const indexingStore = createRealtimeIndexingStore({
    common: context.common,
    schemaBuild: { schema: { account } },
    database,
  });

  await indexingStore
    .insert(account)
    .values({ address: zeroAddress, balance: 10n });

  await database.complete({
    checkpoint: createCheckpoint({ chainId: 1n, blockNumber: 9n }),
  });

  await indexingStore
    .update(account, { address: zeroAddress })
    .set({ balance: 88n });

  await indexingStore
    .insert(account)
    .values({ address: "0x0000000000000000000000000000000000000001" });

  await database.complete({
    checkpoint: createCheckpoint({ chainId: 1n, blockNumber: 11n }),
  });

  await database.finalize({
    checkpoint: createCheckpoint({ chainId: 1n, blockNumber: 10n }),
  });

  // reorg tables

  const rows = await database.qb.user
    .selectFrom("_reorg__account")
    .selectAll()
    .execute();

  expect(rows).toHaveLength(2);

  // metadata

  const metadata = await database.qb.internal
    .selectFrom("_ponder_meta")
    .where("key", "=", "app")
    .select("value")
    .executeTakeFirstOrThrow()
    .then(({ value }) => value);

  expect(metadata.checkpoint).toStrictEqual(
    createCheckpoint({ chainId: 1n, blockNumber: 10n }),
  );

  await database.kill();
});

test("unlock()", async (context) => {
  let database = await createDatabase({
    common: context.common,
    namespace: "public",
    preBuild: {
      databaseConfig: context.databaseConfig,
    },
    schemaBuild: {
      schema: { account },
      statements: buildSchema({ schema: { account } }).statements,
    },
  });

  await database.migrate({ buildId: "abc" });
  await database.unlock();
  await database.kill();

  database = await createDatabase({
    common: context.common,
    namespace: "public",
    preBuild: {
      databaseConfig: context.databaseConfig,
    },
    schemaBuild: {
      schema: { account },
      statements: buildSchema({ schema: { account } }).statements,
    },
  });

  const metadata = await database.qb.internal
    .selectFrom("_ponder_meta")
    .selectAll()
    .where("key", "=", "app")
    .execute();

  expect((metadata[0]!.value as PonderApp).is_locked).toBe(0);

  await database.unlock();
  await database.kill();
});

test("createIndexes()", async (context) => {
  const account = onchainTable(
    "account",
    (p) => ({
      address: p.hex().primaryKey(),
      balance: p.bigint(),
    }),
    (table) => ({
      balanceIdx: index("balance_index").on(table.balance),
    }),
  );

  const database = await createDatabase({
    common: context.common,
    namespace: "public",
    preBuild: {
      databaseConfig: context.databaseConfig,
    },
    schemaBuild: {
      schema: { account },
      statements: buildSchema({ schema: { account } }).statements,
    },
  });

  await database.migrate({ buildId: "abc" });
  await database.createIndexes();

  const indexNames = await getUserIndexNames(database, "public", "account");
  expect(indexNames).toContain("balance_index");

  await database.unlock();
  await database.kill();
});

test("createTriggers()", async (context) => {
  const database = await createDatabase({
    common: context.common,
    namespace: "public",
    preBuild: {
      databaseConfig: context.databaseConfig,
    },
    schemaBuild: {
      schema: { account },
      statements: buildSchema({ schema: { account } }).statements,
    },
  });

  await database.migrate({ buildId: "abc" });
  await database.createTriggers();

  const indexingStore = createRealtimeIndexingStore({
    common: context.common,
    schemaBuild: { schema: { account } },
    database,
  });

  await indexingStore
    .insert(account)
    .values({ address: zeroAddress, balance: 10n });

  const rows = await database.qb.user
    .selectFrom("_reorg__account")
    .selectAll()
    .execute();

  expect(rows).toStrictEqual([
    {
      address: zeroAddress,
      balance: "10",
      operation: 0,
      operation_id: 1,
      checkpoint: MAX_CHECKPOINT_STRING,
    },
  ]);

  await database.unlock();
  await database.kill();
});

test("createTriggers() duplicate", async (context) => {
  const database = await createDatabase({
    common: context.common,
    namespace: "public",
    preBuild: {
      databaseConfig: context.databaseConfig,
    },
    schemaBuild: {
      schema: { account },
      statements: buildSchema({ schema: { account } }).statements,
    },
  });

  await database.migrate({ buildId: "abc" });
  await database.createTriggers();
  await database.createTriggers();

  await database.unlock();
  await database.kill();
});

test("complete()", async (context) => {
  const database = await createDatabase({
    common: context.common,
    namespace: "public",
    preBuild: {
      databaseConfig: context.databaseConfig,
    },
    schemaBuild: {
      schema: { account },
      statements: buildSchema({ schema: { account } }).statements,
    },
  });

  await database.migrate({ buildId: "abc" });
  await database.createTriggers();

  const indexingStore = createRealtimeIndexingStore({
    common: context.common,
    schemaBuild: { schema: { account } },
    database,
  });

  await indexingStore
    .insert(account)
    .values({ address: zeroAddress, balance: 10n });

  await database.complete({
    checkpoint: createCheckpoint({ chainId: 1n, blockNumber: 10n }),
  });

  const rows = await database.qb.user
    .selectFrom("_reorg__account")
    .selectAll()
    .execute();

  expect(rows).toStrictEqual([
    {
      address: zeroAddress,
      balance: "10",
      operation: 0,
      operation_id: 1,
      checkpoint: createCheckpoint({ chainId: 1n, blockNumber: 10n }),
    },
  ]);

  await database.kill();
});

test("revert()", async (context) => {
  const database = await createDatabase({
    common: context.common,
    namespace: "public",
    preBuild: {
      databaseConfig: context.databaseConfig,
    },
    schemaBuild: {
      schema: { account },
      statements: buildSchema({ schema: { account } }).statements,
    },
  });

  await database.migrate({ buildId: "abc" });

  // setup tables, reorg tables, and metadata checkpoint

  await database.createTriggers();

  const indexingStore = createRealtimeIndexingStore({
    common: context.common,
    schemaBuild: { schema: { account } },
    database,
  });

  await indexingStore
    .insert(account)
    .values({ address: zeroAddress, balance: 10n });

  await database.complete({
    checkpoint: createCheckpoint({ chainId: 1n, blockNumber: 9n }),
  });

  await indexingStore
    .update(account, { address: zeroAddress })
    .set({ balance: 88n });

  await indexingStore
    .insert(account)
    .values({ address: "0x0000000000000000000000000000000000000001" });

  await database.complete({
    checkpoint: createCheckpoint({ chainId: 1n, blockNumber: 11n }),
  });

  await database.revert({
    checkpoint: createCheckpoint({ chainId: 1n, blockNumber: 10n }),
  });

  const rows = await database.qb.user
    .selectFrom("account")
    .selectAll()
    .execute();

  expect(rows).toHaveLength(1);
  expect(rows[0]).toStrictEqual({ address: zeroAddress, balance: "10" });

  await database.kill();
});

async function getUserTableNames(database: Database, namespace: string) {
  const { rows } = await database.qb.internal.executeQuery<{ name: string }>(
    ksql`
      SELECT table_name as name
      FROM information_schema.tables
      WHERE table_schema = '${ksql.raw(namespace)}'
      AND table_type = 'BASE TABLE'
    `.compile(database.qb.internal),
  );
  return rows.map(({ name }) => name);
}

async function getUserIndexNames(
  database: Database,
  namespace: string,
  tableName: string,
) {
  const { rows } = await database.qb.internal.executeQuery<{
    name: string;
    tbl_name: string;
  }>(
    ksql`
      SELECT indexname as name
      FROM pg_indexes
      WHERE schemaname = '${ksql.raw(namespace)}'
      AND tablename = '${ksql.raw(tableName)}'
    `.compile(database.qb.internal),
  );
  return rows.map((r) => r.name);
}<|MERGE_RESOLUTION|>--- conflicted
+++ resolved
@@ -66,7 +66,6 @@
     age: p.integer().primaryKey(),
     mood: mood().notNull(),
   }));
-<<<<<<< HEAD
 
   const user = onchainTable(
     "table",
@@ -80,21 +79,6 @@
     }),
   );
 
-=======
-
-  const user = onchainTable(
-    "table",
-    (p) => ({
-      name: p.text(),
-      age: p.integer(),
-      address: p.hex(),
-    }),
-    (table) => ({
-      primaryKeys: primaryKey({ columns: [table.name, table.address] }),
-    }),
-  );
-
->>>>>>> 8047a510
   const database = await createDatabase({
     common: context.common,
     namespace: "public",
@@ -179,16 +163,11 @@
     },
   });
   await database.migrate({ buildId: "abc" });
-<<<<<<< HEAD
 
   await database.finalize({
     checkpoint: createCheckpoint({ chainId: 1n, blockNumber: 10n }),
   });
 
-=======
-  await database.finalize({ checkpoint: createCheckpoint(10) });
-
->>>>>>> 8047a510
   const databaseTwo = await createDatabase({
     common: context.common,
     namespace: "public",
@@ -227,11 +206,7 @@
   await database.migrate({ buildId: "abc" });
 
   await database.finalize({
-<<<<<<< HEAD
     checkpoint: createCheckpoint({ chainId: 1n, blockNumber: 10n }),
-=======
-    checkpoint: createCheckpoint(10),
->>>>>>> 8047a510
   });
 
   await database.unlock();
@@ -282,13 +257,9 @@
     },
   });
   await database.migrate({ buildId: "abc" });
-<<<<<<< HEAD
   await database.finalize({
     checkpoint: createCheckpoint({ chainId: 1n, blockNumber: 10n }),
   });
-=======
-  await database.finalize({ checkpoint: createCheckpoint(10) });
->>>>>>> 8047a510
 
   const databaseTwo = await createDatabase({
     common: context.common,
@@ -370,18 +341,11 @@
   });
 
   await databaseTwo.migrate({ buildId: "abc" });
-<<<<<<< HEAD
-  const checkpoints = await databaseTwo.recoverCheckpoint();
-=======
   const checkpoint = await databaseTwo.recoverCheckpoint();
->>>>>>> 8047a510
-
-  expect(checkpoints).toStrictEqual([
-    {
-      chainId: 1,
-      checkpoint: createCheckpoint({ chainId: 1n, blockNumber: 10n }),
-    },
-  ]);
+
+  expect(checkpoint).toStrictEqual(
+    createCheckpoint({ chainId: 1n, blockNumber: 10n }),
+  );
 
   const rows = await databaseTwo.qb.drizzle
     .execute(sql`SELECT * from "account"`)
