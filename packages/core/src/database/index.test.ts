--- conflicted
+++ resolved
@@ -316,6 +316,10 @@
     databaseConfig: context.databaseConfig,
     instanceId: "1234",
     buildId: "abc",
+    ...buildSchema({
+      schema: { account },
+      instanceId: "1234",
+    }),
   });
 
   await database.setup();
@@ -335,11 +339,19 @@
     databaseConfig: context.databaseConfig,
     instanceId: "5678",
     buildId: "abc",
+    ...buildSchema({
+      schema: { account },
+      instanceId: "5678",
+    }),
   });
 
   await databaseTwo.setup();
 
-  const indexNames = await getUserIndexNames(databaseTwo, "5678__account");
+  const indexNames = await getUserIndexNames(
+    databaseTwo,
+    "public",
+    "5678__account",
+  );
 
   expect(indexNames).toHaveLength(1);
 
@@ -485,30 +497,6 @@
   await database.kill();
 });
 
-<<<<<<< HEAD
-test.todo(
-  "setup() throws if there is a table name collision",
-  async (context) => {
-    const database = await createDatabase({
-      common: context.common,
-      schema: { account },
-      databaseConfig: context.databaseConfig,
-      instanceId: "1234",
-      buildId: "abc",
-      ...buildSchema({
-        schema: { account },
-        instanceId: "1234",
-      }),
-    });
-
-    await database.qb.internal.executeQuery(
-      ksql`CREATE TABLE "account" (id TEXT)`.compile(database.qb.internal),
-    );
-
-    expect(await getUserTableNames(database, "public")).toStrictEqual([
-      "account",
-    ]);
-=======
 test("setup() throws if there is a table name collision", async (context) => {
   const database = createDatabase({
     common: context.common,
@@ -516,12 +504,15 @@
     databaseConfig: context.databaseConfig,
     instanceId: "1234",
     buildId: "abc",
+    ...buildSchema({
+      schema: { account },
+      instanceId: "1234",
+    }),
   });
 
   await database.qb.internal.executeQuery(
     ksql`CREATE TABLE "1234__account" (id TEXT)`.compile(database.qb.internal),
   );
->>>>>>> 62d43e22
 
   await expect(() => database.setup()).rejects.toThrow(
     "Unable to create table 'public'.'1234__account' because a table with that name already exists.",
@@ -842,7 +833,6 @@
   await database.unlock();
   await database.kill();
 
-<<<<<<< HEAD
   const transfer = onchainTable("transfer", (p) => ({
     id: p.text().primaryKey(),
     from: p.hex().notNull(),
@@ -850,10 +840,7 @@
     amount: p.hex().notNull(),
   }));
 
-  const databaseTwo = await createDatabase({
-=======
   const databaseTwo = createDatabase({
->>>>>>> 62d43e22
     common: context.common,
     schema: { transfer },
     databaseConfig: context.databaseConfig,
