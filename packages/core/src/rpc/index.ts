--- conflicted
+++ resolved
@@ -233,7 +233,6 @@
     ];
   }
 
-<<<<<<< HEAD
   let wsTransport: ReturnType<WebSocketTransport> | undefined = undefined;
   let reconnectCount = 0;
 
@@ -252,32 +251,7 @@
       );
     }
   }
-
-  const buckets: Bucket[] = request.map((request, index) => ({
-    index,
-    retryDelay: 0,
-
-    activeConnections: 0,
-    isActive: true,
-    isJustActivated: false,
-
-    latencyMetadata: {
-      latencies: [],
-      successfulLatencies: 0,
-      latencySum: 0,
-    },
-    expectedLatency: 200,
-
-    requestTimestamps: [],
-    consecutiveSuccessfulRequests: 0,
-    rpsLimit: INITIAL_MAX_RPS,
-
-    totalSuccessfulRequests: 0,
-    totalFailedRequests: 0,
-
-    request,
-  }));
-=======
+  
   const buckets = request.map(
     (request, index) =>
       ({
@@ -302,7 +276,6 @@
         request,
       }) satisfies Bucket,
   );
->>>>>>> 411e46dc
 
   const scheduleBucketActivation = (bucket: Bucket) => {
     setTimeout(() => {
