import type { Common } from "@/internal/common.js";
import { ShutdownError } from "@/internal/errors.js";
import type {
  BlockFilter,
  Factory,
  Filter,
  FilterWithoutBlocks,
  Fragment,
  LogFactory,
  LogFilter,
  Network,
  Source,
  TraceFilter,
  TransactionFilter,
  TransferFilter,
} from "@/internal/types.js";
import type { SyncStore } from "@/sync-store/index.js";
import {
  isAddressFactory,
  isTraceFilterMatched,
  isTransactionFilterMatched,
  isTransferFilterMatched,
<<<<<<< HEAD
} from "@/sync-realtime/filter.js";
import type { SyncStore } from "@/sync-store/index.js";
import {
  type BlockFilter,
  type Factory,
  type Filter,
  type LogFactory,
  type LogFilter,
  type TraceFilter,
  type TransferFilter,
  getChildAddress,
  isAddressFactory,
  shouldGetTransactionReceipt,
} from "@/sync/source.js";
import type { Source, TransactionFilter } from "@/sync/source.js";
import type { SyncBlock, SyncLog, SyncTrace } from "@/types/sync.js";
=======
} from "@/sync/filter.js";
import { shouldGetTransactionReceipt } from "@/sync/filter.js";
import { getFragments, recoverFilter } from "@/sync/fragments.js";
import type {
  SyncBlock,
  SyncLog,
  SyncTrace,
  SyncTransactionReceipt,
} from "@/types/sync.js";
>>>>>>> 953b4599
import {
  type Interval,
  getChunks,
  intervalBounds,
  intervalDifference,
  intervalRange,
} from "@/utils/interval.js";
import type { RequestQueue } from "@/utils/requestQueue.js";
import {
  _debug_traceBlockByNumber,
  _eth_getBlockByNumber,
  _eth_getBlockReceipts,
  _eth_getLogs,
  _eth_getTransactionReceipt,
} from "@/utils/rpc.js";
import { getLogsRetryHelper } from "@ponder/utils";
import {
  type Address,
  type Hash,
  type RpcError,
  hexToBigInt,
  hexToNumber,
  toHex,
  zeroHash,
} from "viem";

export type HistoricalSync = {
  intervalsCache: Map<Filter, { fragment: Fragment; intervals: Interval[] }[]>;
  /**
   * Extract raw data for `interval` and return the closest-to-tip block
   * that is synced.
   */
  sync(interval: Interval): Promise<SyncBlock | undefined>;
};

type CreateHistoricalSyncParameters = {
  common: Common;
  sources: Source[];
  syncStore: SyncStore;
  network: Network;
  requestQueue: RequestQueue;
  onFatalError: (error: Error) => void;
};

export const createHistoricalSync = async (
  args: CreateHistoricalSyncParameters,
): Promise<HistoricalSync> => {
  /**
   * Flag to fetch transaction receipts through _eth_getBlockReceipts (true) or _eth_getTransactionReceipt (false)
   */
  let isBlockReceipts = true;
  /**
   * Blocks that have already been extracted.
   * Note: All entries are deleted at the end of each call to `sync()`.
   */
  const blockCache = new Map<number, Promise<SyncBlock>>();
  /**
   * Traces that have already been fetched.
   * Note: All entries are deleted at the end of each call to `sync()`.
   */
  const traceCache = new Map<number, Promise<SyncTrace[]>>();
  /**
   * Transactions that should be saved to the sync-store.
   * Note: All entries are deleted at the end of each call to `sync()`.
   */
  const transactionsCache = new Set<Hash>();
  /**
   * Block transaction receipts that have already been fetched.
   * Note: All entries are deleted at the end of each call to `sync()`.
   */
  const blockReceiptsCache = new Map<Hash, Promise<SyncTransactionReceipt[]>>();
  /**
   * Transaction receipts that have already been fetched.
   * Note: All entries are deleted at the end of each call to `sync()`.
   */
  const transactionReceiptsCache = new Map<
    Hash,
    Promise<SyncTransactionReceipt>
  >();

  /**
   * Data about the range passed to "eth_getLogs" share among all log
   * filters and log factories.
   */
  let logsRequestMetadata: {
    /** Estimate optimal range to use for "eth_getLogs" requests */
    estimatedRange: number;
    /** Range suggested by an error message */
    confirmedRange?: number;
  } = {
    estimatedRange: 500,
  };
  /**
   * Intervals that have been completed for all filters in `args.sources`.
   *
   * Note: `intervalsCache` is not updated after a new interval is synced.
   */
  let intervalsCache: Map<
    Filter,
    { fragment: Fragment; intervals: Interval[] }[]
  >;
  if (args.network.disableCache) {
    intervalsCache = new Map();
    for (const { filter } of args.sources) {
      intervalsCache.set(filter, []);
      for (const { fragment } of getFragments(filter)) {
        intervalsCache.get(filter)!.push({ fragment, intervals: [] });
      }
    }
  } else {
    intervalsCache = await args.syncStore.getIntervals({
      filters: args.sources.map(({ filter }) => filter),
    });
  }

  // Closest-to-tip block that has been synced.
  let latestBlock: SyncBlock | undefined;

  ////////
  // Helper functions for sync tasks
  ////////

  /**
   * Split "eth_getLogs" requests into ranges inferred from errors
   * and batch requests.
   */
  const syncLogsDynamic = async ({
    filter,
    address,
    interval,
  }: {
    filter: LogFilter | LogFactory;
    interval: Interval;
    /** Explicitly set because of the complexity of factory contracts. */
    address: Address | Address[] | undefined;
  }): Promise<SyncLog[]> => {
    //  Use the recommended range if available, else don't chunk the interval at all.

    const intervals = getChunks({
      interval,
      maxChunkSize:
        logsRequestMetadata.confirmedRange ??
        logsRequestMetadata.estimatedRange,
    });

    const topics =
      "eventSelector" in filter
        ? [filter.eventSelector]
        : [
            filter.topic0 ?? null,
            filter.topic1 ?? null,
            filter.topic2 ?? null,
            filter.topic3 ?? null,
          ];

    // Note: the `topics` field is very fragile for many rpc providers, and
    // cannot handle extra "null" topics

    if (topics[3] === null) {
      topics.pop();
      if (topics[2] === null) {
        topics.pop();
        if (topics[1] === null) {
          topics.pop();
          if (topics[0] === null) {
            topics.pop();
          }
        }
      }
    }

    // Batch large arrays of addresses, handling arrays that are empty

    let addressBatches: (Address | Address[] | undefined)[];

    if (address === undefined) {
      // no address (match all)
      addressBatches = [undefined];
    } else if (typeof address === "string") {
      // single address
      addressBatches = [address];
    } else if (address.length === 0) {
      // no address (factory with no children)
      return [];
    } else {
      // many addresses
      // Note: it is assumed that `address` is deduplicated
      addressBatches = [];
      for (let i = 0; i < address.length; i += 50) {
        addressBatches.push(address.slice(i, i + 50));
      }
    }

    const logs = await Promise.all(
      intervals.flatMap((interval) =>
        addressBatches.map((address) =>
          _eth_getLogs(args.requestQueue, {
            address,
            topics,
            fromBlock: interval[0],
            toBlock: interval[1],
          }).catch((error) => {
            const getLogsErrorResponse = getLogsRetryHelper({
              params: [
                {
                  address,
                  topics,
                  fromBlock: toHex(interval[0]),
                  toBlock: toHex(interval[1]),
                },
              ],
              error: error as RpcError,
            });

            if (getLogsErrorResponse.shouldRetry === false) throw error;

            const range =
              hexToNumber(getLogsErrorResponse.ranges[0]!.toBlock) -
              hexToNumber(getLogsErrorResponse.ranges[0]!.fromBlock);

            args.common.logger.debug({
              service: "sync",
              msg: `Caught eth_getLogs error on '${
                args.network.name
              }', updating recommended range to ${range}.`,
            });

            logsRequestMetadata = {
              estimatedRange: range,
              confirmedRange: getLogsErrorResponse.isSuggestedRange
                ? range
                : undefined,
            };

            return syncLogsDynamic({ address, interval, filter });
          }),
        ),
      ),
    ).then((logs) => logs.flat());

    const logIds = new Set<string>();
    for (const log of logs) {
      const id = `${log.blockHash}-${log.logIndex}`;
      if (logIds.has(id)) {
        args.common.logger.warn({
          service: "sync",
          msg: `Detected invalid eth_getLogs response. Duplicate log index ${log.logIndex} for block ${log.blockHash}.`,
        });
      } else {
        logIds.add(id);
      }
    }

    /**
     * Dynamically increase the range used in "eth_getLogs" if an
     * error has been received but the error didn't suggest a range.
     */

    if (logsRequestMetadata.confirmedRange === undefined) {
      logsRequestMetadata.estimatedRange = Math.round(
        logsRequestMetadata.estimatedRange * 1.05,
      );
    }

    return logs;
  };

  /**
   * Extract block, using `blockCache` to avoid fetching
   * the same block twice. Also, update `latestBlock`.
   *
   * @param number Block to be extracted
   *
   * Note: This function could more accurately skip network requests by taking
   * advantage of `syncStore.hasBlock` and `syncStore.hasTransaction`.
   */
  const syncBlock = async (number: number): Promise<SyncBlock> => {
    let block: SyncBlock;

    /**
     * `blockCache` contains all blocks that have been extracted during the
     * current call to `sync()`. If `number` is present in `blockCache` use it,
     * otherwise, request the block and add it to `blockCache` and the sync-store.
     */

    if (blockCache.has(number)) {
      block = await blockCache.get(number)!;
    } else {
      const _block = _eth_getBlockByNumber(args.requestQueue, {
        blockNumber: toHex(number),
      });
      blockCache.set(number, _block);
      block = await _block;

      // Update `latestBlock` if `block` is closer to tip.
      if (
        hexToBigInt(block.number) >= hexToBigInt(latestBlock?.number ?? "0x0")
      ) {
        latestBlock = block;
      }
    }

    return block;
  };

  const syncTrace = async (block: number) => {
    if (traceCache.has(block)) {
      return await traceCache.get(block)!;
    } else {
      const traces = _debug_traceBlockByNumber(args.requestQueue, {
        blockNumber: block,
      });
      traceCache.set(block, traces);
      return await traces;
    }
  };

  const syncTransactionReceipts = async (
    block: Hash,
    transactionHashes: Set<Hash>,
  ): Promise<SyncTransactionReceipt[]> => {
    if (transactionHashes.size === 0) {
      return [];
    }

    if (isBlockReceipts === false) {
      const transactionReceipts = await Promise.all(
        Array.from(transactionHashes).map((hash) =>
          syncTransactionReceipt(hash),
        ),
      );

      return transactionReceipts;
    }

    let blockReceipts: SyncTransactionReceipt[];
    try {
      blockReceipts = await syncBlockReceipts(block);
    } catch (_error) {
      const error = _error as Error;
      args.common.logger.warn({
        service: "sync",
        msg: `Caught eth_getBlockReceipts error on '${
          args.network.name
        }', switching to eth_getTransactionReceipt method.`,
        error,
      });

      isBlockReceipts = false;
      return syncTransactionReceipts(block, transactionHashes);
    }

    const blockReceiptsTransactionHashes = new Set(
      blockReceipts.map((r) => r.transactionHash),
    );
    // Validate that block transaction receipts include all required transactions
    for (const hash of Array.from(transactionHashes)) {
      if (blockReceiptsTransactionHashes.has(hash) === false) {
        throw new Error(
          `Detected inconsistent RPC responses. 'transaction.hash' ${hash} not found in eth_getBlockReceipts response for block '${block}'`,
        );
      }
    }
    const transactionReceipts = blockReceipts.filter((receipt) =>
      transactionHashes.has(receipt.transactionHash),
    );

    return transactionReceipts;
  };

  const syncTransactionReceipt = async (transaction: Hash) => {
    if (transactionReceiptsCache.has(transaction)) {
      return await transactionReceiptsCache.get(transaction)!;
    } else {
      const receipt = _eth_getTransactionReceipt(args.requestQueue, {
        hash: transaction,
      });
      transactionReceiptsCache.set(transaction, receipt);
      return await receipt;
    }
  };

  const syncBlockReceipts = async (block: Hash) => {
    if (blockReceiptsCache.has(block)) {
      return await blockReceiptsCache.get(block)!;
    } else {
      const blockReceipts = _eth_getBlockReceipts(args.requestQueue, {
        blockHash: block,
      });
      blockReceiptsCache.set(block, blockReceipts);
      return await blockReceipts;
    }
  };

  /** Extract and insert the log-based addresses that match `filter` + `interval`. */
  const syncLogFactory = async (filter: LogFactory, interval: Interval) => {
    const logs = await syncLogsDynamic({
      filter,
      interval,
      address: filter.address,
    });

<<<<<<< HEAD
    if (isKilled) return;

    // Insert child addresses into the sync-store
    const data = logs.map((log) => ({
      address: getChildAddress({ log, factory: filter }),
      blockNumber: hexToBigInt(log.blockNumber),
    }));
    await args.syncStore.insertChildAddresses({ factory: filter, data });
=======
    // Insert `logs` into the sync-store
    await args.syncStore.insertLogs({
      logs: logs.map((log) => ({ log })),
      shouldUpdateCheckpoint: false,
      chainId: args.network.chainId,
    });
>>>>>>> 953b4599
  };

  /**
   * Return all addresses that match `filter` after extracting addresses
   * that match `filter` and `interval`. Returns `undefined` if the number of
   * child addresses is above the limit.
   */
  const syncAddressFactory = async (
    filter: Factory,
    interval: Interval,
  ): Promise<Address[] | undefined> => {
    await syncLogFactory(filter, interval);

    // Query the sync-store for all addresses that match `filter`.
    const addresses = await args.syncStore.getChildAddresses({
      factory: filter,
      limit: args.common.options.factoryAddressCountThreshold,
    });

    if (addresses.length === args.common.options.factoryAddressCountThreshold) {
      return undefined;
    }

    return addresses;
  };

  ////////
  // Helper function for filter types
  ////////

  const syncLogFilter = async (filter: LogFilter, interval: Interval) => {
    // Resolve `filter.address`
    const address = isAddressFactory(filter.address)
      ? await syncAddressFactory(filter.address, interval)
      : filter.address;

    const logs = await syncLogsDynamic({ filter, interval, address });

    const blocks = await Promise.all(
      logs.map((log) => syncBlock(hexToNumber(log.blockNumber))),
    );

    const requiredBlocks = new Set(blocks.map((b) => b.hash));

    // Validate that logs point to the valid transaction hash in the block
    for (let i = 0; i < logs.length; i++) {
      const log = logs[i]!;
      const block = blocks[i]!;

      if (block.hash !== log.blockHash) {
        throw new Error(
          `Detected inconsistent RPC responses. 'log.blockHash' ${log.blockHash} does not match 'block.hash' ${block.hash}`,
        );
      }

      if (
        block.transactions.find((t) => t.hash === log.transactionHash) ===
        undefined
      ) {
        if (log.transactionHash === zeroHash) {
          args.common.logger.warn({
            service: "sync",
            msg: `Detected log with empty transaction hash in block ${block.hash} at log index ${hexToNumber(log.logIndex)}. This is expected for some networks like ZKsync.`,
          });
        } else {
          throw new Error(
            `Detected inconsistent RPC responses. 'log.transactionHash' ${log.transactionHash} not found in 'block.transactions' ${block.hash}`,
          );
        }
      }
    }

    const transactionHashes = new Set(logs.map((l) => l.transactionHash));
    for (const hash of transactionHashes) {
      transactionsCache.add(hash);
    }

    await args.syncStore.insertLogs({
      logs: logs.map((log, i) => ({ log, block: blocks[i]! })),
      chainId: args.network.chainId,
    });

    if (shouldGetTransactionReceipt(filter)) {
      const transactionReceipts = await Promise.all(
        Array.from(requiredBlocks).map((blockHash) => {
          const blockTransactionHashes = new Set<Hash>();

          for (const log of logs) {
            if (log.blockHash === blockHash) {
              if (log.transactionHash === zeroHash) {
                args.common.logger.warn({
                  service: "sync",
                  msg: `Detected log with empty transaction hash in block ${log.blockHash} at log index ${hexToNumber(log.logIndex)}. This is expected for some networks like ZKsync.`,
                });
              } else {
                blockTransactionHashes.add(log.transactionHash);
              }
            }
          }

          return syncTransactionReceipts(blockHash, blockTransactionHashes);
        }),
      ).then((receipts) => receipts.flat());

      await args.syncStore.insertTransactionReceipts({
        transactionReceipts,
        chainId: args.network.chainId,
      });
    }
  };

  const syncBlockFilter = async (filter: BlockFilter, interval: Interval) => {
    const baseOffset = (interval[0] - filter.offset) % filter.interval;
    const offset = baseOffset === 0 ? 0 : filter.interval - baseOffset;

    // Determine which blocks are matched by the block filter.
    const requiredBlocks: number[] = [];
    for (let b = interval[0] + offset; b <= interval[1]; b += filter.interval) {
      requiredBlocks.push(b);
    }

    await Promise.all(requiredBlocks.map((number) => syncBlock(number)));
  };

  const syncTransactionFilter = async (
    filter: TransactionFilter,
    interval: Interval,
  ) => {
    const fromChildAddresses = isAddressFactory(filter.fromAddress)
      ? await syncAddressFactory(filter.fromAddress, interval).then(
          (addresses) =>
            addresses === undefined ? undefined : new Set(addresses),
        )
      : undefined;

    const toChildAddresses = isAddressFactory(filter.toAddress)
      ? await syncAddressFactory(filter.toAddress, interval).then(
          (addresses) =>
            addresses === undefined ? undefined : new Set(addresses),
        )
      : undefined;

    const blocks = await Promise.all(
      intervalRange(interval).map((number) => syncBlock(number)),
    );

    const transactionHashes: Set<Hash> = new Set();
    const requiredBlocks: Set<SyncBlock> = new Set();

    for (const block of blocks) {
      block.transactions.map((transaction) => {
        if (
          isTransactionFilterMatched({
            filter,
            block,
            transaction,
            fromChildAddresses,
            toChildAddresses,
          })
        ) {
          transactionHashes.add(transaction.hash);
          requiredBlocks.add(block);
        }
      });
    }

    for (const hash of transactionHashes) {
      transactionsCache.add(hash);
    }

    const transactionReceipts = await Promise.all(
      Array.from(requiredBlocks).map((block) => {
        const blockTransactionHashes = new Set(
          block.transactions
            .filter((t) => transactionHashes.has(t.hash))
            .map((t) => t.hash),
        );
        return syncTransactionReceipts(block.hash, blockTransactionHashes);
      }),
    ).then((receipts) => receipts.flat());

    await args.syncStore.insertTransactionReceipts({
      transactionReceipts,
      chainId: args.network.chainId,
    });
  };

  const syncTraceOrTransferFilter = async (
    filter: TraceFilter | TransferFilter,
    interval: Interval,
  ) => {
    const fromChildAddresses = isAddressFactory(filter.fromAddress)
      ? await syncAddressFactory(filter.fromAddress, interval)
      : undefined;

    const toChildAddresses = isAddressFactory(filter.toAddress)
      ? await syncAddressFactory(filter.toAddress, interval)
      : undefined;

    const requiredBlocks: Set<Hash> = new Set();
    const traces = await Promise.all(
      intervalRange(interval).map(async (number) => {
        let traces = await syncTrace(number);

        // remove unmatched traces
        traces = traces.filter((trace) =>
          filter.type === "trace"
            ? isTraceFilterMatched({
                filter,
                block: { number: toHex(number) },
                trace: trace.trace,
                fromChildAddresses: fromChildAddresses
                  ? new Set(fromChildAddresses)
                  : undefined,
                toChildAddresses: toChildAddresses
                  ? new Set(toChildAddresses)
                  : undefined,
              })
            : isTransferFilterMatched({
                filter,
                block: { number: toHex(number) },
                trace: trace.trace,
                fromChildAddresses: fromChildAddresses
                  ? new Set(fromChildAddresses)
                  : undefined,
                toChildAddresses: toChildAddresses
                  ? new Set(toChildAddresses)
                  : undefined,
              }),
        );

        if (traces.length === 0) return [];

        const block = await syncBlock(number);
        requiredBlocks.add(block.hash);

        return traces.map((trace) => {
          const transaction = block.transactions.find(
            (t) => t.hash === trace.transactionHash,
          );

          if (transaction === undefined) {
            throw new Error(
              `Detected inconsistent RPC responses. 'trace.transactionHash' ${trace.transactionHash} not found in 'block.transactions' ${block.hash}`,
            );
          }

          transactionsCache.add(transaction.hash);

          return { trace, transaction, block };
        });
      }),
    ).then((traces) => traces.flat());

    await args.syncStore.insertTraces({
      traces,
      chainId: args.network.chainId,
    });

    if (shouldGetTransactionReceipt(filter)) {
      const transactionReceipts = await Promise.all(
        Array.from(requiredBlocks).map((blockHash) => {
          const blockTransactionHashes = new Set(
            traces
              .filter((t) => t.block.hash === blockHash)
              .map((t) => t.transaction.hash),
          );
          return syncTransactionReceipts(blockHash, blockTransactionHashes);
        }),
      ).then((receipts) => receipts.flat());

      await args.syncStore.insertTransactionReceipts({
        transactionReceipts,
        chainId: args.network.chainId,
      });
    }
  };

  return {
    intervalsCache,
    async sync(_interval) {
      const intervalsToSync: {
        interval: Interval;
        filter: FilterWithoutBlocks;
      }[] = [];

      // Determine the requests that need to be made, and which intervals need to be inserted.
      // Fragments are used to create a minimal filter, to avoid refetching data even if a filter
      // is only partially synced.

      for (const { filter } of args.sources) {
        if (
          (filter.fromBlock !== undefined && filter.fromBlock > _interval[1]) ||
          (filter.toBlock !== undefined && filter.toBlock < _interval[0])
        ) {
          continue;
        }

        const interval: Interval = [
          Math.max(filter.fromBlock ?? 0, _interval[0]),
          Math.min(filter.toBlock ?? Number.POSITIVE_INFINITY, _interval[1]),
        ];

        const completedIntervals = intervalsCache.get(filter)!;
        const requiredIntervals: {
          fragment: Fragment;
          intervals: Interval[];
        }[] = [];

        for (const {
          fragment,
          intervals: fragmentIntervals,
        } of completedIntervals) {
          const requiredFragmentIntervals = intervalDifference(
            [interval],
            fragmentIntervals,
          );

          if (requiredFragmentIntervals.length > 0) {
            requiredIntervals.push({
              fragment,
              intervals: requiredFragmentIntervals,
            });
          }
        }

        if (requiredIntervals.length > 0) {
          const requiredInterval = intervalBounds(
            requiredIntervals.flatMap(({ intervals }) => intervals),
          );

          const requiredFilter = recoverFilter(
            filter,
            requiredIntervals.map(({ fragment }) => fragment),
          );

          intervalsToSync.push({
            filter: requiredFilter,
            interval: requiredInterval,
          });
        }
      }

      await Promise.all(
        intervalsToSync.map(async ({ filter, interval }) => {
          // Request last block of interval
          const blockPromise = syncBlock(interval[1]);

          try {
            switch (filter.type) {
              case "log": {
                await syncLogFilter(filter as LogFilter, interval);
                break;
              }

              case "block": {
                await syncBlockFilter(filter as BlockFilter, interval);
                break;
              }

              case "transaction": {
                await syncTransactionFilter(
                  filter as TransactionFilter,
                  interval,
                );
                break;
              }

              case "trace":
              case "transfer": {
                await syncTraceOrTransferFilter(
                  filter as TraceFilter | TransferFilter,
                  interval,
                );
                break;
              }
            }
          } catch (_error) {
            const error = _error as Error;

            if (args.common.shutdown.isKilled) {
              throw new ShutdownError();
            }

            args.common.logger.error({
              service: "sync",
              msg: `Fatal error: Unable to sync '${args.network.name}' from ${interval[0]} to ${interval[1]}.`,
              error,
            });

            args.onFatalError(error);

            return;
          }

          await blockPromise;
        }),
      );

      const blocks = await Promise.all(blockCache.values());

      await Promise.all([
        args.syncStore.insertBlocks({ blocks, chainId: args.network.chainId }),
        args.syncStore.insertTransactions({
          transactions: blocks.flatMap((block) =>
            block.transactions
              .filter(({ hash }) => transactionsCache.has(hash))
              .map((transaction) => ({
                transaction,
                block,
              })),
          ),
          chainId: args.network.chainId,
        }),
      ]);

      // Add corresponding intervals to the sync-store
      // Note: this should happen after so the database doesn't become corrupted
      if (args.network.disableCache === false) {
        await args.syncStore.insertIntervals({
          intervals: intervalsToSync,
          chainId: args.network.chainId,
        });
      }

      blockCache.clear();
      traceCache.clear();
      transactionsCache.clear();
      blockReceiptsCache.clear();
      transactionReceiptsCache.clear();

      return latestBlock;
    },
  };
};<|MERGE_RESOLUTION|>--- conflicted
+++ resolved
@@ -20,24 +20,6 @@
   isTraceFilterMatched,
   isTransactionFilterMatched,
   isTransferFilterMatched,
-<<<<<<< HEAD
-} from "@/sync-realtime/filter.js";
-import type { SyncStore } from "@/sync-store/index.js";
-import {
-  type BlockFilter,
-  type Factory,
-  type Filter,
-  type LogFactory,
-  type LogFilter,
-  type TraceFilter,
-  type TransferFilter,
-  getChildAddress,
-  isAddressFactory,
-  shouldGetTransactionReceipt,
-} from "@/sync/source.js";
-import type { Source, TransactionFilter } from "@/sync/source.js";
-import type { SyncBlock, SyncLog, SyncTrace } from "@/types/sync.js";
-=======
 } from "@/sync/filter.js";
 import { shouldGetTransactionReceipt } from "@/sync/filter.js";
 import { getFragments, recoverFilter } from "@/sync/fragments.js";
@@ -47,7 +29,6 @@
   SyncTrace,
   SyncTransactionReceipt,
 } from "@/types/sync.js";
->>>>>>> 953b4599
 import {
   type Interval,
   getChunks,
@@ -450,23 +431,12 @@
       address: filter.address,
     });
 
-<<<<<<< HEAD
-    if (isKilled) return;
-
-    // Insert child addresses into the sync-store
-    const data = logs.map((log) => ({
-      address: getChildAddress({ log, factory: filter }),
-      blockNumber: hexToBigInt(log.blockNumber),
-    }));
-    await args.syncStore.insertChildAddresses({ factory: filter, data });
-=======
     // Insert `logs` into the sync-store
     await args.syncStore.insertLogs({
       logs: logs.map((log) => ({ log })),
       shouldUpdateCheckpoint: false,
       chainId: args.network.chainId,
     });
->>>>>>> 953b4599
   };
 
   /**
