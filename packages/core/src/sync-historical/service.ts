import type { Common } from "@/Ponder.js";
import type { Network } from "@/config/networks.js";
import {
  type Factory,
  type FactoryCriteria,
  type LogFilter,
  type LogFilterCriteria,
  type Source,
  type Topics,
  sourceIsLogFilter,
} from "@/config/sources.js";
import { getHistoricalSyncStats } from "@/metrics/utils.js";
import type { SyncStore } from "@/sync-store/store.js";
import type { Checkpoint } from "@/utils/checkpoint.js";
import { formatEta, formatPercentage } from "@/utils/format.js";
import {
  BlockProgressTracker,
  ProgressTracker,
  getChunks,
  intervalDifference,
  intervalIntersection,
  intervalSum,
} from "@/utils/interval.js";
import { toLowerCase } from "@/utils/lowercase.js";
import Emittery from "emittery";
import {
  type Address,
  BlockNotFoundError,
  type Hash,
  type Hex,
  type RpcBlock,
  type RpcLog,
  RpcRequestError,
  hexToNumber,
  numberToHex,
  toHex,
} from "viem";
import {
  type LogFilterError,
  getLogFilterRetryRanges,
} from "./getLogFilterRetryRanges.js";
import { validateHistoricalBlockRange } from "./validateHistoricalBlockRange.js";

type HistoricalSyncEvents = {
  /**
   * Emitted when the service has finished processing all historical sync tasks.
   */
  syncComplete: undefined;
  /**
   * Emitted when the minimum cached timestamp among all registered sources moves forward.
   * This indicates to consumers that the connected sync store now contains a complete history
   * of events for all registered sources between their start block and this timestamp (inclusive).
   */
  historicalCheckpoint: Checkpoint;
};

type HistoricalBlock = RpcBlock<"finalized", true>;

type LogInterval = {
  startBlock: number;
  endBlock: number;
  logs: RpcLog[];
  transactionHashes: Set<Hash>;
};

export class HistoricalSyncService extends Emittery<HistoricalSyncEvents> {
  private common: Common;
  private syncStore: SyncStore;
  private network: Network;

  /**
   * Service configuration. Will eventually be reloadable.
   */
  private finalizedBlockNumber: number | undefined = undefined;
  private sources: Source[];

  /**
   * Block progress trackers for each task type.
   */
  private logFilterProgressTrackers: Record<string, ProgressTracker> = {};
  private factoryChildAddressProgressTrackers: Record<string, ProgressTracker> =
    {};
  private factoryLogFilterProgressTrackers: Record<string, ProgressTracker> =
    {};
  private blockProgressTracker: BlockProgressTracker =
    new BlockProgressTracker();

  /**
   * Functions registered by log filter + child contract tasks. These functions accept
   * a raw block object, get required data from it, then insert data and cache metadata
   * into the sync store. The keys of this object are used to keep track of which blocks
   * must be fetched.
   */
  private blockCallbacks: Record<
    number,
    ((block: HistoricalBlock) => Promise<void>)[]
  > = {};

  /**
   * Block tasks have been added to the queue up to and including this block number.
   * Used alongside blockCallbacks to keep track of which block tasks to add to the queue.
   */
  private blockTasksEnqueuedCheckpoint = 0;

  private progressLogInterval?: NodeJS.Timeout;

  constructor({
    common,
    syncStore,
    network,
    sources = [],
  }: {
    common: Common;
    syncStore: SyncStore;
    network: Network;
    sources?: Source[];
  }) {
    super();

    this.common = common;
    this.syncStore = syncStore;
    this.network = network;
    this.sources = sources;
  }

  private setupLogFilterSource = async ({
    source,
    isHistoricalSyncRequired,
    startBlock,
    endBlock,
    finalizedBlockNumber,
  }: {
    source: LogFilter;
    isHistoricalSyncRequired: boolean;
    startBlock: number;
    endBlock: number | undefined;
    finalizedBlockNumber: number | undefined;
  }): Promise<void> => {
    if (!isHistoricalSyncRequired) {
      if (this.finalizedBlockNumber !== undefined) {
        this.logFilterProgressTrackers[source.id] = new ProgressTracker({
          target: [startBlock, finalizedBlockNumber!],
          completed: [[startBlock, finalizedBlockNumber!]],
        });
      }
      this.common.metrics.ponder_historical_total_blocks.set(
        { network: this.network.name, contract: source.contractName },
        0,
      );
      this.common.logger.warn({
        service: "historical",
        msg: `Start block is in unfinalized range, skipping historical sync (contract=${source.id})`,
      });
      return;
    }

    const completedLogFilterIntervals =
      await this.syncStore.getLogFilterIntervals({
        chainId: source.chainId,
        logFilter: {
          address: source.criteria.address,
          topics: source.criteria.topics,
        },
      });
    const logFilterProgressTracker = new ProgressTracker({
      target: [startBlock, endBlock!],
      completed: completedLogFilterIntervals,
    });
    this.logFilterProgressTrackers[source.id] = logFilterProgressTracker;

    const requiredLogFilterIntervals = logFilterProgressTracker.getRequired();

    const logFilterTaskChunks = getChunks({
      intervals: requiredLogFilterIntervals,
      maxChunkSize: source.maxBlockRange ?? this.network.defaultMaxBlockRange,
    });

    for (const [fromBlock, toBlock] of logFilterTaskChunks) {
      this.logFilterTaskWorker({
        logFilter: source,
        fromBlock,
        toBlock,
      });
    }

    if (logFilterTaskChunks.length > 0) {
      const total = intervalSum(requiredLogFilterIntervals);
      this.common.logger.debug({
        service: "historical",
        msg: `Added LOG_FILTER tasks for ${total}-block range (contract=${source.contractName}, network=${this.network.name})`,
      });
    }

    const targetBlockCount = endBlock! - startBlock + 1;
    const cachedBlockCount =
      targetBlockCount - intervalSum(requiredLogFilterIntervals);

    this.common.metrics.ponder_historical_total_blocks.set(
      { network: this.network.name, contract: source.contractName },
      targetBlockCount,
    );
    this.common.metrics.ponder_historical_cached_blocks.set(
      { network: this.network.name, contract: source.contractName },
      cachedBlockCount,
    );

    this.common.logger.info({
      service: "historical",
      msg: `Started sync with ${formatPercentage(
        Math.min(1, cachedBlockCount / (targetBlockCount || 1)),
      )} cached (contract=${source.contractName} network=${this.network.name})`,
    });
  };

  private setupFactorySource = async ({
    source,
    isHistoricalSyncRequired,
    startBlock,
    endBlock,
    finalizedBlockNumber,
  }: {
    source: Factory;
    isHistoricalSyncRequired: boolean;
    startBlock: number;
    endBlock: number | undefined;
    finalizedBlockNumber: number | undefined;
  }) => {
    // Factory
    if (!isHistoricalSyncRequired) {
      if (this.finalizedBlockNumber !== undefined) {
        this.factoryChildAddressProgressTrackers[source.id] =
          new ProgressTracker({
            target: [startBlock, finalizedBlockNumber!],
            completed: [[startBlock, finalizedBlockNumber!]],
          });
        this.factoryLogFilterProgressTrackers[source.id] = new ProgressTracker({
          target: [startBlock, finalizedBlockNumber!],
          completed: [[startBlock, finalizedBlockNumber!]],
        });
      }
      this.common.metrics.ponder_historical_total_blocks.set(
        { network: this.network.name, contract: source.contractName },
        0,
      );
      this.common.logger.warn({
        service: "historical",
        msg: `Start block is in unfinalized range, skipping historical sync (contract=${source.contractName})`,
      });
      return;
    }

    // Note that factory child address progress is stored using
    // log intervals for the factory log.
    const completedFactoryChildAddressIntervals =
      await this.syncStore.getLogFilterIntervals({
        chainId: source.chainId,
        logFilter: {
          address: source.criteria.address,
          topics: [source.criteria.eventSelector],
        },
      });
    const factoryChildAddressProgressTracker = new ProgressTracker({
      target: [startBlock, endBlock!],
      completed: completedFactoryChildAddressIntervals,
    });
    this.factoryChildAddressProgressTrackers[source.id] =
      factoryChildAddressProgressTracker;

    const requiredFactoryChildAddressIntervals =
      factoryChildAddressProgressTracker.getRequired();
    const factoryChildAddressTaskChunks = getChunks({
      intervals: requiredFactoryChildAddressIntervals,
      maxChunkSize: source.maxBlockRange ?? this.network.defaultMaxBlockRange,
    });

    for (const [fromBlock, toBlock] of factoryChildAddressTaskChunks) {
      this.factoryChildAddressTaskWorker({
        factory: source,
        fromBlock,
        toBlock,
      });
    }
    if (factoryChildAddressTaskChunks.length > 0) {
      const total = intervalSum(requiredFactoryChildAddressIntervals);
      this.common.logger.debug({
        service: "historical",
        msg: `Added FACTORY_CHILD_ADDRESS tasks for ${total}-block range (factory=${source.id}, network=${this.network.name})`,
      });
    }

    const targetFactoryChildAddressBlockCount = endBlock! - startBlock + 1;
    const cachedFactoryChildAddressBlockCount =
      targetFactoryChildAddressBlockCount -
      intervalSum(requiredFactoryChildAddressIntervals);

    this.common.metrics.ponder_historical_total_blocks.set(
      {
        network: this.network.name,
        contract: `${source.contractName}_factory`,
      },
      targetFactoryChildAddressBlockCount,
    );
    this.common.metrics.ponder_historical_cached_blocks.set(
      {
        network: this.network.name,
        contract: `${source.contractName}_factory`,
      },
      cachedFactoryChildAddressBlockCount,
    );

    const completedFactoryLogFilterIntervals =
      await this.syncStore.getFactoryLogFilterIntervals({
        chainId: source.chainId,
        factory: source.criteria,
      });
    const factoryLogFilterProgressTracker = new ProgressTracker({
      target: [startBlock, endBlock!],
      completed: completedFactoryLogFilterIntervals,
    });
    this.factoryLogFilterProgressTrackers[source.id] =
      factoryLogFilterProgressTracker;

    // Only add factory log filter tasks for any intervals where the
    // child address tasks are completed, but the factory log filter tasks are not,
    // because these won't be added automatically by child address tasks.
    const requiredFactoryLogFilterIntervals =
      factoryLogFilterProgressTracker.getRequired();
    const missingFactoryLogFilterIntervals = intervalDifference(
      requiredFactoryLogFilterIntervals,
      requiredFactoryChildAddressIntervals,
    );

    const missingFactoryLogFilterTaskChunks = getChunks({
      intervals: missingFactoryLogFilterIntervals,
      maxChunkSize: source.maxBlockRange ?? this.network.defaultMaxBlockRange,
    });

    for (const [fromBlock, toBlock] of missingFactoryLogFilterTaskChunks) {
      this.factoryLogFilterTaskWorker({
        factory: source,
        fromBlock,
        toBlock,
      });
    }
    if (missingFactoryLogFilterTaskChunks.length > 0) {
      const total = intervalSum(missingFactoryLogFilterIntervals);
      this.common.logger.debug({
        service: "historical",
        msg: `Added FACTORY_LOG_FILTER tasks for ${total}-block range (contract=${source.contractName}, network=${this.network.name})`,
      });
    }

    const targetFactoryLogFilterBlockCount = endBlock! - startBlock + 1;
    const cachedFactoryLogFilterBlockCount =
      targetFactoryLogFilterBlockCount -
      intervalSum(requiredFactoryLogFilterIntervals);

    this.common.metrics.ponder_historical_total_blocks.set(
      { network: this.network.name, contract: source.contractName },
      targetFactoryLogFilterBlockCount,
    );
    this.common.metrics.ponder_historical_cached_blocks.set(
      { network: this.network.name, contract: source.contractName },
      cachedFactoryLogFilterBlockCount,
    );

    // Use factory log filter progress for the logger because it better represents
    // user-facing progress.
    const cacheRate = Math.min(
      1,
      cachedFactoryLogFilterBlockCount /
        (targetFactoryLogFilterBlockCount || 1),
    );
    this.common.logger.info({
      service: "historical",
      msg: `Started sync with ${formatPercentage(cacheRate)} cached (contract=${
        source.contractName
      } network=${this.network.name})`,
    });
  };

  async start({
    latestBlockNumber,
    finalizedBlockNumber,
  }: {
    latestBlockNumber: number;
    finalizedBlockNumber: number | undefined;
  }) {
    // Initialize state variables. Required when restarting the service.
    this.blockTasksEnqueuedCheckpoint = 0;
    this.finalizedBlockNumber = finalizedBlockNumber;

    await Promise.all(
      this.sources.map((source) => {
        const { isHistoricalSyncRequired, startBlock, endBlock } =
          validateHistoricalBlockRange({
            startBlock: source.startBlock,
            endBlock: source.endBlock,
            finalizedBlockNumber,
            latestBlockNumber,
          });

        if (sourceIsLogFilter(source)) {
          return this.setupLogFilterSource({
            source,
            isHistoricalSyncRequired,
            startBlock,
            endBlock,
            finalizedBlockNumber,
          });
        } else {
          return this.setupFactorySource({
            source,
            isHistoricalSyncRequired,
            startBlock,
            endBlock,
            finalizedBlockNumber,
          });
        }
      }),
    );

    this.common.metrics.ponder_historical_start_timestamp.set(Date.now());

    // Emit status update logs on an interval for each active log filter.
    this.progressLogInterval = setInterval(async () => {
      const completionStats = await getHistoricalSyncStats({
        metrics: this.common.metrics,
        sources: this.sources,
      });

      completionStats.forEach(({ contract, rate, eta }) => {
        if (rate === 1) return;
        this.common.logger.info({
          service: "historical",
          msg: `Sync is ${formatPercentage(rate)} complete${
            eta !== undefined ? ` with ~${formatEta(eta)} remaining` : ""
          } (contract=${contract})`,
          network: this.network.name,
        });
      });
    }, 10_000);

    // Edge case: The entire requested range was cached, or there is no
    // historical sync required, so the sync is complete. However, we still
    // need to emit the historicalCheckpoint event with some timestamp. It should
    // be safe to use the current timestamp.
    if (
      Object.values(this.logFilterProgressTrackers).every((t) =>
        t.isComplete(),
      ) &&
      Object.values(this.factoryChildAddressProgressTrackers).every((t) =>
        t.isComplete(),
      ) &&
      Object.values(this.factoryLogFilterProgressTrackers).every((t) =>
        t.isComplete(),
      ) &&
      this.blockProgressTracker.isComplete()
    ) {
      if (this.finalizedBlockNumber !== undefined) {
        this.emit("historicalCheckpoint", {
          blockTimestamp: Math.round(Date.now() / 1000),
          chainId: this.network.chainId,
          blockNumber: this.finalizedBlockNumber,
        });
      }
      clearInterval(this.progressLogInterval);
      this.emit("syncComplete");
      this.common.logger.info({
        service: "historical",
        msg: `Completed sync (network=${this.network.name})`,
        network: this.network.name,
      });
    }
  }

  private checkSyncCompletion = async () => {
    if (
      Object.values(this.logFilterProgressTrackers).every((t) =>
        t.isComplete(),
      ) &&
      Object.values(this.factoryChildAddressProgressTrackers).every((t) =>
        t.isComplete(),
      ) &&
      Object.values(this.factoryLogFilterProgressTrackers).every((t) =>
        t.isComplete(),
      ) &&
      this.blockProgressTracker.isComplete()
    ) {
      clearInterval(this.progressLogInterval);
      this.emit("syncComplete");
      const startTimestamp =
        (await this.common.metrics.ponder_historical_start_timestamp.get())
          .values?.[0]?.value ?? Date.now();
      const duration = Date.now() - startTimestamp;
      this.common.logger.info({
        service: "historical",
        msg: `Completed sync in ${formatEta(duration)} (network=${
          this.network.name
        })`,
      });
    }
  };

  private logFilterTaskWorker = ({
    logFilter,
    fromBlock,
    toBlock,
  }: {
    logFilter: LogFilter;
    fromBlock: number;
    toBlock: number;
  }) =>
    this._eth_getLogs({
      address: logFilter.criteria.address,
      topics: logFilter.criteria.topics,
      fromBlock: toHex(fromBlock),
      toBlock: toHex(toBlock),
    })
      .then((logs) => {
        const logIntervals = this.buildLogIntervals({
          fromBlock,
          toBlock,
          logs,
        });

        for (const logInterval of logIntervals) {
          const { startBlock, endBlock } = logInterval;

          (this.blockCallbacks[endBlock] ||= []).push((block) =>
            this._insertLogFilterInterval({
              logInterval,
              logFilter: logFilter.criteria,
              chainId: logFilter.chainId,
              block,
            }).then(() => {
              this.common.metrics.ponder_historical_completed_blocks.inc(
                {
                  network: this.network.name,
                  contract: logFilter.contractName,
                },
                endBlock - startBlock + 1,
              );
            }),
          );
        }

        this.logFilterProgressTrackers[logFilter.id].addCompletedInterval([
          fromBlock,
          toBlock,
        ]);

        if (logIntervals.length === 0) this.checkSyncCompletion();

        this.enqueueBlockTasks();

        this.common.logger.trace({
          service: "historical",
          msg: `Completed LOG_FILTER task adding ${logIntervals.length} BLOCK tasks [${fromBlock}, ${toBlock}] (contract=${logFilter.contractName}, network=${this.network.name})`,
        });
      })
      .catch((error: RpcRequestError) => {
        error.stack = undefined;
        this.common.logger.error({
          service: "historical",
          msg: `Log filter task failed... [${fromBlock}, ${toBlock}] (contract=${
            logFilter.contractName
          }, network=${
            this.network.name
          }, error=${`${error.name}: ${error.message}`})`,
          error,
        });
      });

  private factoryLogFilterTaskWorker = async ({
    factory,
    fromBlock,
    toBlock,
  }: { factory: Factory; fromBlock: number; toBlock: number }) => {
    const iterator = this.syncStore.getFactoryChildAddresses({
      chainId: factory.chainId,
      factory: factory.criteria,
      upToBlockNumber: BigInt(toBlock),
    });

    const childAddresses: Address[][] = [];
    for await (const childContractAddressBatch of iterator) {
      childAddresses.push(childContractAddressBatch);
    }

    return Promise.all(
      childAddresses.map((c) =>
        this._eth_getLogs({
          address: c,
          topics: factory.criteria.topics,
          fromBlock: numberToHex(fromBlock),
          toBlock: numberToHex(toBlock),
        }),
      ),
    )
      .then((_logs) => {
        const logs = _logs.flat();

        const logIntervals = this.buildLogIntervals({
          fromBlock,
          toBlock,
          logs,
        });

        for (const logInterval of logIntervals) {
          const { startBlock, endBlock } = logInterval;

          (this.blockCallbacks[endBlock] ||= []).push((block) =>
            this._insertFactoryLogFilterInterval({
              chainId: factory.chainId,
              factory: factory.criteria,
              block,
              logInterval,
            }).then(() => {
              this.common.metrics.ponder_historical_completed_blocks.inc(
                {
                  network: this.network.name,
                  contract: factory.contractName,
                },
                endBlock - startBlock + 1,
              );
            }),
          );
        }

        this.factoryLogFilterProgressTrackers[factory.id].addCompletedInterval([
          fromBlock,
          toBlock,
        ]);

        if (logIntervals.length === 0) this.checkSyncCompletion();

        this.enqueueBlockTasks();

        this.common.logger.trace({
          service: "historical",
          msg: `Completed FACTORY_LOG_FILTER task adding ${logIntervals.length} BLOCK tasks [${fromBlock}, ${toBlock}] (contract=${factory.contractName}, network=${this.network.name})`,
        });
      })
      .catch((error: RpcRequestError) => {
        error.stack = undefined;
        this.common.logger.warn({
          service: "historical",
          msg: `Factory log filter task failed, retrying... [${fromBlock}, ${toBlock}] (contract=${
            factory.contractName
          }, network=${
            this.network.name
          }, error=${`${error.name}: ${error.message}`})`,
        });
      });
  };

  private factoryChildAddressTaskWorker = ({
    factory,
    fromBlock,
    toBlock,
  }: { factory: Factory; fromBlock: number; toBlock: number }) =>
    this._eth_getLogs({
      address: factory.criteria.address,
      topics: [factory.criteria.eventSelector],
      fromBlock: toHex(fromBlock),
      toBlock: toHex(toBlock),
    })
      .then((logs) =>
        // Insert the new child address logs into the store.
        this._insertFactoryChildAddressLogs({
          chainId: factory.chainId,
          logs,
        }).then(() => logs),
      )
      .then((logs) => {
        const logIntervals = this.buildLogIntervals({
          fromBlock,
          toBlock,
          logs,
        });

        for (const logInterval of logIntervals) {
          (this.blockCallbacks[logInterval.endBlock] ||= []).push((block) =>
            this._insertLogFilterInterval({
              logInterval,
              logFilter: {
                address: factory.criteria.address,
                topics: [factory.criteria.eventSelector],
              },
              chainId: factory.chainId,
              block,
            }),
          );
        }

        // Update the checkpoint, and if necessary, enqueue factory log filter tasks.
        const { isUpdated, prevCheckpoint, newCheckpoint } =
          this.factoryChildAddressProgressTrackers[
            factory.id
          ].addCompletedInterval([fromBlock, toBlock]);

        if (logIntervals.length === 0) this.checkSyncCompletion();

        if (isUpdated) {
          // It's possible for the factory log filter to have already completed some or
          // all of the block interval here. To avoid duplicates, only add intervals that
          // are still marked as required.
          const requiredIntervals = intervalIntersection(
            [[prevCheckpoint + 1, newCheckpoint]],
            this.factoryLogFilterProgressTrackers[factory.id].getRequired(),
          );
          const factoryLogFilterChunks = getChunks({
            intervals: requiredIntervals,
            maxChunkSize:
              factory.maxBlockRange ?? this.network.defaultMaxBlockRange,
          });

          for (const [fromBlock, toBlock] of factoryLogFilterChunks) {
            this.factoryLogFilterTaskWorker({
              factory,
              fromBlock,
              toBlock,
            });
          }
        }
        this.common.metrics.ponder_historical_completed_blocks.inc(
          {
            network: this.network.name,
            contract: `${factory.contractName}_factory`,
          },
          toBlock - fromBlock + 1,
        );

        this.common.logger.trace({
          service: "historical",
          msg: `Completed FACTORY_CHILD_ADDRESS task [${fromBlock}, ${toBlock}] (contract=${factory.contractName}, network=${this.network.name})`,
        });
      })
      .catch((error) => {
        if (error instanceof RpcRequestError) {
          error.stack === undefined;
          this.common.logger.error({
            service: "historical",
            msg: `Factory child address task failed... [${fromBlock}, ${toBlock}] (contract=${
              factory.contractName
            }, network=${
              this.network.name
            }, eerror=${`${error.name}: ${error.message}`})`,
            error,
          });
        } else {
          // DB ERROR from _insertFactoryChildAddressLogs
        }
      });

  private blockTaskWorker = ({
    blockNumber,
    callbacks,
  }: {
    blockNumber: number;
    callbacks: ((block: HistoricalBlock) => Promise<void>)[];
  }) =>
    this._eth_getBlockByNumber({ blockNumber })
      .then((block) =>
        Promise.all(callbacks.map((cb) => cb(block))).then(() => block),
      )
      .then((block) => {
        const newBlockCheckpoint = this.blockProgressTracker.addCompletedBlock({
          blockNumber,
          blockTimestamp: hexToNumber(block.timestamp),
        });

        this.checkSyncCompletion();

        if (newBlockCheckpoint) {
          this.emit("historicalCheckpoint", {
            blockTimestamp: newBlockCheckpoint.blockTimestamp,
            chainId: this.network.chainId,
            blockNumber: newBlockCheckpoint.blockNumber,
          });
        }

        this.common.logger.trace({
          service: "historical",
          msg: `Completed BLOCK task ${hexToNumber(block.number!)} with ${
            callbacks.length
          } callbacks (network=${this.network.name})`,
        });
      })
      .catch((error) => {
        if (error instanceof RpcRequestError) {
          error.stack = undefined;
          this.common.logger.error({
            service: "historical",
            msg: `Block task failed... [${blockNumber}] (network=${
              this.network.name
            }, error=${`${error.name}: ${error.message}`})`,
            error,
          });
        } else if (error instanceof BlockNotFoundError) {
          // TODO: Block not found
        } else {
          // DB ERROR caused by callbacks
        }
      });

  private buildLogIntervals = ({
    fromBlock,
    toBlock,
    logs,
  }: {
    fromBlock: number;
    toBlock: number;
    logs: RpcLog[];
  }): LogInterval[] => {
    const logsByBlockNumber: Record<number, RpcLog[] | undefined> = {};
    const txHashesByBlockNumber: Record<number, Set<Hash> | undefined> = {};

    logs.forEach((log) => {
      const blockNumber = hexToNumber(log.blockNumber!);
      (txHashesByBlockNumber[blockNumber] ||= new Set<Hash>()).add(
        log.transactionHash!,
      );
      (logsByBlockNumber[blockNumber] ||= []).push(log);
    });

    const requiredBlocks = Object.keys(txHashesByBlockNumber)
      .map(Number)
      .sort((a, b) => a - b);

    // If toBlock is not already required, add it. This is necessary
    // to mark the full block range of the eth_getLogs request as cached.
    if (!requiredBlocks.includes(toBlock)) {
      requiredBlocks.push(toBlock);
    }

    const requiredIntervals: {
      startBlock: number;
      endBlock: number;
      logs: RpcLog[];
      transactionHashes: Set<Hash>;
    }[] = [];

    let prev = fromBlock;
    for (const blockNumber of requiredBlocks) {
      requiredIntervals.push({
        startBlock: prev,
        endBlock: blockNumber,
        logs: logsByBlockNumber[blockNumber] ?? [],
        transactionHashes: txHashesByBlockNumber[blockNumber] ?? new Set(),
      });
      prev = blockNumber + 1;
    }

    return requiredIntervals;
  };

  /**
   * Run the block tasks for all available blocks.
   */
  private enqueueBlockTasks = () => {
    const blockTasksCanBeEnqueuedTo = Math.min(
      ...Object.values(this.logFilterProgressTrackers).map((i) =>
        i.getCheckpoint(),
      ),
      ...Object.values(this.factoryChildAddressProgressTrackers).map((i) =>
        i.getCheckpoint(),
      ),
      ...Object.values(this.factoryLogFilterProgressTrackers).map((i) =>
        i.getCheckpoint(),
      ),
    );

    if (blockTasksCanBeEnqueuedTo > this.blockTasksEnqueuedCheckpoint) {
      const newBlocks = Object.keys(this.blockCallbacks)
        .map(Number)
        .filter((blockNumber) => blockNumber <= blockTasksCanBeEnqueuedTo);

      this.blockProgressTracker.addPendingBlocks({ blockNumbers: newBlocks });

      for (const blockNumber of newBlocks) {
        this.blockTaskWorker({
          blockNumber,
          callbacks: this.blockCallbacks[blockNumber],
        });
        delete this.blockCallbacks[blockNumber];
      }

      this.common.logger.trace({
        service: "historical",
        msg: `Enqueued ${newBlocks.length} BLOCK tasks [${
          this.blockTasksEnqueuedCheckpoint + 1
        }, ${blockTasksCanBeEnqueuedTo}] (network=${this.network.name})`,
      });

      this.blockTasksEnqueuedCheckpoint = blockTasksCanBeEnqueuedTo;
    }
  };

  /**
   * Helper function for "eth_getLogs" rpc request.
   * Handles different error types and retries the request if applicable.
   */
  private _eth_getLogs = (params: {
    address?: Address | Address[];
    topics?: Topics;
    fromBlock: Hex;
    toBlock: Hex;
  }): Promise<RpcLog[]> => {
    try {
      return this.network.requestQueue.request(
        {
          method: "eth_getLogs",
          params: [
            {
              fromBlock: params.fromBlock,
              toBlock: params.toBlock,

              topics: params.topics,
              address: params.address
                ? Array.isArray(params.address)
                  ? params.address.map((a) => toLowerCase(a))
                  : toLowerCase(params.address)
                : undefined,
            },
          ],
        },
        hexToNumber(params.fromBlock),
      );
    } catch (err) {
      const retryRanges = getLogFilterRetryRanges(
        err as LogFilterError,
        params.fromBlock,
        params.toBlock,
      );

      return Promise.all(
        retryRanges.map(([from, to]) =>
          this._eth_getLogs({
            fromBlock: from,
            toBlock: to,
            topics: params.topics,
            address: params.address,
          }),
        ),
      ).then((l) => l.flat());
    }
  };

  /**
   * Helper function for "eth_getBlockByNumber" request.
   */
  private _eth_getBlockByNumber = (params: {
    blockNumber: number;
<<<<<<< HEAD
  }): Promise<HistoricalBlock> => {
    const stopClock = startClock();

    try {
      return this.network.requestQueue
        .request(
          {
            method: "eth_getBlockByNumber",
            params: [numberToHex(params.blockNumber), true],
          },
          params.blockNumber,
        )
        .then((block) => {
          if (!block)
            throw new BlockNotFoundError({
              blockNumber: BigInt(params.blockNumber),
            });
          return block as HistoricalBlock;
        });
    } finally {
      this.common.metrics.ponder_historical_rpc_request_duration.observe(
        { method: "eth_getBlockByNumber", network: this.network.name },
        stopClock(),
      );
    }
  };
=======
  }): Promise<HistoricalBlock> =>
    this.network.requestQueue
      .request(
        {
          method: "eth_getBlockByNumber",
          params: [numberToHex(params.blockNumber), true],
        },
        params.blockNumber,
      )
      .then((block) => {
        if (!block) throw new Error(`Block not found: ${params.blockNumber}`);
        return block as HistoricalBlock;
      });
>>>>>>> 09829832

  /**
   * Helper function for "insertLogFilterInterval"
   */
  private _insertLogFilterInterval = ({
    logInterval: { transactionHashes, logs, startBlock, endBlock },
    logFilter,
    block,
    chainId,
  }: {
    logInterval: LogInterval;
    logFilter: LogFilterCriteria;
    block: HistoricalBlock;
    chainId: number;
  }) =>
    this.syncStore.insertLogFilterInterval({
      chainId,
      logFilter,
      block,
      transactions: block.transactions.filter((tx) =>
        transactionHashes.has(tx.hash),
      ),
      logs,
      interval: {
        startBlock: BigInt(startBlock),
        endBlock: BigInt(endBlock),
      },
    });

  /**
   * Helper function for "insertFactoryLogFilterInterval"
   */
  private _insertFactoryLogFilterInterval = ({
    logInterval: { transactionHashes, logs, startBlock, endBlock },
    factory,
    block,
    chainId,
  }: {
    logInterval: LogInterval;
    factory: FactoryCriteria;
    block: HistoricalBlock;
    chainId: number;
  }) =>
    this.syncStore.insertFactoryLogFilterInterval({
      chainId: chainId,
      factory: factory,
      block,
      transactions: block.transactions.filter((tx) =>
        transactionHashes.has(tx.hash),
      ),
      logs,
      interval: {
        startBlock: BigInt(startBlock),
        endBlock: BigInt(endBlock),
      },
    });

  /**
   * Helper function for "insertFactoryChildAddressLogs"
   */
  private _insertFactoryChildAddressLogs = ({
    chainId,
    logs,
  }: { chainId: number; logs: RpcLog[] }) => {
    return this.syncStore.insertFactoryChildAddressLogs({
      chainId,
      logs,
    });
  };
}<|MERGE_RESOLUTION|>--- conflicted
+++ resolved
@@ -953,34 +953,6 @@
    */
   private _eth_getBlockByNumber = (params: {
     blockNumber: number;
-<<<<<<< HEAD
-  }): Promise<HistoricalBlock> => {
-    const stopClock = startClock();
-
-    try {
-      return this.network.requestQueue
-        .request(
-          {
-            method: "eth_getBlockByNumber",
-            params: [numberToHex(params.blockNumber), true],
-          },
-          params.blockNumber,
-        )
-        .then((block) => {
-          if (!block)
-            throw new BlockNotFoundError({
-              blockNumber: BigInt(params.blockNumber),
-            });
-          return block as HistoricalBlock;
-        });
-    } finally {
-      this.common.metrics.ponder_historical_rpc_request_duration.observe(
-        { method: "eth_getBlockByNumber", network: this.network.name },
-        stopClock(),
-      );
-    }
-  };
-=======
   }): Promise<HistoricalBlock> =>
     this.network.requestQueue
       .request(
@@ -991,10 +963,12 @@
         params.blockNumber,
       )
       .then((block) => {
-        if (!block) throw new Error(`Block not found: ${params.blockNumber}`);
+        if (!block)
+          throw new BlockNotFoundError({
+            blockNumber: BigInt(params.blockNumber),
+          });
         return block as HistoricalBlock;
       });
->>>>>>> 09829832
 
   /**
    * Helper function for "insertLogFilterInterval"
