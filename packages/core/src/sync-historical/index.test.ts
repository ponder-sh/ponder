import { ALICE, BOB } from "@/_test/constants.js";
import { erc20ABI } from "@/_test/generated.js";
import {
  setupAnvil,
  setupCleanup,
  setupCommon,
  setupDatabaseServices,
  setupIsolatedDatabase,
} from "@/_test/setup.js";
import {
  createPair,
  deployErc20,
  deployFactory,
  mintErc20,
  swapPair,
  transferErc20,
  transferEth,
} from "@/_test/simulate.js";
import {
  getAccountsConfigAndIndexingFunctions,
  getBlocksConfigAndIndexingFunctions,
  getErc20ConfigAndIndexingFunctions,
  getNetwork,
  getPairWithFactoryConfigAndIndexingFunctions,
  testClient,
} from "@/_test/utils.js";
import { buildConfigAndIndexingFunctions } from "@/build/configAndIndexingFunctions.js";
import { createRequestQueue } from "@/utils/requestQueue.js";
import {
  encodeFunctionData,
  encodeFunctionResult,
  toHex,
  zeroAddress,
} from "viem";
import { parseEther } from "viem/utils";
import { beforeEach, expect, test, vi } from "vitest";
import { createHistoricalSync } from "./index.js";

beforeEach(setupCommon);
beforeEach(setupAnvil);
beforeEach(setupIsolatedDatabase);
beforeEach(setupCleanup);

test("createHistoricalSync()", async (context) => {
  const { syncStore } = await setupDatabaseServices(context);

  const network = getNetwork();
  const requestQueue = createRequestQueue({
    network,
    common: context.common,
  });

  const { config, rawIndexingFunctions } = getBlocksConfigAndIndexingFunctions({
    interval: 1,
  });
  const { sources } = await buildConfigAndIndexingFunctions({
    config,
    rawIndexingFunctions,
  });

  const historicalSync = await createHistoricalSync({
    common: context.common,
    network,
    sources,
    syncStore,
    requestQueue,
    onFatalError: () => {},
  });

  expect(historicalSync).toBeDefined();
});

test("sync() with log filter", async (context) => {
  const { syncStore, database } = await setupDatabaseServices(context);

  const network = getNetwork();
  const requestQueue = createRequestQueue({
    network,
    common: context.common,
  });

  const { address } = await deployErc20({ sender: ALICE });
  await mintErc20({
    erc20: address,
    to: ALICE,
    amount: parseEther("1"),
    sender: ALICE,
  });

  const { config, rawIndexingFunctions } = getErc20ConfigAndIndexingFunctions({
    address,
  });
  const { sources } = await buildConfigAndIndexingFunctions({
    config,
    rawIndexingFunctions,
  });

  const historicalSync = await createHistoricalSync({
    common: context.common,
    network,
    sources,
    syncStore,
    requestQueue,
    onFatalError: () => {},
  });

  await historicalSync.sync([1, 2]);

  const logs = await database.qb.sync.selectFrom("logs").selectAll().execute();

  expect(logs).toHaveLength(1);

  const intervals = await database.qb.sync
    .selectFrom("intervals")
    .selectAll()
    .execute();

  expect(intervals).toHaveLength(1);
});

test("sync() with log filter and transaction receipts", async (context) => {
  const { syncStore, database } = await setupDatabaseServices(context);

  const network = getNetwork();
  const requestQueue = createRequestQueue({
    network,
    common: context.common,
  });

  const { address } = await deployErc20({ sender: ALICE });
  await mintErc20({
    erc20: address,
    to: ALICE,
    amount: parseEther("1"),
    sender: ALICE,
  });

  const { config, rawIndexingFunctions } = getErc20ConfigAndIndexingFunctions({
    address,
    includeTransactionReceipts: true,
  });
  const { sources } = await buildConfigAndIndexingFunctions({
    config,
    rawIndexingFunctions,
  });

  const historicalSync = await createHistoricalSync({
    common: context.common,
    network,
    sources,
    syncStore,
    requestQueue,
    onFatalError: () => {},
  });

  await historicalSync.sync([1, 2]);

  const transactionReceipts = await database.qb.sync
    .selectFrom("transactionReceipts")
    .selectAll()
    .execute();

  expect(transactionReceipts).toHaveLength(1);

  const intervals = await database.qb.sync
    .selectFrom("intervals")
    .selectAll()
    .execute();

  expect(intervals).toHaveLength(1);
});

test("sync() with block filter", async (context) => {
  const { syncStore, database } = await setupDatabaseServices(context);

  const network = getNetwork();
  const requestQueue = createRequestQueue({
    network,
    common: context.common,
  });

  const { config, rawIndexingFunctions } = getBlocksConfigAndIndexingFunctions({
    interval: 1,
  });
  const { sources } = await buildConfigAndIndexingFunctions({
    config,
    rawIndexingFunctions,
  });

  await testClient.mine({ blocks: 3 });

  const historicalSync = await createHistoricalSync({
    common: context.common,
    network,
    sources,
    syncStore,
    requestQueue,
    onFatalError: () => {},
  });

  await historicalSync.sync([1, 3]);

  const blocks = await database.qb.sync
    .selectFrom("blocks")
    .selectAll()
    .execute();

  expect(blocks).toHaveLength(3);

  const intervals = await database.qb.sync
    .selectFrom("intervals")
    .selectAll()
    .execute();

  expect(intervals).toHaveLength(1);
});

test("sync() with log factory", async (context) => {
  const { syncStore, database } = await setupDatabaseServices(context);

  const network = getNetwork();
  const requestQueue = createRequestQueue({
    network,
    common: context.common,
  });

  const { address } = await deployFactory({ sender: ALICE });
  const { result } = await createPair({ factory: address, sender: ALICE });
  await swapPair({
    pair: result,
    amount0Out: 1n,
    amount1Out: 1n,
    to: ALICE,
    sender: ALICE,
  });

  const { config, rawIndexingFunctions } =
    getPairWithFactoryConfigAndIndexingFunctions({
      address,
    });
  const { sources } = await buildConfigAndIndexingFunctions({
    config,
    rawIndexingFunctions,
  });

  const historicalSync = await createHistoricalSync({
    common: context.common,
    network,
    sources,
    syncStore,
    requestQueue,
    onFatalError: () => {},
  });

  await historicalSync.sync([1, 3]);

  const logs = await database.qb.sync.selectFrom("logs").selectAll().execute();

  expect(logs).toHaveLength(1);

  const childAddresses = await database.qb.sync
    .selectFrom("factory_address")
    .selectAll()
    .execute();

  expect(childAddresses).toHaveLength(1);

  const intervals = await database.qb.sync
    .selectFrom("intervals")
    .selectAll()
    .execute();

  expect(intervals).toHaveLength(1);
});

test("sync() with trace filter", async (context) => {
  const { syncStore, database } = await setupDatabaseServices(context);

  const network = getNetwork();
  const requestQueue = createRequestQueue({
    network,
    common: context.common,
  });

  const { address } = await deployErc20({ sender: ALICE });
  await mintErc20({
    erc20: address,
    to: ALICE,
    amount: parseEther("1"),
    sender: ALICE,
  });
  const { hash } = await transferErc20({
    erc20: address,
    to: BOB,
    amount: parseEther("1"),
    sender: ALICE,
  });

  const { config, rawIndexingFunctions } = getErc20ConfigAndIndexingFunctions({
    address,
    includeCallTraces: true,
  });
  const { sources } = await buildConfigAndIndexingFunctions({
    config,
    rawIndexingFunctions,
  });

  const request = async (request: any) => {
    if (request.method === "debug_traceBlockByNumber") {
      if (request.params[0] === "0x1") return Promise.resolve([]);
      if (request.params[0] === "0x2") return Promise.resolve([]);
      if (request.params[0] === "0x3") {
        return Promise.resolve([
          {
            txHash: hash,
            result: {
              type: "CALL",
              from: ALICE,
              to: address,
              gas: "0x0",
              gasUsed: "0x0",
              input: encodeFunctionData({
                abi: erc20ABI,
                functionName: "transfer",
                args: [BOB, parseEther("1")],
              }),
              output: encodeFunctionResult({
                abi: erc20ABI,
                functionName: "transfer",
                result: true,
              }),
              value: "0x0",
            },
          },
        ]);
      }
    }

    return requestQueue.request(request);
  };

  const historicalSync = await createHistoricalSync({
    common: context.common,
    network,
    sources: sources.filter(({ filter }) => filter.type === "trace"),
    syncStore,
    requestQueue: {
      ...requestQueue,
      // @ts-ignore
      request,
    },
    onFatalError: () => {},
  });

  await historicalSync.sync([1, 3]);

  const traces = await database.qb.sync
    .selectFrom("traces")
    .selectAll()
    .execute();

  expect(traces).toHaveLength(1);

  const intervals = await database.qb.sync
    .selectFrom("intervals")
    .selectAll()
    .execute();

  expect(intervals).toHaveLength(1);
});

test("sync() with transaction filter", async (context) => {
  const { syncStore, database } = await setupDatabaseServices(context);

  const network = getNetwork();
  const requestQueue = createRequestQueue({
    network,
    common: context.common,
  });

  await transferEth({
    to: BOB,
    amount: parseEther("1"),
    sender: ALICE,
  });

  const { config, rawIndexingFunctions } =
    getAccountsConfigAndIndexingFunctions({
      address: ALICE,
    });

  const { sources } = await buildConfigAndIndexingFunctions({
    config,
    rawIndexingFunctions,
  });

  const historicalSync = await createHistoricalSync({
    common: context.common,
    network,
    sources: sources.filter(({ filter }) => filter.type === "transaction"),
    syncStore,
    requestQueue,
    onFatalError: () => {},
  });

  await historicalSync.sync([1, 1]);

  const transactions = await database.qb.sync
    .selectFrom("transactions")
    .selectAll()
    .execute();

  expect(transactions).toHaveLength(1);

  const transactionReceipts = await database.qb.sync
    .selectFrom("transactionReceipts")
    .selectAll()
    .execute();

  expect(transactionReceipts).toHaveLength(1);

  const intervals = await database.qb.sync
    .selectFrom("intervals")
    .selectAll()
    .execute();

  // transaction:from and transaction:to
  expect(intervals).toHaveLength(2);
});

test("sync() with transfer filter", async (context) => {
  const { syncStore, database } = await setupDatabaseServices(context);

  const network = getNetwork();
  const requestQueue = createRequestQueue({
    network,
    common: context.common,
  });

  const { hash } = await transferEth({
    to: BOB,
    amount: parseEther("1"),
    sender: ALICE,
  });

  const { config, rawIndexingFunctions } =
    getAccountsConfigAndIndexingFunctions({
      address: ALICE,
    });

  const { sources } = await buildConfigAndIndexingFunctions({
    config,
    rawIndexingFunctions,
  });

  const request = async (request: any) => {
    if (request.method === "debug_traceBlockByNumber") {
      if (request.params[0] === "0x1") {
        return Promise.resolve([
          {
            txHash: hash,
            result: {
              type: "CALL",
              from: ALICE,
              to: BOB,
              gas: "0x0",
              gasUsed: "0x0",
              input: "0x0",
              output: "0x0",
              value: toHex(parseEther("1")),
            },
          },
        ]);
      }
    }

    return requestQueue.request(request);
  };

  const historicalSync = await createHistoricalSync({
    common: context.common,
    network,
    sources: sources.filter(({ filter }) => filter.type === "transfer"),
    syncStore,
    requestQueue: {
      ...requestQueue,
      // @ts-ignore
      request,
    },
    onFatalError: () => {},
  });

  await historicalSync.sync([1, 1]);

  const transactions = await database.qb.sync
    .selectFrom("transactions")
    .selectAll()
    .execute();

  expect(transactions).toHaveLength(1);

  const intervals = await database.qb.sync
    .selectFrom("intervals")
    .selectAll()
    .execute();

  // transfer:from and transfer:to
  expect(intervals).toHaveLength(2);
});

test("sync() with many filters", async (context) => {
  const { syncStore, database } = await setupDatabaseServices(context);

  const network = getNetwork();
  const requestQueue = createRequestQueue({
    network,
    common: context.common,
  });

  const { address } = await deployErc20({ sender: ALICE });
  await mintErc20({
    erc20: address,
    to: ALICE,
    amount: parseEther("1"),
    sender: ALICE,
  });

  const { sources: erc20Sources } = await buildConfigAndIndexingFunctions({
    ...getErc20ConfigAndIndexingFunctions({
      address,
    }),
  });
  const { sources: blockSources } = await buildConfigAndIndexingFunctions({
    ...getBlocksConfigAndIndexingFunctions({
      interval: 1,
    }),
  });

  const historicalSync = await createHistoricalSync({
    common: context.common,
    network,
    sources: [...erc20Sources, ...blockSources],
    syncStore,
    requestQueue,
    onFatalError: () => {},
  });

  await historicalSync.sync([1, 2]);

  const logs = await database.qb.sync.selectFrom("logs").selectAll().execute();
  expect(logs).toHaveLength(1);

  const blocks = await database.qb.sync
    .selectFrom("blocks")
    .selectAll()
    .execute();
  expect(blocks).toHaveLength(2);

  const intervals = await database.qb.sync
    .selectFrom("intervals")
    .selectAll()
    .execute();

  expect(intervals).toHaveLength(2);
});

test("sync() with cache", async (context) => {
  const { syncStore } = await setupDatabaseServices(context);

  const network = getNetwork();
  const requestQueue = createRequestQueue({
    network,
    common: context.common,
  });

  const { address } = await deployErc20({ sender: ALICE });
  await mintErc20({
    erc20: address,
    to: ALICE,
    amount: parseEther("1"),
    sender: ALICE,
  });

  const { config, rawIndexingFunctions } = getErc20ConfigAndIndexingFunctions({
    address,
  });
  const { sources } = await buildConfigAndIndexingFunctions({
    config,
    rawIndexingFunctions,
  });

  let historicalSync = await createHistoricalSync({
    common: context.common,
    network,
    sources,
    syncStore,
    requestQueue,
    onFatalError: () => {},
  });

  await historicalSync.sync([1, 2]);

  // re-instantiate `historicalSync` to reset the cached intervals

  const spy = vi.spyOn(requestQueue, "request");

  historicalSync = await createHistoricalSync({
    common: context.common,
    network,
    sources,
    syncStore,
    requestQueue,
    onFatalError: () => {},
  });

  await historicalSync.sync([1, 2]);
  expect(spy).toHaveBeenCalledTimes(0);
});

test("sync() with partial cache", async (context) => {
  const { syncStore } = await setupDatabaseServices(context);

  const network = getNetwork();
  const requestQueue = createRequestQueue({
    network,
    common: context.common,
  });

  const { address } = await deployErc20({ sender: ALICE });
  await mintErc20({
    erc20: address,
    to: ALICE,
    amount: parseEther("1"),
    sender: ALICE,
  });

  const { config, rawIndexingFunctions } = getErc20ConfigAndIndexingFunctions({
    address,
  });
  const { sources } = await buildConfigAndIndexingFunctions({
    config,
    rawIndexingFunctions,
  });

  let historicalSync = await createHistoricalSync({
    common: context.common,
    network,
    sources,
    syncStore,
    requestQueue,
    onFatalError: () => {},
  });

  await historicalSync.sync([1, 2]);

  // re-instantiate `historicalSync` to reset the cached intervals

  let spy = vi.spyOn(requestQueue, "request");

  // @ts-ignore
  sources[0]!.filter.address = [sources[0]!.filter.address, zeroAddress];

  historicalSync = await createHistoricalSync({
    common: context.common,
    network,
    sources,
    syncStore,
    requestQueue,
    onFatalError: () => {},
  });

  await historicalSync.sync([1, 2]);
  expect(spy).toHaveBeenCalledTimes(2);

  expect(spy).toHaveBeenCalledWith({
    method: "eth_getLogs",
    params: [
      {
        address: [zeroAddress],
        fromBlock: "0x1",
        toBlock: "0x2",
        topics: [
          [
            "0xddf252ad1be2c89b69c2b068fc378daa952ba7f163c4a11628f55a4df523b3ef",
          ],
        ],
      },
    ],
  });

  // re-instantiate `historicalSync` to reset the cached intervals

  spy = vi.spyOn(requestQueue, "request");

  historicalSync = await createHistoricalSync({
    common: context.common,
    network,
    sources,
    syncStore,
    requestQueue,
    onFatalError: () => {},
  });

  await testClient.mine({ blocks: 1 });

  await historicalSync.sync([1, 3]);
  expect(spy).toHaveBeenCalledTimes(2);

  expect(spy).toHaveBeenCalledWith({
    method: "eth_getLogs",
    params: [
      {
        address: [address, zeroAddress],
        fromBlock: "0x3",
        toBlock: "0x3",
        topics: [
          [
            "0xddf252ad1be2c89b69c2b068fc378daa952ba7f163c4a11628f55a4df523b3ef",
          ],
        ],
      },
    ],
  });
});

test("syncBlock() with cache", async (context) => {
  const { syncStore } = await setupDatabaseServices(context);

  const network = getNetwork();
  const requestQueue = createRequestQueue({
    network,
    common: context.common,
  });

  const { address } = await deployErc20({ sender: ALICE });
  await mintErc20({
    erc20: address,
    to: ALICE,
    amount: parseEther("1"),
    sender: ALICE,
  });

  const { sources: erc20Sources } = await buildConfigAndIndexingFunctions({
    ...getErc20ConfigAndIndexingFunctions({
      address,
    }),
  });
  const { sources: blockSources } = await buildConfigAndIndexingFunctions({
    ...getBlocksConfigAndIndexingFunctions({
      interval: 1,
    }),
  });

  const historicalSync = await createHistoricalSync({
    common: context.common,
    network,
    sources: [...erc20Sources, ...blockSources],
    syncStore,
    requestQueue,
    onFatalError: () => {},
  });

  const spy = vi.spyOn(requestQueue, "request");

  await historicalSync.sync([1, 2]);

  // 1 "eth_getLogs" request and only 2 "eth_getBlockByNumber" requests
  // because the erc20 and block sources share the block 2
  expect(spy).toHaveBeenCalledTimes(3);
});

test("syncAddress() handles many addresses", async (context) => {
  const { syncStore, database } = await setupDatabaseServices(context);

  const network = getNetwork();
  const requestQueue = createRequestQueue({
    network,
    common: context.common,
  });

  context.common.options.factoryAddressCountThreshold = 10;

  const { address } = await deployFactory({ sender: ALICE });

  for (let i = 0; i < 10; i++) {
    await createPair({ factory: address, sender: ALICE });
  }

  const { result } = await createPair({ factory: address, sender: ALICE });
  await swapPair({
    pair: result,
    amount0Out: 1n,
    amount1Out: 1n,
    to: ALICE,
    sender: ALICE,
  });

  const { config, rawIndexingFunctions } =
    getPairWithFactoryConfigAndIndexingFunctions({
      address,
    });
  const { sources } = await buildConfigAndIndexingFunctions({
    config,
    rawIndexingFunctions,
  });

  const historicalSync = await createHistoricalSync({
    common: context.common,
    network,
    sources,
    syncStore,
    requestQueue,
    onFatalError: () => {},
  });

  await historicalSync.sync([1, 13]);

  const logs = await database.qb.sync.selectFrom("logs").selectAll().execute();
<<<<<<< HEAD
  // 1 swap
  expect(logs).toHaveLength(1);

  const childAddresses = await database.qb.sync
    .selectFrom("factory_address")
    .selectAll()
    .execute();
  // 11 pair creations
  expect(childAddresses).toHaveLength(11);

  await cleanup();
=======
  // 11 pair creations and 1 swap
  expect(logs).toHaveLength(12);
>>>>>>> 953b4599
});<|MERGE_RESOLUTION|>--- conflicted
+++ resolved
@@ -816,20 +816,6 @@
   await historicalSync.sync([1, 13]);
 
   const logs = await database.qb.sync.selectFrom("logs").selectAll().execute();
-<<<<<<< HEAD
-  // 1 swap
-  expect(logs).toHaveLength(1);
-
-  const childAddresses = await database.qb.sync
-    .selectFrom("factory_address")
-    .selectAll()
-    .execute();
-  // 11 pair creations
-  expect(childAddresses).toHaveLength(11);
-
-  await cleanup();
-=======
   // 11 pair creations and 1 swap
   expect(logs).toHaveLength(12);
->>>>>>> 953b4599
 });