import { ALICE, BOB } from "@/_test/constants.js";
import { erc20ABI } from "@/_test/generated.js";
import {
  setupAnvil,
  setupCommon,
  setupDatabaseServices,
  setupIsolatedDatabase,
} from "@/_test/setup.js";
import {
  createPair,
  deployErc20,
  deployFactory,
  mintErc20,
  swapPair,
  transferErc20,
  transferEth,
} from "@/_test/simulate.js";
import {
  getAccountsConfigAndIndexingFunctions,
  getBlocksConfigAndIndexingFunctions,
  getChain,
  getErc20ConfigAndIndexingFunctions,
  getPairWithFactoryConfigAndIndexingFunctions,
  testClient,
} from "@/_test/utils.js";
import { buildConfigAndIndexingFunctions } from "@/build/configAndIndexingFunctions.js";
<<<<<<< HEAD
import { createRpc } from "@/rpc/index.js";
import { encodeFunctionData, encodeFunctionResult, toHex } from "viem";
=======
import { createRequestQueue } from "@/utils/requestQueue.js";
import {
  encodeFunctionData,
  encodeFunctionResult,
  toHex,
  zeroAddress,
} from "viem";
>>>>>>> 71de3d76
import { parseEther } from "viem/utils";
import { beforeEach, expect, test, vi } from "vitest";
import { createHistoricalSync } from "./index.js";

beforeEach(setupCommon);
beforeEach(setupAnvil);
beforeEach(setupIsolatedDatabase);

test("createHistoricalSync()", async (context) => {
  const { cleanup, syncStore } = await setupDatabaseServices(context);

  const chain = getChain();
  const rpc = createRpc({ chain, common: context.common });

  const { config, rawIndexingFunctions } = getBlocksConfigAndIndexingFunctions({
    interval: 1,
  });
  const { sources } = await buildConfigAndIndexingFunctions({
    config,
    rawIndexingFunctions,
  });

  const historicalSync = await createHistoricalSync({
    common: context.common,
    chain,
    sources,
    syncStore,
    rpc,
    onFatalError: () => {},
  });

  expect(historicalSync).toBeDefined();

  await cleanup();
});

test("sync() with log filter", async (context) => {
  const { cleanup, syncStore, database } = await setupDatabaseServices(context);

  const chain = getChain();
  const rpc = createRpc({ chain, common: context.common });

  const { address } = await deployErc20({ sender: ALICE });
  await mintErc20({
    erc20: address,
    to: ALICE,
    amount: parseEther("1"),
    sender: ALICE,
  });

  const { config, rawIndexingFunctions } = getErc20ConfigAndIndexingFunctions({
    address,
  });
  const { sources } = await buildConfigAndIndexingFunctions({
    config,
    rawIndexingFunctions,
  });

  const historicalSync = await createHistoricalSync({
    common: context.common,
    chain,
    sources,
    syncStore,
    rpc,
    onFatalError: () => {},
  });

  await historicalSync.sync([1, 2]);

  const logs = await database.qb.sync.selectFrom("logs").selectAll().execute();

  expect(logs).toHaveLength(1);

  const intervals = await database.qb.sync
    .selectFrom("intervals")
    .selectAll()
    .execute();

  expect(intervals).toHaveLength(1);

  await cleanup();
});

test("sync() with log filter and transaction receipts", async (context) => {
  const { cleanup, syncStore, database } = await setupDatabaseServices(context);

  const chain = getChain();
  const rpc = createRpc({ chain, common: context.common });

  const { address } = await deployErc20({ sender: ALICE });
  await mintErc20({
    erc20: address,
    to: ALICE,
    amount: parseEther("1"),
    sender: ALICE,
  });

  const { config, rawIndexingFunctions } = getErc20ConfigAndIndexingFunctions({
    address,
    includeTransactionReceipts: true,
  });
  const { sources } = await buildConfigAndIndexingFunctions({
    config,
    rawIndexingFunctions,
  });

  const historicalSync = await createHistoricalSync({
    common: context.common,
    chain,
    sources,
    syncStore,
    rpc,
    onFatalError: () => {},
  });

  await historicalSync.sync([1, 2]);

  const transactionReceipts = await database.qb.sync
    .selectFrom("transactionReceipts")
    .selectAll()
    .execute();

  expect(transactionReceipts).toHaveLength(1);

  const intervals = await database.qb.sync
    .selectFrom("intervals")
    .selectAll()
    .execute();

  expect(intervals).toHaveLength(1);

  await cleanup();
});

test("sync() with block filter", async (context) => {
  const { cleanup, syncStore, database } = await setupDatabaseServices(context);

  const chain = getChain();
  const rpc = createRpc({ chain, common: context.common });

  const { config, rawIndexingFunctions } = getBlocksConfigAndIndexingFunctions({
    interval: 1,
  });
  const { sources } = await buildConfigAndIndexingFunctions({
    config,
    rawIndexingFunctions,
  });

  await testClient.mine({ blocks: 3 });

  const historicalSync = await createHistoricalSync({
    common: context.common,
    chain,
    sources,
    syncStore,
    rpc,
    onFatalError: () => {},
  });

  await historicalSync.sync([1, 3]);

  const blocks = await database.qb.sync
    .selectFrom("blocks")
    .selectAll()
    .execute();

  expect(blocks).toHaveLength(3);

  const intervals = await database.qb.sync
    .selectFrom("intervals")
    .selectAll()
    .execute();

  expect(intervals).toHaveLength(1);

  await cleanup();
});

test("sync() with log factory", async (context) => {
  const { cleanup, syncStore, database } = await setupDatabaseServices(context);

  const chain = getChain();
  const rpc = createRpc({ chain, common: context.common });

  const { address } = await deployFactory({ sender: ALICE });
  const { result } = await createPair({ factory: address, sender: ALICE });
  await swapPair({
    pair: result,
    amount0Out: 1n,
    amount1Out: 1n,
    to: ALICE,
    sender: ALICE,
  });

  const { config, rawIndexingFunctions } =
    getPairWithFactoryConfigAndIndexingFunctions({
      address,
    });
  const { sources } = await buildConfigAndIndexingFunctions({
    config,
    rawIndexingFunctions,
  });

  const historicalSync = await createHistoricalSync({
    common: context.common,
    chain,
    sources,
    syncStore,
    rpc,
    onFatalError: () => {},
  });

  await historicalSync.sync([1, 3]);

  const logs = await database.qb.sync.selectFrom("logs").selectAll().execute();

  expect(logs).toHaveLength(2);

  const intervals = await database.qb.sync
    .selectFrom("intervals")
    .selectAll()
    .execute();

  expect(intervals).toHaveLength(1);

  await cleanup();
});

test("sync() with trace filter", async (context) => {
  const { cleanup, syncStore, database } = await setupDatabaseServices(context);

  const chain = getChain();
  const rpc = createRpc({ chain, common: context.common });

  const { address } = await deployErc20({ sender: ALICE });
  await mintErc20({
    erc20: address,
    to: ALICE,
    amount: parseEther("1"),
    sender: ALICE,
  });
  const { hash } = await transferErc20({
    erc20: address,
    to: BOB,
    amount: parseEther("1"),
    sender: ALICE,
  });

  const { config, rawIndexingFunctions } = getErc20ConfigAndIndexingFunctions({
    address,
    includeCallTraces: true,
  });
  const { sources } = await buildConfigAndIndexingFunctions({
    config,
    rawIndexingFunctions,
  });

  const request = async (request: any) => {
    if (request.method === "debug_traceBlockByNumber") {
      if (request.params[0] === "0x1") return Promise.resolve([]);
      if (request.params[0] === "0x2") return Promise.resolve([]);
      if (request.params[0] === "0x3") {
        return Promise.resolve([
          {
            txHash: hash,
            result: {
              type: "CALL",
              from: ALICE,
              to: address,
              gas: "0x0",
              gasUsed: "0x0",
              input: encodeFunctionData({
                abi: erc20ABI,
                functionName: "transfer",
                args: [BOB, parseEther("1")],
              }),
              output: encodeFunctionResult({
                abi: erc20ABI,
                functionName: "transfer",
                result: true,
              }),
              value: "0x0",
            },
          },
        ]);
      }
    }

    return rpc.request(request);
  };

  const historicalSync = await createHistoricalSync({
    common: context.common,
    chain,
    sources: sources.filter(({ filter }) => filter.type === "trace"),
    syncStore,
    rpc: {
      ...rpc,
      // @ts-ignore
      request,
    },
    onFatalError: () => {},
  });

  await historicalSync.sync([1, 3]);

  const traces = await database.qb.sync
    .selectFrom("traces")
    .selectAll()
    .execute();

  expect(traces).toHaveLength(1);

  const intervals = await database.qb.sync
    .selectFrom("intervals")
    .selectAll()
    .execute();

  expect(intervals).toHaveLength(1);

  await cleanup();
});

test("sync() with transaction filter", async (context) => {
  const { cleanup, syncStore, database } = await setupDatabaseServices(context);

  const chain = getChain();
  const rpc = createRpc({ chain, common: context.common });

  await transferEth({
    to: BOB,
    amount: parseEther("1"),
    sender: ALICE,
  });

  const { config, rawIndexingFunctions } =
    getAccountsConfigAndIndexingFunctions({
      address: ALICE,
    });

  const { sources } = await buildConfigAndIndexingFunctions({
    config,
    rawIndexingFunctions,
  });

  const historicalSync = await createHistoricalSync({
    common: context.common,
    chain,
    sources: sources.filter(({ filter }) => filter.type === "transaction"),
    syncStore,
    rpc,
    onFatalError: () => {},
  });

  await historicalSync.sync([1, 1]);

  const transactions = await database.qb.sync
    .selectFrom("transactions")
    .selectAll()
    .execute();

  expect(transactions).toHaveLength(1);

  const transactionReceipts = await database.qb.sync
    .selectFrom("transactionReceipts")
    .selectAll()
    .execute();

  expect(transactionReceipts).toHaveLength(1);

  const intervals = await database.qb.sync
    .selectFrom("intervals")
    .selectAll()
    .execute();

  // transaction:from and transaction:to
  expect(intervals).toHaveLength(2);

  await cleanup();
});

test("sync() with transfer filter", async (context) => {
  const { cleanup, syncStore, database } = await setupDatabaseServices(context);

  const chain = getChain();
  const rpc = createRpc({ chain, common: context.common });

  const { hash } = await transferEth({
    to: BOB,
    amount: parseEther("1"),
    sender: ALICE,
  });

  const { config, rawIndexingFunctions } =
    getAccountsConfigAndIndexingFunctions({
      address: ALICE,
    });

  const { sources } = await buildConfigAndIndexingFunctions({
    config,
    rawIndexingFunctions,
  });

  const request = async (request: any) => {
    if (request.method === "debug_traceBlockByNumber") {
      if (request.params[0] === "0x1") {
        return Promise.resolve([
          {
            txHash: hash,
            result: {
              type: "CALL",
              from: ALICE,
              to: BOB,
              gas: "0x0",
              gasUsed: "0x0",
              input: "0x0",
              output: "0x0",
              value: toHex(parseEther("1")),
            },
          },
        ]);
      }
    }

    return rpc.request(request);
  };

  const historicalSync = await createHistoricalSync({
    common: context.common,
    chain,
    sources: sources.filter(({ filter }) => filter.type === "transfer"),
    syncStore,
    rpc: {
      ...rpc,
      // @ts-ignore
      request,
    },
    onFatalError: () => {},
  });

  await historicalSync.sync([1, 1]);

  const transactions = await database.qb.sync
    .selectFrom("transactions")
    .selectAll()
    .execute();

  expect(transactions).toHaveLength(1);

  const intervals = await database.qb.sync
    .selectFrom("intervals")
    .selectAll()
    .execute();

  // transfer:from and transfer:to
  expect(intervals).toHaveLength(2);

  await cleanup();
});

test("sync() with many filters", async (context) => {
  const { cleanup, syncStore, database } = await setupDatabaseServices(context);

  const chain = getChain();
  const rpc = createRpc({ chain, common: context.common });

  const { address } = await deployErc20({ sender: ALICE });
  await mintErc20({
    erc20: address,
    to: ALICE,
    amount: parseEther("1"),
    sender: ALICE,
  });

  const { sources: erc20Sources } = await buildConfigAndIndexingFunctions({
    ...getErc20ConfigAndIndexingFunctions({
      address,
    }),
  });
  const { sources: blockSources } = await buildConfigAndIndexingFunctions({
    ...getBlocksConfigAndIndexingFunctions({
      interval: 1,
    }),
  });

  const historicalSync = await createHistoricalSync({
    common: context.common,
    chain,
    sources: [...erc20Sources, ...blockSources],
    syncStore,
    rpc,
    onFatalError: () => {},
  });

  await historicalSync.sync([1, 2]);

  const logs = await database.qb.sync.selectFrom("logs").selectAll().execute();
  expect(logs).toHaveLength(1);

  const blocks = await database.qb.sync
    .selectFrom("blocks")
    .selectAll()
    .execute();
  expect(blocks).toHaveLength(2);

  const intervals = await database.qb.sync
    .selectFrom("intervals")
    .selectAll()
    .execute();

  expect(intervals).toHaveLength(2);

  await cleanup();
});

test("sync() with cache", async (context) => {
  const { cleanup, syncStore } = await setupDatabaseServices(context);

  const chain = getChain();
  const rpc = createRpc({ chain, common: context.common });

  const { address } = await deployErc20({ sender: ALICE });
  await mintErc20({
    erc20: address,
    to: ALICE,
    amount: parseEther("1"),
    sender: ALICE,
  });

  const { config, rawIndexingFunctions } = getErc20ConfigAndIndexingFunctions({
    address,
  });
  const { sources } = await buildConfigAndIndexingFunctions({
    config,
    rawIndexingFunctions,
  });

  let historicalSync = await createHistoricalSync({
    common: context.common,
    chain,
    sources,
    syncStore,
    rpc,
    onFatalError: () => {},
  });

  await historicalSync.sync([1, 2]);

  // re-instantiate `historicalSync` to reset the cached intervals

  const spy = vi.spyOn(rpc, "request");

  historicalSync = await createHistoricalSync({
    common: context.common,
    chain,
    sources,
    syncStore,
    rpc,
    onFatalError: () => {},
  });

  await historicalSync.sync([1, 2]);
  expect(spy).toHaveBeenCalledTimes(0);

  await cleanup();
});

test("sync() with partial cache", async (context) => {
  const { cleanup, syncStore } = await setupDatabaseServices(context);

  const network = getNetwork();
  const requestQueue = createRequestQueue({
    network,
    common: context.common,
  });

  const { address } = await deployErc20({ sender: ALICE });
  await mintErc20({
    erc20: address,
    to: ALICE,
    amount: parseEther("1"),
    sender: ALICE,
  });

  const { config, rawIndexingFunctions } = getErc20ConfigAndIndexingFunctions({
    address,
  });
  const { sources } = await buildConfigAndIndexingFunctions({
    config,
    rawIndexingFunctions,
  });

  let historicalSync = await createHistoricalSync({
    common: context.common,
    network,
    sources,
    syncStore,
    requestQueue,
    onFatalError: () => {},
  });

  await historicalSync.sync([1, 2]);

  // re-instantiate `historicalSync` to reset the cached intervals

  let spy = vi.spyOn(requestQueue, "request");

  // @ts-ignore
  sources[0]!.filter.address = [sources[0]!.filter.address, zeroAddress];

  historicalSync = await createHistoricalSync({
    common: context.common,
    network,
    sources,
    syncStore,
    requestQueue,
    onFatalError: () => {},
  });

  await historicalSync.sync([1, 2]);
  expect(spy).toHaveBeenCalledTimes(2);

  expect(spy).toHaveBeenCalledWith({
    method: "eth_getLogs",
    params: [
      {
        address: [zeroAddress],
        fromBlock: "0x1",
        toBlock: "0x2",
        topics: [
          [
            "0xddf252ad1be2c89b69c2b068fc378daa952ba7f163c4a11628f55a4df523b3ef",
          ],
        ],
      },
    ],
  });

  // re-instantiate `historicalSync` to reset the cached intervals

  spy = vi.spyOn(requestQueue, "request");

  historicalSync = await createHistoricalSync({
    common: context.common,
    network,
    sources,
    syncStore,
    requestQueue,
    onFatalError: () => {},
  });

  await testClient.mine({ blocks: 1 });

  await historicalSync.sync([1, 3]);
  expect(spy).toHaveBeenCalledTimes(2);

  expect(spy).toHaveBeenCalledWith({
    method: "eth_getLogs",
    params: [
      {
        address: [address, zeroAddress],
        fromBlock: "0x3",
        toBlock: "0x3",
        topics: [
          [
            "0xddf252ad1be2c89b69c2b068fc378daa952ba7f163c4a11628f55a4df523b3ef",
          ],
        ],
      },
    ],
  });

  await cleanup();
});

test("syncBlock() with cache", async (context) => {
  const { cleanup, syncStore } = await setupDatabaseServices(context);

  const chain = getChain();
  const rpc = createRpc({ chain, common: context.common });

  const { address } = await deployErc20({ sender: ALICE });
  await mintErc20({
    erc20: address,
    to: ALICE,
    amount: parseEther("1"),
    sender: ALICE,
  });

  const { sources: erc20Sources } = await buildConfigAndIndexingFunctions({
    ...getErc20ConfigAndIndexingFunctions({
      address,
    }),
  });
  const { sources: blockSources } = await buildConfigAndIndexingFunctions({
    ...getBlocksConfigAndIndexingFunctions({
      interval: 1,
    }),
  });

  const historicalSync = await createHistoricalSync({
    common: context.common,
    chain,
    sources: [...erc20Sources, ...blockSources],
    syncStore,
    rpc,
    onFatalError: () => {},
  });

  const spy = vi.spyOn(rpc, "request");

  await historicalSync.sync([1, 2]);

  // 1 "eth_getLogs" request and only 2 "eth_getBlockByNumber" requests
  // because the erc20 and block sources share the block 2
  expect(spy).toHaveBeenCalledTimes(3);

  await cleanup();
});

test("syncAddress() handles many addresses", async (context) => {
  const { cleanup, syncStore, database } = await setupDatabaseServices(context);

  const chain = getChain();
  const rpc = createRpc({ chain, common: context.common });

  context.common.options.factoryAddressCountThreshold = 10;

  const { address } = await deployFactory({ sender: ALICE });

  for (let i = 0; i < 10; i++) {
    await createPair({ factory: address, sender: ALICE });
  }

  const { result } = await createPair({ factory: address, sender: ALICE });
  await swapPair({
    pair: result,
    amount0Out: 1n,
    amount1Out: 1n,
    to: ALICE,
    sender: ALICE,
  });

  const { config, rawIndexingFunctions } =
    getPairWithFactoryConfigAndIndexingFunctions({
      address,
    });
  const { sources } = await buildConfigAndIndexingFunctions({
    config,
    rawIndexingFunctions,
  });

  const historicalSync = await createHistoricalSync({
    common: context.common,
    chain,
    sources,
    syncStore,
    rpc,
    onFatalError: () => {},
  });

  await historicalSync.sync([1, 13]);

  const logs = await database.qb.sync.selectFrom("logs").selectAll().execute();
  // 11 pair creations and 1 swap
  expect(logs).toHaveLength(12);

  await cleanup();
});<|MERGE_RESOLUTION|>--- conflicted
+++ resolved
@@ -24,18 +24,13 @@
   testClient,
 } from "@/_test/utils.js";
 import { buildConfigAndIndexingFunctions } from "@/build/configAndIndexingFunctions.js";
-<<<<<<< HEAD
 import { createRpc } from "@/rpc/index.js";
-import { encodeFunctionData, encodeFunctionResult, toHex } from "viem";
-=======
-import { createRequestQueue } from "@/utils/requestQueue.js";
 import {
   encodeFunctionData,
   encodeFunctionResult,
   toHex,
   zeroAddress,
 } from "viem";
->>>>>>> 71de3d76
 import { parseEther } from "viem/utils";
 import { beforeEach, expect, test, vi } from "vitest";
 import { createHistoricalSync } from "./index.js";
@@ -606,9 +601,9 @@
 test("sync() with partial cache", async (context) => {
   const { cleanup, syncStore } = await setupDatabaseServices(context);
 
-  const network = getNetwork();
-  const requestQueue = createRequestQueue({
-    network,
+  const chain = getChain();
+  const rpc = createRpc({
+    chain,
     common: context.common,
   });
 
@@ -630,10 +625,10 @@
 
   let historicalSync = await createHistoricalSync({
     common: context.common,
-    network,
-    sources,
-    syncStore,
-    requestQueue,
+    chain,
+    sources,
+    syncStore,
+    rpc,
     onFatalError: () => {},
   });
 
@@ -641,17 +636,17 @@
 
   // re-instantiate `historicalSync` to reset the cached intervals
 
-  let spy = vi.spyOn(requestQueue, "request");
+  let spy = vi.spyOn(rpc, "request");
 
   // @ts-ignore
   sources[0]!.filter.address = [sources[0]!.filter.address, zeroAddress];
 
   historicalSync = await createHistoricalSync({
     common: context.common,
-    network,
-    sources,
-    syncStore,
-    requestQueue,
+    chain,
+    sources,
+    syncStore,
+    rpc,
     onFatalError: () => {},
   });
 
@@ -676,14 +671,14 @@
 
   // re-instantiate `historicalSync` to reset the cached intervals
 
-  spy = vi.spyOn(requestQueue, "request");
+  spy = vi.spyOn(rpc, "request");
 
   historicalSync = await createHistoricalSync({
     common: context.common,
-    network,
-    sources,
-    syncStore,
-    requestQueue,
+    chain,
+    sources,
+    syncStore,
+    rpc,
     onFatalError: () => {},
   });
 
