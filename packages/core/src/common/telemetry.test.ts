import { randomUUID } from "node:crypto";
import { mkdirSync } from "node:fs";
import os from "node:os";
import path from "node:path";
import { createTelemetry } from "@/common/telemetry.js";
import { rimrafSync } from "rimraf";
import { afterEach, beforeEach, expect, test, vi } from "vitest";
import type { Common } from "./common.js";
import { createLogger } from "./logger.js";

const fetchSpy = vi.fn();

beforeEach(() => {
  fetchSpy.mockReset();
  vi.stubGlobal("fetch", fetchSpy);
});

afterEach(() => {
  vi.unstubAllGlobals();
});

beforeEach((context) => {
  const tempDir = path.join(os.tmpdir(), randomUUID());
  mkdirSync(tempDir, { recursive: true });

  context.common = {
    logger: createLogger({ level: "silent" }),
    options: {
      telemetryUrl: "https://ponder.sh/api/telemetry",
      telemetryDisabled: false,
      telemetryConfigDir: tempDir,
    },
  } as unknown as Common;

  return () => {
    rimrafSync(tempDir);
  };
});

test("telemetry calls fetch with event body", async (context) => {
  const telemetry = createTelemetry({
    options: context.common.options,
    logger: context.common.logger,
  });

  telemetry.record({
    name: "lifecycle:heartbeat_send",
    properties: { duration_seconds: process.uptime() },
  });

<<<<<<< HEAD
  await telemetry.flush();

=======
  // Wait for the telemetry queue to process the event
  await new Promise((resolve) => setTimeout(resolve, 100));
>>>>>>> 07056ba5
  await telemetry.kill();

  expect(fetchSpy).toHaveBeenCalledTimes(1);

  const fetchUrl = fetchSpy.mock.calls[0][0];
  expect(fetchUrl).toBe(context.common.options.telemetryUrl);

  const fetchBody = JSON.parse(fetchSpy.mock.calls[0][1].body);
  expect(fetchBody).toMatchObject({
    distinctId: expect.any(String),
    event: "lifecycle:heartbeat_send",
    properties: { duration_seconds: expect.any(Number) },
  });
});

test("telemetry does not submit events if telemetry is disabled", async (context) => {
  const telemetry = createTelemetry({
    options: { ...context.common.options, telemetryDisabled: true },
    logger: context.common.logger,
  });

  telemetry.record({
    name: "lifecycle:session_start",
    properties: { cli_command: "test" },
  });
  telemetry.record({
    name: "lifecycle:heartbeat_send",
    properties: { duration_seconds: process.uptime() },
  });

<<<<<<< HEAD
  await telemetry.flush();

=======
  // Wait for the telemetry queue to process the events (if any)
  await new Promise((resolve) => setTimeout(resolve, 100));
>>>>>>> 07056ba5
  await telemetry.kill();

  expect(fetchSpy).not.toHaveBeenCalled();
});

test("telemetry throws if event is submitted after kill", async (context) => {
  const telemetry = createTelemetry({
    options: context.common.options,
    logger: context.common.logger,
  });

  for (let i = 0; i < 5; i++) {
    telemetry.record({
      name: "lifecycle:heartbeat_send",
      properties: { duration_seconds: process.uptime() },
    });
  }

  await telemetry.flush();
  await telemetry.kill();

  expect(fetchSpy).toHaveBeenCalledTimes(5);

  telemetry.record({
    name: "lifecycle:heartbeat_send",
    properties: { duration_seconds: process.uptime() },
  });

  await telemetry.flush();

  expect(fetchSpy).toHaveBeenCalledTimes(5);
});

test("kill resolves within 1 second even with slow events", async (context) => {
  const telemetry = createTelemetry({
    options: context.common.options,
    logger: context.common.logger,
  });

  // Mock fetch to simulate a slow request
  fetchSpy.mockImplementation(
    () => new Promise((resolve) => setTimeout(resolve, 5000)),
  );

  // Record an event that will trigger the slow fetch
  telemetry.record({
    name: "lifecycle:heartbeat_send",
    properties: { duration_seconds: process.uptime() },
  });

  const startTime = Date.now();
  await telemetry.kill();
  const endTime = Date.now();

  const killDuration = endTime - startTime;
  expect(killDuration).toBeLessThan(1100); // Allow a small buffer for execution time

  // Ensure that fetch was called, but not completed
  expect(fetchSpy).toHaveBeenCalledTimes(1);
});<|MERGE_RESOLUTION|>--- conflicted
+++ resolved
@@ -48,13 +48,7 @@
     properties: { duration_seconds: process.uptime() },
   });
 
-<<<<<<< HEAD
   await telemetry.flush();
-
-=======
-  // Wait for the telemetry queue to process the event
-  await new Promise((resolve) => setTimeout(resolve, 100));
->>>>>>> 07056ba5
   await telemetry.kill();
 
   expect(fetchSpy).toHaveBeenCalledTimes(1);
@@ -85,13 +79,7 @@
     properties: { duration_seconds: process.uptime() },
   });
 
-<<<<<<< HEAD
   await telemetry.flush();
-
-=======
-  // Wait for the telemetry queue to process the events (if any)
-  await new Promise((resolve) => setTimeout(resolve, 100));
->>>>>>> 07056ba5
   await telemetry.kill();
 
   expect(fetchSpy).not.toHaveBeenCalled();
