--- conflicted
+++ resolved
@@ -32,11 +32,9 @@
   databaseHeartbeatInterval: number;
   databaseHeartbeatTimeout: number;
 
-<<<<<<< HEAD
   indexingCacheBytes: number;
-=======
+
   syncMaxIntervals: number;
->>>>>>> b932405c
 };
 
 export const buildOptions = ({ cliOptions }: { cliOptions: CliOptions }) => {
@@ -105,10 +103,8 @@
     databaseHeartbeatInterval: 10 * 1000,
     databaseHeartbeatTimeout: 25 * 1000,
 
-<<<<<<< HEAD
     indexingCacheBytes: os.freemem() / 3,
-=======
+
     syncMaxIntervals: 50_000,
->>>>>>> b932405c
   } satisfies Options;
 };