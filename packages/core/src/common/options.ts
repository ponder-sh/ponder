import os from "node:os";
import path from "node:path";
import type { CliOptions } from "@/bin/ponder.js";
import type { LevelWithSilent } from "pino";

export type Options = {
  command: "dev" | "start" | "serve" | "codegen";

  configFile: string;
  schemaFile: string;
  rootDir: string;
  srcDir: string;
  generatedDir: string;
  ponderDir: string;
  logDir: string;

  port: number;
  hostname?: string;
  maxHealthcheckDuration: number;

  graphqlMaxOperationTokens: number;
  graphqlMaxOperationDepth: number;
  graphqlMaxOperationAliases: number;

  telemetryUrl: string;
  telemetryDisabled: boolean;
  telemetryConfigDir: string | undefined;

  logLevel: LevelWithSilent;
  logFormat: "json" | "pretty";

  databaseHeartbeatInterval: number;
  databaseHeartbeatTimeout: number;

  indexingCacheMaxBytes: number;
  indexingCacheFlushRatio: number;

  syncStoreMaxIntervals: number;
  syncEventsQuerySize: number;
};

export const buildOptions = ({ cliOptions }: { cliOptions: CliOptions }) => {
  let rootDir: string;
  if (cliOptions.root !== undefined) {
    rootDir = path.resolve(cliOptions.root);
  } else {
    rootDir = path.resolve(".");
  }

  let logLevel: LevelWithSilent;
  if (cliOptions.logLevel) {
    logLevel = cliOptions.logLevel as LevelWithSilent;
  } else if (cliOptions.trace === true) {
    logLevel = "trace";
  } else if (cliOptions.debug === true) {
    logLevel = "debug";
  } else if (
    process.env.PONDER_LOG_LEVEL !== undefined &&
    ["silent", "fatal", "error", "warn", "info", "debug", "trace"].includes(
      process.env.PONDER_LOG_LEVEL,
    )
  ) {
    logLevel = process.env.PONDER_LOG_LEVEL as LevelWithSilent;
  } else {
    logLevel = "info";
  }

  const port =
    process.env.PORT !== undefined
      ? Number(process.env.PORT)
      : cliOptions.port !== undefined
        ? cliOptions.port
        : 42069;

  const hostname = cliOptions.hostname;

  return {
    command: cliOptions.command,

    rootDir,
    configFile: path.join(rootDir, cliOptions.config),
    schemaFile: path.join(rootDir, "ponder.schema.ts"),
    srcDir: path.join(rootDir, "src"),
    generatedDir: path.join(rootDir, "generated"),
    ponderDir: path.join(rootDir, ".ponder"),
    logDir: path.join(rootDir, ".ponder", "logs"),

    port,
    hostname,
    maxHealthcheckDuration: 240, // 4 minutes

    // Default limits are from Apollo:
    // https://www.apollographql.com/blog/prevent-graph-misuse-with-operation-size-and-complexity-limits
    graphqlMaxOperationTokens: 1000,
    graphqlMaxOperationDepth: 100,
    graphqlMaxOperationAliases: 30,

    telemetryUrl: "https://ponder.sh/api/telemetry",
    telemetryDisabled: Boolean(process.env.PONDER_TELEMETRY_DISABLED),
    telemetryConfigDir: undefined,

    logLevel,
    logFormat: cliOptions.logFormat! as Options["logFormat"],

    databaseHeartbeatInterval: 10 * 1000,
    databaseHeartbeatTimeout: 25 * 1000,

<<<<<<< HEAD
    indexingCacheMaxBytes: os.freemem() / 3,
    indexingCacheFlushRatio: 0.35,
=======
    // os.freemem() / 4, bucketed closest to 64, 128, 256, 512, 1024, 2048 mB
    indexingCacheBytes:
      2 **
        Math.min(
          Math.max(Math.round(Math.log2(os.freemem() / 1_024 / 1_024 / 4)), 6),
          11,
        ) *
      1_024 *
      1_024,
>>>>>>> 528c67d5

    syncStoreMaxIntervals: 50_000,
    syncEventsQuerySize: 10_000,
  } satisfies Options;
};<|MERGE_RESOLUTION|>--- conflicted
+++ resolved
@@ -105,12 +105,8 @@
     databaseHeartbeatInterval: 10 * 1000,
     databaseHeartbeatTimeout: 25 * 1000,
 
-<<<<<<< HEAD
-    indexingCacheMaxBytes: os.freemem() / 3,
-    indexingCacheFlushRatio: 0.35,
-=======
     // os.freemem() / 4, bucketed closest to 64, 128, 256, 512, 1024, 2048 mB
-    indexingCacheBytes:
+    indexingCacheMaxBytes:
       2 **
         Math.min(
           Math.max(Math.round(Math.log2(os.freemem() / 1_024 / 1_024 / 4)), 6),
@@ -118,7 +114,7 @@
         ) *
       1_024 *
       1_024,
->>>>>>> 528c67d5
+    indexingCacheFlushRatio: 0.35,
 
     syncStoreMaxIntervals: 50_000,
     syncEventsQuerySize: 10_000,
