import type { Database } from "@/database/index.js";
import type { Common } from "@/internal/common.js";
import { ShutdownError } from "@/internal/errors.js";
import type {
  Chain,
  CrashRecoveryCheckpoint,
  Event,
  EventCallback,
  IndexingBuild,
  RawEvent,
  SyncBlock,
} from "@/internal/types.js";
import { _eth_getBlockByNumber } from "@/rpc/actions.js";
import type { Rpc } from "@/rpc/index.js";
import { buildEvents, decodeEvents } from "@/runtime/events.js";
import { createHistoricalSync } from "@/sync-historical/index.js";
import { type SyncStore, createSyncStore } from "@/sync-store/index.js";
import {
  MAX_CHECKPOINT,
  ZERO_CHECKPOINT,
  decodeCheckpoint,
  encodeCheckpoint,
  min,
} from "@/utils/checkpoint.js";
import { estimate } from "@/utils/estimate.js";
import { formatPercentage } from "@/utils/format.js";
import {
  bufferAsyncGenerator,
  createCallbackGenerator,
  mergeAsyncGenerators,
} from "@/utils/generators.js";
import { type Interval, intervalSum } from "@/utils/interval.js";
import { partition } from "@/utils/partition.js";
import { promiseWithResolvers } from "@/utils/promiseWithResolvers.js";
import { startClock } from "@/utils/timer.js";
import { hexToNumber } from "viem";
import {
  type CachedIntervals,
  type ChildAddresses,
  type SyncProgress,
  getRequiredIntervals,
  getRequiredIntervalsWithFilters,
} from "./index.js";
import { initEventGenerator, initRefetchEvents } from "./init.js";
import { getOmnichainCheckpoint } from "./omnichain.js";

export async function* getHistoricalEventsOmnichain(params: {
  common: Common;
  indexingBuild: Pick<
    IndexingBuild,
    "eventCallbacks" | "chains" | "rpcs" | "finalizedBlocks"
  >;
  crashRecoveryCheckpoint: CrashRecoveryCheckpoint;
  perChainSync: Map<
    Chain,
    {
      syncProgress: SyncProgress;
      childAddresses: ChildAddresses;
      cachedIntervals: CachedIntervals;
    }
  >;
  database: Database;
}): AsyncGenerator<
  | {
      type: "events";
      result: {
        chainId: number;
        events: Event[];
        checkpoint: string;
        blockRange: [number, number];
      }[];
    }
  | { type: "pending"; result: Event[] }
> {
  let pendingEvents: Event[] = [];
  let isCatchup = false;
  const perChainCursor = new Map<Chain, string>();

  while (true) {
    const eventGenerators = Array.from(params.perChainSync.entries()).map(
      async function* ([
        chain,
        { syncProgress, childAddresses, cachedIntervals },
      ]) {
        const rpc =
          params.indexingBuild.rpcs[
            params.indexingBuild.chains.findIndex((c) => c.id === chain.id)
          ]!;

        const eventCallbacks =
          params.indexingBuild.eventCallbacks[
            params.indexingBuild.chains.findIndex((c) => c.id === chain.id)
          ]!;

        const crashRecoveryCheckpoint = params.crashRecoveryCheckpoint?.find(
          ({ chainId }) => chainId === chain.id,
        )?.checkpoint;

        const to = min(
          syncProgress.getCheckpoint({ tag: "finalized" }),
          syncProgress.getCheckpoint({ tag: "end" }),
        );
        const omnichainTo = min(
          getOmnichainCheckpoint({
            perChainSync: params.perChainSync,
            tag: "finalized",
          }),
          getOmnichainCheckpoint({
            perChainSync: params.perChainSync,
            tag: "end",
          }),
        );
        let from: string;

        if (isCatchup === false) {
          // In order to speed up the "extract" phase when there is a crash recovery,
          // the beginning cursor is moved forwards. This only works when `crashRecoveryCheckpoint`
          // is defined.

          if (crashRecoveryCheckpoint === undefined) {
            from = syncProgress.getCheckpoint({ tag: "start" });
          } else if (
            Number(decodeCheckpoint(crashRecoveryCheckpoint).chainId) ===
            chain.id
          ) {
            from = crashRecoveryCheckpoint;
          } else {
            const fromBlock = await createSyncStore({
              common: params.common,
              qb: params.database.syncQB,
            }).getSafeCrashRecoveryBlock({
              chainId: chain.id,
              timestamp: Number(
                decodeCheckpoint(crashRecoveryCheckpoint).blockTimestamp,
              ),
            });

            if (fromBlock === undefined) {
              from = syncProgress.getCheckpoint({ tag: "start" });
            } else {
              from = encodeCheckpoint({
                ...ZERO_CHECKPOINT,
                blockNumber: fromBlock.number,
                blockTimestamp: fromBlock.timestamp,
                chainId: BigInt(chain.id),
              });
            }
          }
        } else {
          const cursor = perChainCursor.get(chain)!;

          // Yield pending events from previous iterations. Note that it is possible to
          // previous pending events to still be pending after the catchup.

          const events = pendingEvents.filter(
            (event) =>
              event.chain.id === chain.id && event.checkpoint <= omnichainTo,
          );

          pendingEvents = pendingEvents.filter(
            (event) =>
              (event.chain.id === chain.id &&
                event.checkpoint <= omnichainTo) === false,
          );

          const blockRange = [
            Number(decodeCheckpoint(cursor).blockNumber),
            events.length > 0
              ? Number(
                  decodeCheckpoint(events[events.length - 1]!.checkpoint)
                    .blockNumber,
                )
              : Number(decodeCheckpoint(cursor).blockNumber),
          ] satisfies [number, number];

          yield { events, checkpoint: min(cursor, omnichainTo), blockRange };

          from = encodeCheckpoint({
            ...ZERO_CHECKPOINT,
            blockTimestamp: decodeCheckpoint(cursor).blockTimestamp,
            chainId: decodeCheckpoint(cursor).chainId,
            blockNumber: decodeCheckpoint(cursor).blockNumber + 1n,
          });

          if (from > to) return;
        }

        params.common.logger.info({
          msg: "Started backfill indexing",
          chain: chain.name,
          chain_id: chain.id,
          block_range: JSON.stringify([
            Number(decodeCheckpoint(from).blockNumber),
            Number(decodeCheckpoint(to).blockNumber),
          ]),
        });

        const eventGenerator = await initEventGenerator({
          common: params.common,
          indexingBuild: params.indexingBuild,
          chain,
          rpc,
          eventCallbacks,
          childAddresses,
          syncProgress,
          cachedIntervals,
          from,
          to,
          limit:
            Math.round(
              params.common.options.syncEventsQuerySize /
                (params.indexingBuild.chains.length + 1),
            ) + 6,
          database: params.database,
          isCatchup,
        });

        for await (let {
          events: rawEvents,
          checkpoint,
          blockRange,
        } of eventGenerator) {
          const endClock = startClock();

          let events = decodeEvents(
            params.common,
            chain,
            eventCallbacks,
            rawEvents,
          );

          params.common.logger.trace({
            msg: "Decoded events",
            chain: chain.name,
            chain_id: chain.id,
            event_count: events.length,
            duration: endClock(),
          });

          params.common.metrics.ponder_historical_extract_duration.inc(
            { step: "decode" },
            endClock(),
          );

          // Removes events that have a checkpoint earlier than (or equal to)
          // the crash recovery checkpoint.

          if (crashRecoveryCheckpoint) {
            const [left, right] = partition(
              events,
              (event) => event.checkpoint <= crashRecoveryCheckpoint,
            );
            events = right;

            if (left.length > 0) {
              params.common.logger.trace({
                msg: "Filtered events before crash recovery checkpoint",
                chain: chain.name,
                chain_id: chain.id,
                event_count: left.length,
                checkpoint: crashRecoveryCheckpoint,
              });
            }
          }

          // Sort out any events between the omnichain finalized checkpoint and the single-chain
          // finalized checkpoint and add them to pendingEvents. These events are synced during
          // the historical phase, but must be indexed in the realtime phase because events
          // synced in realtime on other chains might be ordered before them.

          if (checkpoint > omnichainTo) {
            const [left, right] = partition(
              events,
              (event) => event.checkpoint <= omnichainTo,
            );
            pendingEvents = pendingEvents.concat(right);
            events = left;
            checkpoint = omnichainTo;

            if (left.length > 0) {
              blockRange[1] = Number(
                decodeCheckpoint(left[left.length - 1]!.checkpoint).blockNumber,
              );
            } else {
              blockRange[1] = blockRange[0];
            }

            params.common.logger.trace({
              msg: "Filtered pending events",
              chain: chain.name,
              chain_id: chain.id,
              event_count: right.length,
              checkpoint: omnichainTo,
            });
          }

          yield { events, checkpoint, blockRange };
        }

        perChainCursor.set(chain, to);
      },
    );

    const eventGenerator = mergeAsyncGeneratorsWithEventOrder(eventGenerators);

    for await (const mergeResults of eventGenerator) {
      yield { type: "events", result: mergeResults };
    }

    const context = {
      logger: params.common.logger.child({ action: "refetch_finalized_block" }),
      retryNullBlockRequest: true,
    };

    const endClock = startClock();

    const finalizedBlocks = await Promise.all(
      params.indexingBuild.chains.map((chain, i) => {
        const rpc = params.indexingBuild.rpcs[i]!;

        return _eth_getBlockByNumber(rpc, { blockTag: "latest" }, context)
          .then((latest) =>
            _eth_getBlockByNumber(
              rpc,
              {
                blockNumber: Math.max(
                  hexToNumber(latest.number) - chain.finalityBlockCount,
                  0,
                ),
              },
              context,
            ),
          )
          .then((finalizedBlock) => {
            const finalizedBlockNumber = hexToNumber(finalizedBlock.number);
            params.common.logger.debug({
              msg: "Refetched finalized block for backfill cutover",
              chain: chain.name,
              chain_id: chain.id,
              finalized_block: finalizedBlockNumber,
              duration: endClock(),
            });

            return finalizedBlock;
          });
      }),
    );

    let shouldCatchup = false;

    for (let i = 0; i < params.indexingBuild.chains.length; i++) {
      const chain = params.indexingBuild.chains[i]!;
      const oldFinalizedBlock =
        params.perChainSync.get(chain)!.syncProgress.finalized;
      const newFinalizedBlock = finalizedBlocks[i]!;

      if (
        hexToNumber(newFinalizedBlock.number) -
          hexToNumber(oldFinalizedBlock.number) >
        chain.finalityBlockCount
      ) {
        shouldCatchup = true;
        break;
      }
    }

    if (shouldCatchup === false) break;

    for (let i = 0; i < params.indexingBuild.chains.length; i++) {
      const chain = params.indexingBuild.chains[i]!;
      const finalizedBlock = finalizedBlocks[i]!;

      params.perChainSync.get(chain)!.syncProgress.finalized = finalizedBlock;
    }

    isCatchup = true;
  }

  yield { type: "pending", result: pendingEvents };
}

export async function* getHistoricalEventsMultichain(params: {
  common: Common;
  indexingBuild: Pick<
    IndexingBuild,
    "eventCallbacks" | "chains" | "rpcs" | "finalizedBlocks"
  >;
  crashRecoveryCheckpoint: CrashRecoveryCheckpoint;
  perChainSync: Map<
    Chain,
    {
      syncProgress: SyncProgress;
      childAddresses: ChildAddresses;
      cachedIntervals: CachedIntervals;
    }
  >;
  database: Database;
}) {
  let isCatchup = false;
  let lastUnfinalizedRefetch = Date.now();
  const perChainCursor = new Map<Chain, string>();

  while (true) {
    const eventGenerators = Array.from(params.perChainSync.entries()).map(
      async function* ([
        chain,
        { syncProgress, childAddresses, cachedIntervals },
      ]) {
        const rpc =
          params.indexingBuild.rpcs[
            params.indexingBuild.chains.findIndex((c) => c.id === chain.id)
          ]!;

        const eventCallbacks =
          params.indexingBuild.eventCallbacks[
            params.indexingBuild.chains.findIndex((c) => c.id === chain.id)
          ]!;

        const crashRecoveryCheckpoint = params.crashRecoveryCheckpoint?.find(
          ({ chainId }) => chainId === chain.id,
        )?.checkpoint;

        const to = min(
          syncProgress.getCheckpoint({ tag: "finalized" }),
          syncProgress.getCheckpoint({ tag: "end" }),
        );
        let from: string;

        if (isCatchup === false) {
          // In order to speed up the "extract" phase when there is a crash recovery,
          // the beginning cursor is moved forwards. This only works when `crashRecoveryCheckpoint`
          // is defined.

          if (crashRecoveryCheckpoint === undefined) {
            from = syncProgress.getCheckpoint({ tag: "start" });
          } else if (
            Number(decodeCheckpoint(crashRecoveryCheckpoint).chainId) ===
            chain.id
          ) {
            from = crashRecoveryCheckpoint;
          } else {
            const fromBlock = await createSyncStore({
              common: params.common,
              qb: params.database.syncQB,
            }).getSafeCrashRecoveryBlock({
              chainId: chain.id,
              timestamp: Number(
                decodeCheckpoint(crashRecoveryCheckpoint).blockTimestamp,
              ),
            });

            if (fromBlock === undefined) {
              from = syncProgress.getCheckpoint({ tag: "start" });
            } else {
              from = encodeCheckpoint({
                ...ZERO_CHECKPOINT,
                blockNumber: fromBlock.number,
                blockTimestamp: fromBlock.timestamp,
                chainId: BigInt(chain.id),
              });
            }
          }
        } else {
          const cursor = perChainCursor.get(chain)!;

          from = encodeCheckpoint({
            ...ZERO_CHECKPOINT,
            blockTimestamp: decodeCheckpoint(cursor).blockTimestamp,
            chainId: decodeCheckpoint(cursor).chainId,
            blockNumber: decodeCheckpoint(cursor).blockNumber + 1n,
          });

          if (from > to) return;
        }

        params.common.logger.info({
          msg: "Started backfill indexing",
          chain: chain.name,
          chain_id: chain.id,
          block_range: JSON.stringify([
            Number(decodeCheckpoint(from).blockNumber),
            Number(decodeCheckpoint(to).blockNumber),
          ]),
        });

        const eventGenerator = await initEventGenerator({
          common: params.common,
          indexingBuild: params.indexingBuild,
          chain,
          rpc,
          eventCallbacks,
          childAddresses,
          syncProgress,
          cachedIntervals,
          from,
          to,
          limit:
            Math.round(
              params.common.options.syncEventsQuerySize /
                (params.indexingBuild.chains.length + 1),
            ) + 6,
          database: params.database,
          isCatchup,
        });

        for await (const {
          events: rawEvents,
          checkpoint,
          blockRange,
        } of eventGenerator) {
          const endClock = startClock();

          let events = decodeEvents(
            params.common,
            chain,
            eventCallbacks,
            rawEvents,
          );

          params.common.logger.trace({
            msg: "Decoded events",
            chain: chain.name,
            chain_id: chain.id,
            event_count: events.length,
            duration: endClock(),
          });

          params.common.metrics.ponder_historical_extract_duration.inc(
            { step: "decode" },
            endClock(),
          );

          // Removes events that have a checkpoint earlier than (or equal to)
          // the crash recovery checkpoint.

          if (crashRecoveryCheckpoint) {
            const [left, right] = partition(
              events,
              (event) => event.checkpoint <= crashRecoveryCheckpoint,
            );
            events = right;

            if (left.length > 0) {
              params.common.logger.trace({
                msg: "Filtered events before crash recovery checkpoint",
                chain: chain.name,
                chain_id: chain.id,
                event_count: left.length,
                checkpoint: crashRecoveryCheckpoint,
              });
            }
          }

          yield { chainId: chain.id, events, checkpoint, blockRange };
        }

        perChainCursor.set(chain, to);
      },
    );

    yield* mergeAsyncGenerators(eventGenerators);

    if (Date.now() - lastUnfinalizedRefetch < 30_000) {
      break;
    }
    lastUnfinalizedRefetch = Date.now();

    const context = {
      logger: params.common.logger.child({ action: "refetch_finalized_block" }),
      retryNullBlockRequest: true,
    };

    const endClock = startClock();

    const finalizedBlocks = await Promise.all(
      params.indexingBuild.chains.map((chain, i) => {
        const rpc = params.indexingBuild.rpcs[i]!;

        return _eth_getBlockByNumber(rpc, { blockTag: "latest" }, context)
          .then((latest) =>
            _eth_getBlockByNumber(
              rpc,
              {
                blockNumber: Math.max(
                  hexToNumber(latest.number) - chain.finalityBlockCount,
                  0,
                ),
              },
              context,
            ),
          )
          .then((finalizedBlock) => {
            const finalizedBlockNumber = hexToNumber(finalizedBlock.number);
            params.common.logger.debug({
              msg: "Refetched finalized block for backfill cutover",
              chain: chain.name,
              chain_id: chain.id,
              finalized_block: finalizedBlockNumber,
              duration: endClock(),
            });

            return finalizedBlock;
          });
      }),
    );

    let shouldCatchup = false;

    for (let i = 0; i < params.indexingBuild.chains.length; i++) {
      const chain = params.indexingBuild.chains[i]!;
      const oldFinalizedBlock =
        params.perChainSync.get(chain)!.syncProgress.finalized;
      const newFinalizedBlock = finalizedBlocks[i]!;

      if (
        hexToNumber(newFinalizedBlock.number) -
          hexToNumber(oldFinalizedBlock.number) >
        chain.finalityBlockCount
      ) {
        shouldCatchup = true;
        break;
      }
    }

    if (shouldCatchup === false) break;

    for (let i = 0; i < params.indexingBuild.chains.length; i++) {
      const chain = params.indexingBuild.chains[i]!;
      const finalizedBlock = finalizedBlocks[i]!;

      params.perChainSync.get(chain)!.syncProgress.finalized = finalizedBlock;
    }

    isCatchup = true;
  }
}

export async function* getHistoricalEventsIsolated(params: {
  common: Common;
  indexingBuild: Pick<
    IndexingBuild,
    "eventCallbacks" | "chains" | "rpcs" | "finalizedBlocks"
  >;
  crashRecoveryCheckpoint: CrashRecoveryCheckpoint;
  chain: Chain;
  syncProgress: SyncProgress;
  childAddresses: ChildAddresses;
  cachedIntervals: CachedIntervals;
  database: Database;
}) {
  let isCatchup = false;
  let lastUnfinalizedRefetch = Date.now();
  let cursor: string | undefined;

  while (true) {
    const rpc =
      params.indexingBuild.rpcs[
        params.indexingBuild.chains.findIndex((c) => c.id === params.chain.id)
      ]!;

    const eventCallbacks =
      params.indexingBuild.eventCallbacks[
        params.indexingBuild.chains.findIndex((c) => c.id === params.chain.id)
      ]!;

    const crashRecoveryCheckpoint = params.crashRecoveryCheckpoint?.find(
      ({ chainId }) => chainId === params.chain.id,
    )?.checkpoint;

    const to = min(
      params.syncProgress.getCheckpoint({ tag: "finalized" }),
      params.syncProgress.getCheckpoint({ tag: "end" }),
    );
    let from: string;

    if (isCatchup === false) {
      // In order to speed up the "extract" phase when there is a crash recovery,
      // the beginning cursor is moved forwards. This only works when `crashRecoveryCheckpoint`
      // is defined.

      if (crashRecoveryCheckpoint === undefined) {
        from = params.syncProgress.getCheckpoint({ tag: "start" });
      } else if (
        Number(decodeCheckpoint(crashRecoveryCheckpoint).chainId) ===
        params.chain.id
      ) {
        from = crashRecoveryCheckpoint;
      } else {
        from = params.syncProgress.getCheckpoint({ tag: "start" });
      }
    } else {
      from = encodeCheckpoint({
        ...ZERO_CHECKPOINT,
        blockTimestamp: decodeCheckpoint(cursor!).blockTimestamp,
        chainId: decodeCheckpoint(cursor!).chainId,
        blockNumber: decodeCheckpoint(cursor!).blockNumber + 1n,
      });

      if (from > to) return;
    }

    params.common.logger.info({
      msg: "Started backfill indexing",
      chain: params.chain.name,
      chain_id: params.chain.id,
      block_range: JSON.stringify([
        Number(decodeCheckpoint(from).blockNumber),
        Number(decodeCheckpoint(to).blockNumber),
      ]),
    });

    const eventGenerator = await initEventGenerator({
      common: params.common,
      indexingBuild: params.indexingBuild,
      chain: params.chain,
      rpc,
      eventCallbacks,
      childAddresses: params.childAddresses,
      syncProgress: params.syncProgress,
      cachedIntervals: params.cachedIntervals,
      from,
      to,
      limit:
        Math.round(
          params.common.options.syncEventsQuerySize /
            (params.indexingBuild.chains.length + 1),
        ) + 6,
      database: params.database,
      isCatchup,
    });

    for await (const {
      events: rawEvents,
      checkpoint,
      blockRange,
    } of eventGenerator) {
      const endClock = startClock();

      let events = decodeEvents(
        params.common,
        params.chain,
        eventCallbacks,
        rawEvents,
      );

      params.common.logger.trace({
        msg: "Decoded events",
        chain: params.chain.name,
        chain_id: params.chain.id,
        event_count: events.length,
        duration: endClock(),
      });

      params.common.metrics.ponder_historical_extract_duration.inc(
        { step: "decode" },
        endClock(),
      );

      // Removes events that have a checkpoint earlier than (or equal to)
      // the crash recovery checkpoint.

      if (crashRecoveryCheckpoint) {
        const [left, right] = partition(
          events,
          (event) => event.checkpoint <= crashRecoveryCheckpoint,
        );
        events = right;

        if (left.length > 0) {
          params.common.logger.trace({
            msg: "Filtered events before crash recovery checkpoint",
            chain: params.chain.name,
            chain_id: params.chain.id,
            event_count: left.length,
            checkpoint: crashRecoveryCheckpoint,
          });
        }
      }

      yield { chainId: params.chain.id, events, checkpoint, blockRange };
    }

    cursor = to;

    if (Date.now() - lastUnfinalizedRefetch < 30_000) {
      break;
    }
    lastUnfinalizedRefetch = Date.now();

    const context = {
      logger: params.common.logger.child({ action: "refetch_finalized_block" }),
    };

    const endClock = startClock();

    const finalizedBlock = await _eth_getBlockByNumber(
      rpc,
      { blockTag: "latest" },
      context,
    ).then((latest) =>
      _eth_getBlockByNumber(
        rpc,
        {
          blockNumber: Math.max(
            hexToNumber(latest.number) - params.chain.finalityBlockCount,
            0,
          ),
        },
        context,
      ),
    );

    const finalizedBlockNumber = hexToNumber(finalizedBlock.number);
    params.common.logger.debug({
      msg: "Refetched finalized block for backfill cutover",
      chain: params.chain.name,
      chain_id: params.chain.id,
      finalized_block: finalizedBlockNumber,
      duration: endClock(),
    });

    if (
      hexToNumber(finalizedBlock.number) -
        hexToNumber(params.syncProgress.finalized.number) <=
      params.chain.finalityBlockCount
    ) {
      break;
    }

    params.syncProgress.finalized = finalizedBlock;
    isCatchup = true;
  }
}

export async function refetchHistoricalEvents(params: {
  common: Common;
  indexingBuild: Pick<IndexingBuild, "eventCallbacks" | "chains">;
  perChainSync: Map<Chain, { childAddresses: ChildAddresses }>;
  events: Event[];
  syncStore: SyncStore;
}): Promise<Event[]> {
  const events: Event[] = new Array(params.events.length);

  for (const chain of params.indexingBuild.chains) {
    const { childAddresses } = params.perChainSync.get(chain)!;

    // Note: All filters are refetched, no matter if they are resolved or not.
    const eventCallbacks =
      params.indexingBuild.eventCallbacks[
        params.indexingBuild.chains.findIndex((c) => c.id === chain.id)
      ]!;

    const chainEvents = params.events.filter(
      (event) => event.chain.id === chain.id,
    );

    if (chainEvents.length === 0) continue;

    const rawEvents = await initRefetchEvents({
      common: params.common,
      chain,
      childAddresses,
      eventCallbacks,
      events: chainEvents,
      syncStore: params.syncStore,
    });

    const endClock = startClock();

    const refetchedEvents = decodeEvents(
      params.common,
      chain,
      eventCallbacks,
      rawEvents,
    );

    params.common.logger.trace({
      msg: "Decoded events",
      chain: chain.name,
      chain_id: chain.id,
      event_count: events.length,
      duration: endClock(),
    });

    params.common.metrics.ponder_historical_extract_duration.inc(
      { step: "decode" },
      endClock(),
    );

    let i = 0;
    let j = 0;

    while (i < params.events.length && j < refetchedEvents.length) {
      if (params.events[i]?.chain.id === chain.id) {
        events[i] = refetchedEvents[j]!;
        i++;
        j++;
      } else {
        i++;
      }
    }
  }

  return events;
}

export async function refetchLocalEvents(params: {
  common: Common;
  chain: Chain;
  childAddresses: ChildAddresses;
  eventCallbacks: EventCallback[];
  events: Event[];
  syncStore: SyncStore;
}): Promise<RawEvent[]> {
  const from = params.events[0]!.checkpoint;
  const to = params.events[params.events.length - 1]!.checkpoint;

  const fromBlock = Number(decodeCheckpoint(from).blockNumber);
  const toBlock = Number(decodeCheckpoint(to).blockNumber);
  let cursor = fromBlock;

  let events: RawEvent[] | undefined;
  while (cursor <= toBlock) {
    const queryEndClock = startClock();

    const {
      blocks,
      logs,
      transactions,
      transactionReceipts,
      traces,
      cursor: queryCursor,
    } = await params.syncStore.getEventData({
      filters: params.eventCallbacks.map(({ filter }) => filter),
      fromBlock: cursor,
      toBlock,
      chainId: params.chain.id,
      limit: params.events.length,
    });

    const endClock = startClock();
    const rawEvents = buildEvents({
      eventCallbacks: params.eventCallbacks,
      blocks,
      logs,
      transactions,
      transactionReceipts,
      traces,
      childAddresses: params.childAddresses,
      chainId: params.chain.id,
    });

    params.common.logger.trace({
      msg: "Constructed events from block data",
      chain: params.chain.name,
      chain_id: params.chain.id,
      block_range: JSON.stringify([cursor, queryCursor]),
      event_count: rawEvents.length,
      duration: endClock(),
    });

    params.common.metrics.ponder_historical_extract_duration.inc(
      { step: "build" },
      endClock(),
    );

    params.common.logger.debug({
      msg: "Queried backfill JSON-RPC data from database",
      chain: params.chain.name,
      chain_id: params.chain.id,
      block_range: JSON.stringify([cursor, queryCursor]),
      event_count: rawEvents.length,
      duration: queryEndClock(),
    });

    await new Promise(setImmediate);

    if (events === undefined) {
      events = rawEvents;
    } else {
      events.push(...rawEvents);
    }

    cursor = queryCursor + 1;
  }

  return events!;
}

export async function* getLocalEventGenerator(params: {
  common: Common;
  chain: Chain;
  rpc: Rpc;
  eventCallbacks: EventCallback[];
  childAddresses: ChildAddresses;
  syncProgress: SyncProgress;
  cachedIntervals: CachedIntervals;
  from: string;
  to: string;
  limit: number;
  database: Database;
  isCatchup: boolean;
}) {
  const syncStore = createSyncStore({
    common: params.common,
    qb: params.database.syncQB,
  });

  const fromBlock = Number(decodeCheckpoint(params.from).blockNumber);
  const toBlock = Number(decodeCheckpoint(params.to).blockNumber);
  let cursor = fromBlock;

  const localSyncGenerator = getLocalSyncGenerator(params);

  for await (const syncCursor of bufferAsyncGenerator(
    localSyncGenerator,
    Number.POSITIVE_INFINITY,
  )) {
    while (cursor <= Math.min(syncCursor, toBlock)) {
      const queryEndClock = startClock();

      const {
        blocks,
        logs,
        transactions,
        transactionReceipts,
        traces,
        cursor: queryCursor,
      } = await syncStore.getEventData({
        filters: params.eventCallbacks.map(({ filter }) => filter),
        fromBlock: cursor,
        toBlock: Math.min(syncCursor, toBlock),
        chainId: params.chain.id,
        limit: params.limit,
      });

      const endClock = startClock();
      const events = buildEvents({
        eventCallbacks: params.eventCallbacks,
        blocks,
        logs,
        transactions,
        transactionReceipts,
        traces,
        childAddresses: params.childAddresses,
        chainId: params.chain.id,
      });

      params.common.logger.trace({
        msg: "Constructed events from block data",
        chain: params.chain.name,
        chain_id: params.chain.id,
        block_range: JSON.stringify([cursor, queryCursor]),
        event_count: events.length,
        duration: endClock(),
      });

      params.common.metrics.ponder_historical_extract_duration.inc(
        { step: "build" },
        endClock(),
      );

      params.common.logger.debug({
        msg: "Queried backfill JSON-RPC data from database",
        chain: params.chain.name,
        chain_id: params.chain.id,
        block_range: JSON.stringify([cursor, queryCursor]),
        event_count: events.length,
        duration: queryEndClock(),
      });

      await new Promise(setImmediate);

      const blockRange = [cursor, queryCursor] satisfies [number, number];

      cursor = queryCursor + 1;
      if (cursor >= toBlock) {
        yield { events, checkpoint: params.to, blockRange };
      } else if (blocks.length > 0) {
        const checkpoint = encodeCheckpoint({
          ...MAX_CHECKPOINT,
          blockTimestamp: blocks[blocks.length - 1]!.timestamp,
          chainId: BigInt(params.chain.id),
          blockNumber: blocks[blocks.length - 1]!.number,
        });
        yield { events, checkpoint, blockRange };
      }
    }
  }
}

export async function* getLocalSyncGenerator(params: {
  common: Common;
  chain: Chain;
  rpc: Rpc;
  eventCallbacks: EventCallback[];
  syncProgress: SyncProgress;
  childAddresses: ChildAddresses;
  cachedIntervals: CachedIntervals;
  database: Database;
  isCatchup: boolean;
}) {
  const backfillEndClock = startClock();
  const label = { chain: params.chain.name };

  let first = hexToNumber(params.syncProgress.start.number);
  const last =
    params.syncProgress.end === undefined
      ? params.syncProgress.finalized
      : hexToNumber(params.syncProgress.end.number) >
          hexToNumber(params.syncProgress.finalized.number)
        ? params.syncProgress.finalized
        : params.syncProgress.end;

  // Estimate optimal range (blocks) to sync at a time, eventually to be used to
  // determine `interval` passed to `historicalSync.sync()`.
  let estimateRange = 25;

  // Handle two special cases:
  // 1. `syncProgress.start` > `syncProgress.finalized`
  // 2. `cached` is defined

  if (
    hexToNumber(params.syncProgress.start.number) >
    hexToNumber(params.syncProgress.finalized.number)
  ) {
    params.syncProgress.current = params.syncProgress.finalized;

    params.common.logger.info({
      msg: "Skipped fetching backfill JSON-RPC data (chain only requires live indexing)",
      chain: params.chain.name,
      chain_id: params.chain.id,
      finalized_block: hexToNumber(params.syncProgress.finalized.number),
      start_block: hexToNumber(params.syncProgress.start.number),
    });

    params.common.metrics.ponder_sync_block.set(
      label,
      hexToNumber(params.syncProgress.current.number),
    );
    params.common.metrics.ponder_sync_block_timestamp.set(
      label,
      hexToNumber(params.syncProgress.current.timestamp),
    );
    params.common.metrics.ponder_historical_total_blocks.set(label, 0);
    params.common.metrics.ponder_historical_cached_blocks.set(label, 0);

    return;
  }

  const totalInterval = [
    hexToNumber(params.syncProgress.start.number),
    hexToNumber(last!.number),
  ] satisfies Interval;

  const requiredIntervals = getRequiredIntervals({
    filters: params.eventCallbacks.map(({ filter }) => filter),
    interval: totalInterval,
    cachedIntervals: params.cachedIntervals,
  });

  const required = intervalSum(requiredIntervals);
  const total = totalInterval[1] - totalInterval[0] + 1;

  params.common.metrics.ponder_historical_total_blocks.set(label, total);
  params.common.metrics.ponder_historical_cached_blocks.set(
    label,
    total - required,
  );

  // Handle cache hit
  if (params.syncProgress.current !== undefined) {
    params.common.metrics.ponder_sync_block.set(
      label,
      hexToNumber(params.syncProgress.current.number),
    );
    params.common.metrics.ponder_sync_block_timestamp.set(
      label,
      hexToNumber(params.syncProgress.current.timestamp),
    );

    // `getEvents` can make progress without calling `sync`, so immediately "yield"
    yield hexToNumber(params.syncProgress.current.number);

    if (
      hexToNumber(params.syncProgress.current.number) ===
      hexToNumber(last!.number)
    ) {
      if (params.isCatchup === false) {
        params.common.logger.info({
          msg: "Skipped fetching backfill JSON-RPC data (cache contains all required data)",
          chain: params.chain.name,
          chain_id: params.chain.id,
          cached_block: hexToNumber(params.syncProgress.current.number),
          cache_rate: "100%",
        });
      }
      return;
    } else if (params.isCatchup === false) {
      params.common.logger.info({
        msg: "Started fetching backfill JSON-RPC data",
        chain: params.chain.name,
        chain_id: params.chain.id,
        cached_block: hexToNumber(params.syncProgress.current.number),
        cache_rate: formatPercentage((total - required) / total),
      });
    }

    first = hexToNumber(params.syncProgress.current.number) + 1;
  } else {
    params.common.logger.info({
      msg: "Started fetching backfill JSON-RPC data",
      chain: params.chain.name,
      chain_id: params.chain.id,
      cache_rate: "0%",
    });
  }

  const historicalSync = createHistoricalSync(params);

  const { callback: intervalCallback, generator: intervalGenerator } =
    createCallbackGenerator<{
      interval: Interval;
      promise: Promise<void>;
    }>();

  intervalCallback({
    interval: [
      first,
      Math.min(first + estimateRange, hexToNumber(last.number)),
    ],
    promise: Promise.resolve(),
  });

  /**
   * @returns `true` if any data was inserted into the database.
   */
  async function syncInterval({
    interval,
    promise,
  }: { interval: Interval; promise: Promise<void> }): Promise<boolean> {
    const endClock = startClock();

    const isSyncComplete = interval[1] === hexToNumber(last.number);
    const {
      intervals: requiredIntervals,
      factoryIntervals: requiredFactoryIntervals,
    } = getRequiredIntervalsWithFilters({
      interval,
      filters: params.eventCallbacks.map(({ filter }) => filter),
      cachedIntervals: params.cachedIntervals,
    });

    let closestToTipBlock: SyncBlock | undefined;
    if (requiredIntervals.length > 0) {
      const pwr = promiseWithResolvers<void>();

<<<<<<< HEAD
    const durationTimer = setTimeout(
      () => {
        params.common.logger.warn({
          msg: "Fetching backfill JSON-RPC data is taking longer than expected",
          chain: params.chain.name,
          chain_id: params.chain.id,
          block_range: JSON.stringify(interval),
          duration: endClock(),
        });
      },
      params.common.options.command === "dev" ? 10_000 : 50_000,
    );

    const closestToTipBlock = await params.database.syncQB
      .transaction(async (tx) => {
        const syncStore = createSyncStore({ common: params.common, qb: tx });
        const logs = await historicalSync.syncBlockRangeData({
          interval,
          requiredIntervals,
          requiredFactoryIntervals,
          syncStore,
        });
=======
      const durationTimer = setTimeout(
        () => {
          params.common.logger.warn({
            msg: "Fetching backfill JSON-RPC data is taking longer than expected",
            chain: params.chain.name,
            chain_id: params.chain.id,
            block_range: JSON.stringify(interval),
            duration: endClock(),
          });
        },
        params.common.options.command === "dev" ? 10_000 : 50_000,
      );
>>>>>>> a73d90fe

      closestToTipBlock = await params.database.syncQB
        .transaction(async (tx) => {
          const syncStore = createSyncStore({ common: params.common, qb: tx });
          const logs = await historicalSync.syncBlockRangeData({
            interval,
            requiredIntervals,
            syncStore,
          });

<<<<<<< HEAD
        const closestToTipBlock = await historicalSync.syncBlockData({
          interval,
          requiredIntervals,
          logs,
          syncStore,
        });
        if (params.chain.disableCache === false) {
          await syncStore.insertIntervals({
            intervals: requiredIntervals,
            factoryIntervals: requiredFactoryIntervals,
            chainId: params.chain.id,
=======
          // Wait for the previous interval to complete `syncBlockData`.
          await promise;

          if (isSyncComplete === false) {
            // Queue the next interval
            intervalCallback({
              interval: [
                Math.min(interval[1] + 1, hexToNumber(last.number)),
                Math.min(
                  interval[1] + 1 + estimateRange,
                  hexToNumber(last.number),
                ),
              ],
              promise: pwr.promise,
            });
          }

          const closestToTipBlock = await historicalSync.syncBlockData({
            interval,
            requiredIntervals,
            logs,
            syncStore,
>>>>>>> a73d90fe
          });
          if (params.chain.disableCache === false) {
            await syncStore.insertIntervals({
              intervals: requiredIntervals,
              chainId: params.chain.id,
            });
          }

          return closestToTipBlock;
        })
        .catch((error) => {
          if (error instanceof ShutdownError) {
            throw error;
          }

          params.common.logger.warn({
            msg: "Failed to fetch backfill JSON-RPC data",
            chain: params.chain.name,
            chain_id: params.chain.id,
            block_range: JSON.stringify(interval),
            duration: endClock(),
            error,
          });
          throw error;
        });

      clearTimeout(durationTimer);

      const duration = endClock();

      // Use the duration and interval of the last call to `sync` to update estimate
      estimateRange = estimate({
        from: interval[0],
        to: interval[1],
        target: params.common.options.command === "dev" ? 2_000 : 10_000,
        result: duration,
        min: 25,
        max: 100_000,
        prev: estimateRange,
        maxIncrease: 1.5,
      });

      params.common.logger.trace({
        msg: "Updated block range estimate for fetching backfill JSON-RPC data",
        chain: params.chain.name,
        chain_id: params.chain.id,
        range: estimateRange,
      });

      // Resolve promise so the next interval can continue.
      pwr.resolve();
    } else {
      // Wait for the previous interval to complete `syncBlockData`.
      await promise;

      if (isSyncComplete === false) {
        // Queue the next interval
        intervalCallback({
          interval: [
            Math.min(interval[1] + 1, hexToNumber(last.number)),
            Math.min(interval[1] + 1 + estimateRange, hexToNumber(last.number)),
          ],
          promise: Promise.resolve(),
        });
      }
    }

    if (interval[1] === hexToNumber(last.number)) {
      params.syncProgress.current = last;
    }

    if (closestToTipBlock) {
      params.common.metrics.ponder_sync_block.set(
        label,
        hexToNumber(closestToTipBlock.number),
      );
      params.common.metrics.ponder_sync_block_timestamp.set(
        label,
        hexToNumber(closestToTipBlock.timestamp),
      );
    } else {
      params.common.metrics.ponder_sync_block.set(label, interval[1]);
    }

    params.common.metrics.ponder_historical_completed_blocks.inc(
      label,
      interval[1] - interval[0] + 1,
    );

    return requiredIntervals.length > 0;
  }

  const { callback, generator } =
    createCallbackGenerator<IteratorResult<number>>();

  (async () => {
    for await (const { interval, promise } of intervalGenerator) {
      // Note: this relies on the invariant that `syncInterval`
      // will always resolve promises in the order it was called.
      syncInterval({ interval, promise }).then((didInsertData) => {
        const isDone = interval[1] === hexToNumber(last.number);
        if (didInsertData || isDone) {
          callback({ value: interval[1], done: false });
        }

        if (isDone) {
          callback({ value: undefined, done: true });
        }
      });
    }
  })();

  for await (const result of generator) {
    if (result.done) break;
    yield result.value;
  }

  params.common.logger.info({
    msg: "Finished fetching backfill JSON-RPC data",
    chain: params.chain.name,
    chain_id: params.chain.id,
    duration: backfillEndClock(),
  });
}

/**
 * Merges multiple event generators into a single generator while preserving
 * the order of events.
 *
 * @param generators - Generators to merge.
 * @returns A single generator that yields events from all generators.
 */
export async function* mergeAsyncGeneratorsWithEventOrder(
  generators: AsyncGenerator<{
    events: Event[];
    checkpoint: string;
    blockRange: [number, number];
  }>[],
): AsyncGenerator<
  {
    chainId: number;
    events: Event[];
    checkpoint: string;
    blockRange: [number, number];
  }[]
> {
  const results = await Promise.all(generators.map((gen) => gen.next()));

  while (results.some((res) => res.done !== true)) {
    const supremum = min(
      ...results.map((res) => (res.done ? undefined : res.value.checkpoint)),
    );

    const mergedResults: {
      chainId: number;
      events: Event[];
      checkpoint: string;
      blockRange: [number, number];
    }[] = [];

    for (const result of results) {
      if (result.done === false) {
        const [left, right] = partition(
          result.value.events,
          (event) => event.checkpoint <= supremum,
        );

        const event = left[left.length - 1];

        if (event) {
          const blockRange = [
            result.value.blockRange[0],
            right.length > 0
              ? Number(decodeCheckpoint(event.checkpoint).blockNumber)
              : result.value.blockRange[1],
          ] satisfies [number, number];

          mergedResults.push({
            events: left,
            chainId: event.chain.id,
            checkpoint:
              right.length > 0 ? event.checkpoint : result.value.checkpoint,
            blockRange,
          });
        }

        result.value.events = right;
      }
    }

    const index = results.findIndex(
      (res) => res.done === false && res.value.checkpoint === supremum,
    );

    const resultPromise = generators[index]!.next();
    if (mergedResults.length > 0) {
      yield mergedResults;
    }
    results[index] = await resultPromise;
  }
}<|MERGE_RESOLUTION|>--- conflicted
+++ resolved
@@ -1255,30 +1255,6 @@
     if (requiredIntervals.length > 0) {
       const pwr = promiseWithResolvers<void>();
 
-<<<<<<< HEAD
-    const durationTimer = setTimeout(
-      () => {
-        params.common.logger.warn({
-          msg: "Fetching backfill JSON-RPC data is taking longer than expected",
-          chain: params.chain.name,
-          chain_id: params.chain.id,
-          block_range: JSON.stringify(interval),
-          duration: endClock(),
-        });
-      },
-      params.common.options.command === "dev" ? 10_000 : 50_000,
-    );
-
-    const closestToTipBlock = await params.database.syncQB
-      .transaction(async (tx) => {
-        const syncStore = createSyncStore({ common: params.common, qb: tx });
-        const logs = await historicalSync.syncBlockRangeData({
-          interval,
-          requiredIntervals,
-          requiredFactoryIntervals,
-          syncStore,
-        });
-=======
       const durationTimer = setTimeout(
         () => {
           params.common.logger.warn({
@@ -1291,7 +1267,6 @@
         },
         params.common.options.command === "dev" ? 10_000 : 50_000,
       );
->>>>>>> a73d90fe
 
       closestToTipBlock = await params.database.syncQB
         .transaction(async (tx) => {
@@ -1299,22 +1274,10 @@
           const logs = await historicalSync.syncBlockRangeData({
             interval,
             requiredIntervals,
+            requiredFactoryIntervals,
             syncStore,
           });
 
-<<<<<<< HEAD
-        const closestToTipBlock = await historicalSync.syncBlockData({
-          interval,
-          requiredIntervals,
-          logs,
-          syncStore,
-        });
-        if (params.chain.disableCache === false) {
-          await syncStore.insertIntervals({
-            intervals: requiredIntervals,
-            factoryIntervals: requiredFactoryIntervals,
-            chainId: params.chain.id,
-=======
           // Wait for the previous interval to complete `syncBlockData`.
           await promise;
 
@@ -1337,11 +1300,11 @@
             requiredIntervals,
             logs,
             syncStore,
->>>>>>> a73d90fe
           });
           if (params.chain.disableCache === false) {
             await syncStore.insertIntervals({
               intervals: requiredIntervals,
+              factoryIntervals: requiredFactoryIntervals,
               chainId: params.chain.id,
             });
           }
