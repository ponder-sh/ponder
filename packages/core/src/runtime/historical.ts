--- conflicted
+++ resolved
@@ -644,14 +644,14 @@
   common: Common;
   indexingBuild: Pick<
     IndexingBuild,
-    "sources" | "chains" | "rpcs" | "finalizedBlocks"
+    "eventCallbacks" | "chains" | "rpcs" | "finalizedBlocks"
   >;
   crashRecoveryCheckpoint: CrashRecoveryCheckpoint;
   chain: Chain;
   syncProgress: SyncProgress;
   childAddresses: ChildAddresses;
   cachedIntervals: CachedIntervals;
-  syncStore: SyncStore;
+  database: Database;
 }) {
   let isCatchup = false;
   let lastUnfinalizedRefetch = Date.now();
@@ -663,9 +663,10 @@
         params.indexingBuild.chains.findIndex((c) => c.id === params.chain.id)
       ]!;
 
-    const sources = params.indexingBuild.sources.filter(
-      ({ filter }) => filter.chainId === params.chain.id,
-    );
+    const eventCallbacks =
+      params.indexingBuild.eventCallbacks[
+        params.indexingBuild.chains.findIndex((c) => c.id === params.chain.id)
+      ]!;
 
     const crashRecoveryCheckpoint = params.crashRecoveryCheckpoint?.find(
       ({ chainId }) => chainId === params.chain.id,
@@ -690,24 +691,7 @@
       ) {
         from = crashRecoveryCheckpoint;
       } else {
-        // TODO(kyle) is it an invariant that the chainId is the same as the crashRecoveryCheckpoint chainId?
-        const fromBlock = await params.syncStore.getSafeCrashRecoveryBlock({
-          chainId: params.chain.id,
-          timestamp: Number(
-            decodeCheckpoint(crashRecoveryCheckpoint).blockTimestamp,
-          ),
-        });
-
-        if (fromBlock === undefined) {
-          from = params.syncProgress.getCheckpoint({ tag: "start" });
-        } else {
-          from = encodeCheckpoint({
-            ...ZERO_CHECKPOINT,
-            blockNumber: fromBlock.number,
-            blockTimestamp: fromBlock.timestamp,
-            chainId: BigInt(params.chain.id),
-          });
-        }
+        from = params.syncProgress.getCheckpoint({ tag: "start" });
       }
     } else {
       from = encodeCheckpoint({
@@ -735,7 +719,7 @@
       indexingBuild: params.indexingBuild,
       chain: params.chain,
       rpc,
-      sources,
+      eventCallbacks,
       childAddresses: params.childAddresses,
       syncProgress: params.syncProgress,
       cachedIntervals: params.cachedIntervals,
@@ -746,7 +730,7 @@
           params.common.options.syncEventsQuerySize /
             (params.indexingBuild.chains.length + 1),
         ) + 6,
-      syncStore: params.syncStore,
+      database: params.database,
       isCatchup,
     });
 
@@ -757,7 +741,12 @@
     } of eventGenerator) {
       const endClock = startClock();
 
-      let events = decodeEvents(params.common, sources, rawEvents);
+      let events = decodeEvents(
+        params.common,
+        params.chain,
+        eventCallbacks,
+        rawEvents,
+      );
 
       params.common.logger.trace({
         msg: "Decoded events",
@@ -857,13 +846,9 @@
 }): Promise<Event[]> {
   const events: Event[] = new Array(params.events.length);
 
-<<<<<<< HEAD
-  for (const [chain, { childAddresses }] of params.perChainSync) {
-=======
   for (const chain of params.indexingBuild.chains) {
     const { childAddresses } = params.perChainSync.get(chain)!;
 
->>>>>>> 8645b21b
     // Note: All filters are refetched, no matter if they are resolved or not.
     const eventCallbacks =
       params.indexingBuild.eventCallbacks[
