import type {
  BlockFilter,
  Factory,
  Filter,
  InternalBlock,
  InternalLog,
  InternalTrace,
  InternalTransaction,
  LogFactory,
  LogFilter,
  RequiredBlockColumns,
  RequiredLogColumns,
  RequiredTraceColumns,
  RequiredTransactionColumns,
  RequiredTransactionReceiptColumns,
  SyncBlock,
  SyncBlockHeader,
  SyncLog,
  SyncTrace,
  SyncTransaction,
  TraceFilter,
  TransactionFilter,
  TransferFilter,
} from "@/internal/types.js";
import type {
  Block,
  Log,
  Trace,
  Transaction,
  TransactionReceipt,
} from "@/types/eth.js";
import { toLowerCase } from "@/utils/lowercase.js";
import { type Address, hexToNumber } from "viem";

/** Returns true if `address` is an address filter. */
export const isAddressFactory = (
  address: Address | Address[] | Factory | undefined | null,
): address is LogFactory => {
  if (address === undefined || address === null || typeof address === "string")
    return false;
  return Array.isArray(address) ? isAddressFactory(address[0]) : true;
};

export const getChildAddress = ({
  log,
  factory,
}: { log: SyncLog; factory: Factory }): Address => {
  if (factory.childAddressLocation.startsWith("offset")) {
    const childAddressOffset = Number(
      factory.childAddressLocation.substring(6),
    );
    const start = 2 + 12 * 2 + childAddressOffset * 2;
    const length = 20 * 2;

    return `0x${log.data.substring(start, start + length)}`;
  } else {
    const start = 2 + 12 * 2;
    const length = 20 * 2;
    const topicIndex =
      factory.childAddressLocation === "topic1"
        ? 1
        : factory.childAddressLocation === "topic2"
          ? 2
          : 3;
    return `0x${log.topics[topicIndex]!.substring(start, start + length)}`;
  }
};

export const isAddressMatched = ({
  address,
  blockNumber,
  childAddresses,
}: {
  address: Address | undefined;
  blockNumber: number;
  childAddresses: Map<Address, number>;
}) => {
  if (address === undefined) return false;
  if (
    childAddresses.has(toLowerCase(address)) &&
    childAddresses.get(toLowerCase(address))! <= blockNumber
  ) {
    return true;
  }

  return false;
};

const isValueMatched = <T extends string>(
  filterValue: T | T[] | null | undefined,
  eventValue: T | undefined,
): boolean => {
  // match all
  if (filterValue === null || filterValue === undefined) return true;

  // missing value
  if (eventValue === undefined) return false;

  // array
  if (
    Array.isArray(filterValue) &&
    filterValue.some((v) => v === toLowerCase(eventValue))
  ) {
    return true;
  }

  // single
  if (filterValue === toLowerCase(eventValue)) return true;

  return false;
};

/**
 * Returns `true` if `log` matches `filter`
 */
export const isLogFactoryMatched = ({
  factory,
  log,
}: { factory: LogFactory; log: InternalLog | SyncLog }): boolean => {
  const addresses = Array.isArray(factory.address)
    ? factory.address
    : [factory.address];

  if (addresses.every((address) => address !== toLowerCase(log.address))) {
    return false;
  }
  if (log.topics.length === 0) return false;
  if (factory.eventSelector !== toLowerCase(log.topics[0]!)) return false;
  if (
    factory.fromBlock !== undefined &&
    (typeof log.blockNumber === "number"
      ? factory.fromBlock > log.blockNumber
      : factory.fromBlock > hexToNumber(log.blockNumber))
  )
    return false;
  if (
    factory.toBlock !== undefined &&
    (typeof log.blockNumber === "number"
      ? factory.toBlock < log.blockNumber
      : factory.toBlock < hexToNumber(log.blockNumber))
  )
    return false;

  return true;
};

/**
 * Returns `true` if `log` matches `filter`
 */
export const isLogFilterMatched = ({
  filter,
  log,
}: {
  filter: LogFilter;
  log: InternalLog | SyncLog;
}): boolean => {
  // Return `false` for out of range blocks
  if (
    Number(log.blockNumber) < (filter.fromBlock ?? 0) ||
    Number(log.blockNumber) > (filter.toBlock ?? Number.POSITIVE_INFINITY)
  ) {
    return false;
  }

  if (isValueMatched(filter.topic0, log.topics[0]) === false) return false;
  if (isValueMatched(filter.topic1, log.topics[1]) === false) return false;
  if (isValueMatched(filter.topic2, log.topics[2]) === false) return false;
  if (isValueMatched(filter.topic3, log.topics[3]) === false) return false;

  if (
    isAddressFactory(filter.address) === false &&
    isValueMatched(
      filter.address as Address | Address[] | undefined,
      log.address,
    ) === false
  ) {
    return false;
  }

  return true;
};

/**
 * Returns `true` if `transaction` matches `filter`
 */
export const isTransactionFilterMatched = ({
  filter,
  transaction,
}: {
  filter: TransactionFilter;
  transaction: InternalTransaction | SyncTransaction;
}): boolean => {
  // Return `false` for out of range blocks
  if (
    Number(transaction.blockNumber) < (filter.fromBlock ?? 0) ||
    Number(transaction.blockNumber) >
      (filter.toBlock ?? Number.POSITIVE_INFINITY)
  ) {
    return false;
  }

  if (
    isAddressFactory(filter.fromAddress) === false &&
    isValueMatched(
      filter.fromAddress as Address | Address[] | undefined,
      transaction.from,
    ) === false
  ) {
    return false;
  }

  if (
    isAddressFactory(filter.toAddress) === false &&
    isValueMatched(
      filter.toAddress as Address | Address[] | undefined,
      transaction.to ?? undefined,
    ) === false
  ) {
    return false;
  }

  // NOTE: `filter.includeReverted` is intentionally ignored

  return true;
};

/**
 * Returns `true` if `trace` matches `filter`
 */
export const isTraceFilterMatched = ({
  filter,
  trace,
  block,
}: {
  filter: TraceFilter;
  trace: InternalTrace | SyncTrace["trace"];
  block: Pick<InternalBlock | SyncBlock, "number">;
}): boolean => {
  // Return `false` for out of range blocks
  if (
    Number(block.number) < (filter.fromBlock ?? 0) ||
    Number(block.number) > (filter.toBlock ?? Number.POSITIVE_INFINITY)
  ) {
    return false;
  }

  if (
    isAddressFactory(filter.fromAddress) === false &&
    isValueMatched(
      filter.fromAddress as Address | Address[] | undefined,
      trace.from,
    ) === false
  ) {
    return false;
  }

  if (
    isAddressFactory(filter.toAddress) === false &&
    isValueMatched(
      filter.toAddress as Address | Address[] | undefined,
      trace.to ?? undefined,
    ) === false
  ) {
    return false;
  }

  if (
    isValueMatched(filter.functionSelector, trace.input.slice(0, 10)) === false
  ) {
    return false;
  }

  // NOTE: `filter.callType` and `filter.includeReverted` is intentionally ignored

  return true;
};

/**
 * Returns `true` if `trace` matches `filter`
 */
export const isTransferFilterMatched = ({
  filter,
  trace,
  block,
}: {
  filter: TransferFilter;
  trace: InternalTrace | SyncTrace["trace"];
  block: Pick<InternalBlock | SyncBlock, "number">;
}): boolean => {
  // Return `false` for out of range blocks
  if (
    Number(block.number) < (filter.fromBlock ?? 0) ||
    Number(block.number) > (filter.toBlock ?? Number.POSITIVE_INFINITY)
  ) {
    return false;
  }

  if (
    trace.value === undefined ||
    trace.value === null ||
    BigInt(trace.value) === 0n
  ) {
    return false;
  }

  if (
    isAddressFactory(filter.fromAddress) === false &&
    isValueMatched(
      filter.fromAddress as Address | Address[] | undefined,
      trace.from,
    ) === false
  ) {
    return false;
  }

  if (
    isAddressFactory(filter.toAddress) === false &&
    isValueMatched(
      filter.toAddress as Address | Address[] | undefined,
      trace.to ?? undefined,
    ) === false
  ) {
    return false;
  }

  // NOTE: `filter.includeReverted` is intentionally ignored

  return true;
};

/**
 * Returns `true` if `block` matches `filter`
 */
export const isBlockFilterMatched = ({
  filter,
  block,
}: {
  filter: BlockFilter;
  block: Pick<InternalBlock | SyncBlock | SyncBlockHeader, "number">;
}): boolean => {
  // Return `false` for out of range blocks
  if (
    Number(block.number) < (filter.fromBlock ?? 0) ||
    Number(block.number) > (filter.toBlock ?? Number.POSITIVE_INFINITY)
  ) {
    return false;
  }

  return (Number(block.number) - filter.offset) % filter.interval === 0;
};

<<<<<<< HEAD
export const getFilterFactories = (filter: Filter): Factory[] => {
  const factories: Factory[] = [];
  switch (filter.type) {
    case "log":
      if (isAddressFactory(filter.address)) {
        factories.push(filter.address);
      }
      break;
    case "trace":
    case "transfer":
    case "transaction": {
      if (isAddressFactory(filter.fromAddress)) {
        factories.push(filter.fromAddress);
      }
      if (isAddressFactory(filter.toAddress)) {
        factories.push(filter.toAddress);
      }
      break;
    }
  }
  return factories;
};

export const getFilterFromBlock = (filter: Filter): number => {
  const blocks: number[] = [filter.fromBlock ?? 0];
  switch (filter.type) {
    case "log":
      if (isAddressFactory(filter.address)) {
        blocks.push(filter.address.fromBlock ?? 0);
      }
      break;
    case "transaction":
    case "trace":
    case "transfer":
      if (isAddressFactory(filter.fromAddress)) {
        blocks.push(filter.fromAddress.fromBlock ?? 0);
      }

      if (isAddressFactory(filter.toAddress)) {
        blocks.push(filter.toAddress.fromBlock ?? 0);
      }
  }

  return Math.min(...blocks);
};

export const getFilterToBlock = (filter: Filter): number => {
  const blocks: number[] = [filter.toBlock ?? Number.POSITIVE_INFINITY];

  // Note: factories cannot have toBlock > `filter.toBlock`

  switch (filter.type) {
    case "log":
      if (isAddressFactory(filter.address)) {
        blocks.push(filter.address.toBlock ?? Number.POSITIVE_INFINITY);
      }
      break;
    case "transaction":
    case "trace":
    case "transfer":
      if (isAddressFactory(filter.fromAddress)) {
        blocks.push(filter.fromAddress.toBlock ?? Number.POSITIVE_INFINITY);
      }

      if (isAddressFactory(filter.toAddress)) {
        blocks.push(filter.toAddress.toBlock ?? Number.POSITIVE_INFINITY);
      }
  }

  return Math.max(...blocks);
=======
export const isBlockInFilter = (filter: Filter, blockNumber: number) => {
  // Return `false` for out of range blocks
  if (
    blockNumber < (filter.fromBlock ?? 0) ||
    blockNumber > (filter.toBlock ?? Number.POSITIVE_INFINITY)
  ) {
    return false;
  }

  return true;
>>>>>>> e5e0ce1f
};

export const defaultBlockInclude: (keyof Block)[] = [
  "baseFeePerGas",
  "difficulty",
  "extraData",
  "gasLimit",
  "gasUsed",
  "hash",
  "logsBloom",
  "miner",
  "mixHash",
  "totalDifficulty",
  "nonce",
  "number",
  "parentHash",
  "receiptsRoot",
  "sha3Uncles",
  "size",
  "stateRoot",
  "timestamp",
  "transactionsRoot",
];

export const requiredBlockInclude: RequiredBlockColumns[] = [
  "timestamp",
  "number",
  "hash",
];

export const defaultTransactionInclude: (keyof Transaction)[] = [
  "from",
  "gas",
  "hash",
  "input",
  "nonce",
  "r",
  "s",
  "to",
  "transactionIndex",
  "v",
  "value",
  "type",
  "gasPrice",
  "accessList",
  "maxFeePerGas",
  "maxPriorityFeePerGas",
];

export const requiredTransactionInclude: RequiredTransactionColumns[] = [
  "transactionIndex",
  "from",
  "to",
  "hash",
  "type",
];

export const defaultTransactionReceiptInclude: (keyof TransactionReceipt)[] = [
  "contractAddress",
  "cumulativeGasUsed",
  "effectiveGasPrice",
  "from",
  "gasUsed",
  "logsBloom",
  "status",
  "to",
  "type",
];

export const requiredTransactionReceiptInclude: RequiredTransactionReceiptColumns[] =
  ["status", "from", "to"];

export const defaultTraceInclude: (keyof Trace)[] = [
  "traceIndex",
  "type",
  "from",
  "to",
  "gas",
  "gasUsed",
  "input",
  "output",
  "error",
  "revertReason",
  "value",
  "subcalls",
];

export const requiredTraceInclude: RequiredTraceColumns[] = [
  "traceIndex",
  "type",
  "from",
  "to",
  "input",
  "output",
  "error",
  "value",
];

export const defaultLogInclude: (keyof Log)[] = [
  "address",
  "data",
  "logIndex",
  "removed",
  "topics",
];

export const requiredLogInclude: RequiredLogColumns[] = defaultLogInclude;

export const defaultBlockFilterInclude: BlockFilter["include"] =
  defaultBlockInclude.map((value) => `block.${value}` as const);

export const requiredBlockFilterInclude: BlockFilter["include"] =
  requiredBlockInclude.map((value) => `block.${value}` as const);

export const defaultLogFilterInclude: LogFilter["include"] = [
  ...defaultLogInclude.map((value) => `log.${value}` as const),
  ...defaultTransactionInclude.map((value) => `transaction.${value}` as const),
  ...defaultBlockInclude.map((value) => `block.${value}` as const),
];

export const requiredLogFilterInclude: LogFilter["include"] = [
  ...requiredLogInclude.map((value) => `log.${value}` as const),
  ...requiredTransactionInclude.map((value) => `transaction.${value}` as const),
  ...requiredBlockInclude.map((value) => `block.${value}` as const),
];

export const defaultTransactionFilterInclude: TransactionFilter["include"] = [
  ...defaultTransactionInclude.map((value) => `transaction.${value}` as const),
  ...defaultTransactionReceiptInclude.map(
    (value) => `transactionReceipt.${value}` as const,
  ),
  ...defaultBlockInclude.map((value) => `block.${value}` as const),
];

export const requiredTransactionFilterInclude: TransactionFilter["include"] = [
  ...requiredTransactionInclude.map((value) => `transaction.${value}` as const),
  ...requiredTransactionReceiptInclude.map(
    (value) => `transactionReceipt.${value}` as const,
  ),
  ...requiredBlockInclude.map((value) => `block.${value}` as const),
];

export const defaultTraceFilterInclude: TraceFilter["include"] = [
  ...defaultBlockInclude.map((value) => `block.${value}` as const),
  ...defaultTransactionInclude.map((value) => `transaction.${value}` as const),
  ...defaultTraceInclude.map((value) => `trace.${value}` as const),
];

export const requiredTraceFilterInclude: TraceFilter["include"] = [
  ...requiredBlockInclude.map((value) => `block.${value}` as const),
  ...requiredTransactionInclude.map((value) => `transaction.${value}` as const),
  ...requiredTraceInclude.map((value) => `trace.${value}` as const),
];

export const defaultTransferFilterInclude: TransferFilter["include"] = [
  ...defaultBlockInclude.map((value) => `block.${value}` as const),
  ...defaultTransactionInclude.map((value) => `transaction.${value}` as const),
  ...defaultTraceInclude.map((value) => `trace.${value}` as const),
];

export const requiredTransferFilterInclude: TransferFilter["include"] = [
  ...requiredBlockInclude.map((value) => `block.${value}` as const),
  ...requiredTransactionInclude.map((value) => `transaction.${value}` as const),
  ...requiredTraceInclude.map((value) => `trace.${value}` as const),
];

export const unionFilterIncludeBlock = (filters: Filter[]): (keyof Block)[] => {
  const includeBlock = new Set<keyof Block>();
  for (const filter of filters) {
    for (const include of filter.include) {
      const [data, column] = include.split(".") as [string, keyof Block];
      if (data === "block") {
        includeBlock.add(column);
      }
    }
  }
  return Array.from(includeBlock);
};

export const unionFilterIncludeTransaction = (
  filters: Filter[],
): (keyof Transaction)[] => {
  const includeTransaction = new Set<keyof Transaction>();
  for (const filter of filters) {
    for (const include of filter.include) {
      const [data, column] = include.split(".") as [string, keyof Transaction];
      if (data === "transaction") {
        includeTransaction.add(column);
      }
    }
  }
  return Array.from(includeTransaction);
};

export const unionFilterIncludeTransactionReceipt = (
  filters: Filter[],
): (keyof TransactionReceipt)[] => {
  const includeTransactionReceipt = new Set<keyof TransactionReceipt>();
  for (const filter of filters) {
    for (const include of filter.include) {
      const [data, column] = include.split(".") as [
        string,
        keyof TransactionReceipt,
      ];
      if (data === "transactionReceipt") {
        includeTransactionReceipt.add(column);
      }
    }
  }
  return Array.from(includeTransactionReceipt);
};

export const unionFilterIncludeTrace = (filters: Filter[]): (keyof Trace)[] => {
  const includeTrace = new Set<keyof Trace>();
  for (const filter of filters) {
    for (const include of filter.include) {
      const [data, column] = include.split(".") as [string, keyof Trace];
      if (data === "trace") {
        includeTrace.add(column);
      }
    }
  }
  return Array.from(includeTrace);
};<|MERGE_RESOLUTION|>--- conflicted
+++ resolved
@@ -349,7 +349,6 @@
   return (Number(block.number) - filter.offset) % filter.interval === 0;
 };
 
-<<<<<<< HEAD
 export const getFilterFactories = (filter: Filter): Factory[] => {
   const factories: Factory[] = [];
   switch (filter.type) {
@@ -420,7 +419,8 @@
   }
 
   return Math.max(...blocks);
-=======
+};
+
 export const isBlockInFilter = (filter: Filter, blockNumber: number) => {
   // Return `false` for out of range blocks
   if (
@@ -431,7 +431,6 @@
   }
 
   return true;
->>>>>>> e5e0ce1f
 };
 
 export const defaultBlockInclude: (keyof Block)[] = [
