import type { Common } from "@/internal/common.js";
import type {
  Chain,
  Event,
  Factory,
  Filter,
  IndexingBuild,
  Source,
  SyncBlock,
  SyncBlockHeader,
} from "@/internal/types.js";
import type { Rpc } from "@/rpc/index.js";
import {
  buildEvents,
  decodeEvents,
  syncBlockToInternal,
  syncLogToInternal,
  syncTraceToInternal,
  syncTransactionReceiptToInternal,
  syncTransactionToInternal,
} from "@/runtime/events.js";
import {
  type RealtimeSyncEvent,
  createRealtimeSync,
} from "@/sync-realtime/index.js";
import type { SyncStore } from "@/sync-store/index.js";
import {
  ZERO_CHECKPOINT_STRING,
  blockToCheckpoint,
  encodeCheckpoint,
  min,
} from "@/utils/checkpoint.js";
import {
  bufferAsyncGenerator,
  createCallbackGenerator,
  mergeAsyncGenerators,
} from "@/utils/generators.js";
import { type Interval, intervalIntersection } from "@/utils/interval.js";
import { startClock } from "@/utils/timer.js";
import { type Address, hexToNumber } from "viem";
import type { ChildAddresses, SyncProgress } from "./index.js";
import { getOmnichainCheckpoint } from "./omnichain.js";

export type RealtimeEvent =
  | {
      type: "block";
      events: Event[];
      chain: Chain;
      checkpoint: string;
      blockCallback?: (isAccepted: boolean) => void;
    }
  | { type: "reorg"; chain: Chain; checkpoint: string }
  | { type: "finalize"; chain: Chain; checkpoint: string };

export async function* getRealtimeEventsOmnichain(params: {
  common: Common;
  indexingBuild: Pick<
    IndexingBuild,
    "sources" | "chains" | "rpcs" | "finalizedBlocks"
  >;
  perChainSync: Map<
    Chain,
    {
      syncProgress: SyncProgress;
      childAddresses: ChildAddresses;
      unfinalizedBlocks: Omit<
        Extract<RealtimeSyncEvent, { type: "block" }>,
        "type"
      >[];
    }
  >;
  syncStore: SyncStore;
  pendingEvents: Event[];
}): AsyncGenerator<RealtimeEvent> {
  const eventGenerators = Array.from(params.perChainSync.entries())
    .map(([chain, { syncProgress, childAddresses }]) => {
      if (syncProgress.isEnd()) {
        params.common.logger.info({
          msg: "Skipped live indexing (chain only requires backfill indexing)",
          chain: chain.name,
          chain_id: chain.id,
          end_block: hexToNumber(syncProgress.end!.number),
        });

        params.common.metrics.ponder_sync_is_complete.set(
          { chain: chain.name },
          1,
        );
        return;
      }

      const rpc =
        params.indexingBuild.rpcs[params.indexingBuild.chains.indexOf(chain)]!;
      const sources = params.indexingBuild.sources.filter(
        ({ filter }) => filter.chainId === chain.id,
      );

      params.common.metrics.ponder_sync_is_realtime.set(
        { chain: chain.name },
        1,
      );

      return getRealtimeEventGenerator({
        common: params.common,
        chain,
        rpc,
        sources,
        syncProgress,
        childAddresses,
        syncStore: params.syncStore,
      });
    })
    .filter(
      (
        generator,
      ): generator is AsyncGenerator<{
        chain: Chain;
        event: RealtimeSyncEvent;
      }> => generator !== undefined,
    );

  /** Events that have been executed but not finalized. */
  let executedEvents: Event[] = [];
  /** Events that have not been executed. */
  let pendingEvents: Event[] = params.pendingEvents;
  /** Closest-to-tip finalized checkpoint across all chains. */
  let finalizedCheckpoint = ZERO_CHECKPOINT_STRING;

  for await (const { chain, event } of mergeAsyncGeneratorsWithRealtimeOrder(
    eventGenerators,
  )) {
    const { syncProgress, childAddresses, unfinalizedBlocks } =
      params.perChainSync.get(chain)!;

    const sources = params.indexingBuild.sources.filter(
      ({ filter }) => filter.chainId === chain.id,
    );

    await handleRealtimeSyncEvent(event, {
      common: params.common,
      chain,
      sources,
      syncProgress,
      unfinalizedBlocks,
      syncStore: params.syncStore,
    });

    switch (event.type) {
      case "block": {
        const events = buildEvents({
          sources,
          chainId: chain.id,
          blocks: [syncBlockToInternal({ block: event.block })],
          logs: event.logs.map((log) => syncLogToInternal({ log })),
          transactions: event.transactions.map((transaction) =>
            syncTransactionToInternal({ transaction }),
          ),
          transactionReceipts: event.transactionReceipts.map(
            (transactionReceipt) =>
              syncTransactionReceiptToInternal({ transactionReceipt }),
          ),
          traces: event.traces.map((trace) =>
            syncTraceToInternal({
              trace,
              block: event.block,
              transaction: event.transactions.find(
                (t) => t.hash === trace.transactionHash,
              )!,
            }),
          ),
          childAddresses,
        });

        params.common.logger.trace({
          msg: "Constructed events from block",
          chain: chain.name,
          chain_id: chain.id,
          number: hexToNumber(event.block.number),
          hash: event.block.hash,
          event_count: events.length,
        });

        const decodedEvents = decodeEvents(params.common, sources, events);

<<<<<<< HEAD
        params.common.logger.trace({
          msg: "Decoded block events",
          chain: chain.name,
          chain_id: chain.id,
          number: hexToNumber(event.block.number),
          hash: event.block.hash,
          event_count: decodedEvents.length,
        });
=======
        const checkpoint = encodeCheckpoint(
          blockToCheckpoint(event.block, chain.id, "up"),
        );
>>>>>>> 255b6dc9

        const checkpoint = encodeCheckpoint(
          blockToCheckpoint(event.block, chain.id, "up"),
        );

        if (pendingEvents.length > 0) {
          params.common.logger.trace({
            msg: "Included pending events",
            chain: chain.name,
            chain_id: chain.id,
            event_count: pendingEvents.filter((e) => e.checkpoint < checkpoint)
              .length,
          });
        }

        const readyEvents = pendingEvents
          .concat(decodedEvents)
          .filter((e) => e.checkpoint < checkpoint)
          .sort((a, b) => (a.checkpoint < b.checkpoint ? -1 : 1));
        pendingEvents = pendingEvents
          .concat(decodedEvents)
          .filter((e) => e.checkpoint > checkpoint);
        executedEvents = executedEvents.concat(readyEvents);

        yield {
          type: "block",
          events: readyEvents,
          chain,
          checkpoint,
          blockCallback: event.blockCallback,
        };
        break;
      }
      case "finalize": {
        const from = finalizedCheckpoint;
        finalizedCheckpoint = getOmnichainCheckpoint({
          perChainSync: params.perChainSync,
          tag: "finalized",
        });
        const to = getOmnichainCheckpoint({
          perChainSync: params.perChainSync,
          tag: "finalized",
        });

        if (to <= from) continue;

        // index of the first unfinalized event
        let finalizeIndex: number | undefined = undefined;
        for (const [index, event] of executedEvents.entries()) {
          if (event.checkpoint > to) {
            finalizeIndex = index;
            break;
          }
        }

        let finalizedEvents: Event[];

        if (finalizeIndex === undefined) {
          finalizedEvents = executedEvents;
          executedEvents = [];
        } else {
          finalizedEvents = executedEvents.slice(0, finalizeIndex);
          executedEvents = executedEvents.slice(finalizeIndex);
        }

        params.common.logger.trace({
          msg: "Removed finalized events",
          event_count: finalizedEvents.length,
        });

        yield { type: "finalize", chain, checkpoint: to };
        break;
      }
      case "reorg": {
        const isReorgedEvent = (_event: Event) => {
          if (
            _event.chainId === chain.id &&
            Number(_event.event.block.number) > hexToNumber(event.block.number)
          ) {
            return true;
          }
          return false;
        };

        const checkpoint = getOmnichainCheckpoint({
          perChainSync: params.perChainSync,
          tag: "current",
        });

        // Move events from executed to pending

        const reorgedEvents = executedEvents.filter(
          (e) => e.checkpoint > checkpoint,
        );
        executedEvents = executedEvents.filter(
          (e) => e.checkpoint < checkpoint,
        );
        pendingEvents = pendingEvents.concat(reorgedEvents);

        params.common.logger.trace({
          msg: "Removed and rescheduled reorged events",
          event_count: reorgedEvents.length,
        });

        pendingEvents = pendingEvents.filter(
          (e) => isReorgedEvent(e) === false,
        );

        yield { type: "reorg", chain, checkpoint };
        break;
      }
    }
  }
}

export async function* getRealtimeEventsMultichain(params: {
  common: Common;
  indexingBuild: Pick<
    IndexingBuild,
    "sources" | "chains" | "rpcs" | "finalizedBlocks"
  >;
  perChainSync: Map<
    Chain,
    {
      syncProgress: SyncProgress;
      childAddresses: ChildAddresses;
      unfinalizedBlocks: Omit<
        Extract<RealtimeSyncEvent, { type: "block" }>,
        "type"
      >[];
    }
  >;
  syncStore: SyncStore;
}): AsyncGenerator<RealtimeEvent> {
  const eventGenerators = Array.from(params.perChainSync.entries())
    .map(([chain, { syncProgress, childAddresses }]) => {
      if (syncProgress.isEnd()) {
        params.common.logger.info({
          msg: "Skipped live indexing (chain only requires backfill indexing)",
          chain: chain.name,
          chain_id: chain.id,
          end_block: hexToNumber(syncProgress.end!.number),
        });

        params.common.metrics.ponder_sync_is_complete.set(
          { chain: chain.name },
          1,
        );
        return;
      }

      const rpc =
        params.indexingBuild.rpcs[params.indexingBuild.chains.indexOf(chain)]!;
      const sources = params.indexingBuild.sources.filter(
        ({ filter }) => filter.chainId === chain.id,
      );

      params.common.metrics.ponder_sync_is_realtime.set(
        { chain: chain.name },
        1,
      );

      return getRealtimeEventGenerator({
        common: params.common,
        chain,
        rpc,
        sources,
        syncProgress,
        childAddresses,
        syncStore: params.syncStore,
      });
    })
    .filter(
      (
        generator,
      ): generator is AsyncGenerator<{
        chain: Chain;
        event: RealtimeSyncEvent;
      }> => generator !== undefined,
    );

  /** Events that have been executed but not finalized. */
  let executedEvents: Event[] = [];
  /** Events that have not been executed. */
  let pendingEvents: Event[] = [];

  for await (const { chain, event } of mergeAsyncGenerators(eventGenerators)) {
    const { syncProgress, childAddresses, unfinalizedBlocks } =
      params.perChainSync.get(chain)!;

    const sources = params.indexingBuild.sources.filter(
      ({ filter }) => filter.chainId === chain.id,
    );

    await handleRealtimeSyncEvent(event, {
      common: params.common,
      chain,
      sources,
      syncProgress,
      unfinalizedBlocks,
      syncStore: params.syncStore,
    });

    switch (event.type) {
      case "block": {
        const events = buildEvents({
          sources,
          chainId: chain.id,
          blocks: [syncBlockToInternal({ block: event.block })],
          logs: event.logs.map((log) => syncLogToInternal({ log })),
          transactions: event.transactions.map((transaction) =>
            syncTransactionToInternal({ transaction }),
          ),
          transactionReceipts: event.transactionReceipts.map(
            (transactionReceipt) =>
              syncTransactionReceiptToInternal({ transactionReceipt }),
          ),
          traces: event.traces.map((trace) =>
            syncTraceToInternal({
              trace,
              block: event.block,
              transaction: event.transactions.find(
                (t) => t.hash === trace.transactionHash,
              )!,
            }),
          ),
          childAddresses,
        });

        params.common.logger.trace({
          msg: "Constructed events from block",
          chain: chain.name,
          chain_id: chain.id,
          number: hexToNumber(event.block.number),
          hash: event.block.hash,
          event_count: events.length,
        });

        const decodedEvents = decodeEvents(params.common, sources, events);

        params.common.logger.trace({
          msg: "Decoded block events",
          chain: chain.name,
          chain_id: chain.id,
          number: hexToNumber(event.block.number),
          hash: event.block.hash,
          event_count: decodedEvents.length,
        });

        const checkpoint = syncProgress.getCheckpoint({ tag: "current" });

        if (pendingEvents.length > 0) {
          params.common.logger.trace({
            msg: "Included pending events",
            chain: chain.name,
            chain_id: chain.id,
            event_count: pendingEvents.length,
          });
        }

        const readyEvents = decodedEvents
          .concat(pendingEvents)
          .sort((a, b) => (a.checkpoint < b.checkpoint ? -1 : 1));
        pendingEvents = [];
        executedEvents = executedEvents.concat(readyEvents);

        yield {
          type: "block",
          events: readyEvents,
          chain,
          checkpoint,
          blockCallback: event.blockCallback,
        };
        break;
      }
      case "finalize": {
        const checkpoint = syncProgress.getCheckpoint({ tag: "finalized" });

        // index of the first unfinalized event
        let finalizeIndex: number | undefined = undefined;

        for (const [index, event] of executedEvents.entries()) {
          const _chain = params.indexingBuild.chains.find(
            (c) => c.id === event.chainId,
          )!;
          const _checkpoint = params.perChainSync
            .get(_chain)!
            .syncProgress.getCheckpoint({ tag: "finalized" });

          if (event.checkpoint > _checkpoint) {
            finalizeIndex = index;
            break;
          }
        }

        let finalizedEvents: Event[];

        if (finalizeIndex === undefined) {
          finalizedEvents = executedEvents;
          executedEvents = [];
        } else {
          finalizedEvents = executedEvents.slice(0, finalizeIndex);
          executedEvents = executedEvents.slice(finalizeIndex);
        }

        params.common.logger.trace({
          msg: "Removed finalized events",
          event_count: finalizedEvents.length,
        });

        yield { type: "finalize", chain, checkpoint };
        break;
      }
      case "reorg": {
        const isReorgedEvent = (_event: Event) => {
          if (
            _event.chainId === chain.id &&
            Number(_event.event.block.number) > hexToNumber(event.block.number)
          ) {
            return true;
          }
          return false;
        };

        const checkpoint = syncProgress.getCheckpoint({ tag: "current" });

        // index of the first reorged event
        let reorgIndex: number | undefined = undefined;
        for (const [index, event] of executedEvents.entries()) {
          if (event.chainId === chain.id && event.checkpoint > checkpoint) {
            reorgIndex = index;
            break;
          }
        }

        if (reorgIndex === undefined) continue;

        // Move events from executed to pending

        const reorgedEvents = executedEvents.slice(reorgIndex);
        executedEvents = executedEvents.slice(0, reorgIndex);
        pendingEvents = pendingEvents.concat(reorgedEvents);

        params.common.logger.trace({
          msg: "Removed and rescheduled reorged events",
          event_count: reorgedEvents.length,
        });

        pendingEvents = pendingEvents.filter(
          (e) => isReorgedEvent(e) === false,
        );

        yield { type: "reorg", chain, checkpoint };
        break;
      }
    }
  }
}

export async function* getRealtimeEventGenerator(params: {
  common: Common;
  chain: Chain;
  rpc: Rpc;
  sources: Source[];
  syncProgress: SyncProgress;
  childAddresses: ChildAddresses;
  syncStore: SyncStore;
}) {
  const realtimeSync = createRealtimeSync(params);

  let childCount = 0;
  for (const [, factoryChildAddresses] of params.childAddresses) {
    childCount += factoryChildAddresses.size;
  }

  params.common.logger.info({
    msg: "Started live indexing",
    chain: params.chain.name,
    chain_id: params.chain.id,
    finalized_block: hexToNumber(params.syncProgress.finalized.number),
    factory_address_count: childCount,
  });

  const { callback, generator } = createCallbackGenerator<
    SyncBlock | SyncBlockHeader,
    boolean
  >();

  params.rpc.subscribe({ onBlock: callback, onError: realtimeSync.onError });

  for await (const { value: block, onComplete } of generator) {
    const arrivalMs = Date.now();

    const endClock = startClock();

    const syncGenerator = realtimeSync.sync(block, (isAccepted) => {
      if (isAccepted) {
        params.common.metrics.ponder_realtime_block_arrival_latency.observe(
          { chain: params.chain.name },
          arrivalMs - hexToNumber(block.timestamp) * 1_000,
        );

        params.common.metrics.ponder_realtime_latency.observe(
          { chain: params.chain.name },
          endClock(),
        );
      }

      onComplete(isAccepted);
    });

    for await (const event of bufferAsyncGenerator(
      syncGenerator,
      Number.POSITIVE_INFINITY,
    )) {
      yield { chain: params.chain, event };
    }

    if (block.number === params.syncProgress.end?.number) {
      // The realtime service can be killed if `endBlock` is
      // defined has become finalized.

      params.common.metrics.ponder_sync_is_realtime.set(
        { chain: params.chain.name },
        0,
      );
      params.common.metrics.ponder_sync_is_complete.set(
        { chain: params.chain.name },
        1,
      );
      params.common.logger.info({
        msg: "Completed live indexing (chain end block has been indexed)",
        chain: params.chain.name,
        chain_id: params.chain.id,
        end_block: hexToNumber(params.syncProgress.end!.number),
      });
      await params.rpc.unsubscribe();
      return;
    }
  }
}

export async function handleRealtimeSyncEvent(
  event: RealtimeSyncEvent,
  params: {
    common: Common;
    chain: Chain;
    sources: Source[];
    syncProgress: SyncProgress;
    unfinalizedBlocks: Omit<
      Extract<RealtimeSyncEvent, { type: "block" }>,
      "type"
    >[];
    syncStore: SyncStore;
  },
) {
  switch (event.type) {
    case "block": {
      params.syncProgress.current = event.block;

      params.common.metrics.ponder_sync_block.set(
        { chain: params.chain.name },
        hexToNumber(params.syncProgress.current!.number),
      );
      params.common.metrics.ponder_sync_block_timestamp.set(
        { chain: params.chain.name },
        hexToNumber(params.syncProgress.current!.timestamp),
      );

      params.unfinalizedBlocks.push(event);

      break;
    }
    case "finalize": {
      const finalizedInterval = [
        hexToNumber(params.syncProgress.finalized.number),
        hexToNumber(event.block.number),
      ] satisfies Interval;

      params.syncProgress.finalized = event.block;

      // Remove all finalized data

      const finalizedBlocks: typeof params.unfinalizedBlocks = [];

      while (params.unfinalizedBlocks.length > 0) {
        const block = params.unfinalizedBlocks[0]!;

        if (
          hexToNumber(block.block.number) <= hexToNumber(event.block.number)
        ) {
          finalizedBlocks.push(block);
          params.unfinalizedBlocks.shift();
        } else break;
      }

      // Add finalized blocks, logs, transactions, receipts, and traces to the sync-store.

      const childAddresses = new Map<Factory, Map<Address, number>>();

      for (const block of finalizedBlocks) {
        for (const [factory, addresses] of block.childAddresses) {
          if (childAddresses.has(factory) === false) {
            childAddresses.set(factory, new Map());
          }
          for (const address of addresses) {
            if (childAddresses.get(factory)!.has(address) === false) {
              childAddresses
                .get(factory)!
                .set(address, hexToNumber(block.block.number));
            }
          }
        }
      }

      const context = {
        logger: params.common.logger.child({ action: "finalize_block_range" }),
      };

      await Promise.all([
        params.syncStore.insertBlocks(
          {
            blocks: finalizedBlocks
              .filter(({ hasMatchedFilter }) => hasMatchedFilter)
              .map(({ block }) => block),
            chainId: params.chain.id,
          },
          context,
        ),
        params.syncStore.insertTransactions(
          {
            transactions: finalizedBlocks.flatMap(
              ({ transactions }) => transactions,
            ),
            chainId: params.chain.id,
          },
          context,
        ),
        params.syncStore.insertTransactionReceipts(
          {
            transactionReceipts: finalizedBlocks.flatMap(
              ({ transactionReceipts }) => transactionReceipts,
            ),
            chainId: params.chain.id,
          },
          context,
        ),
        params.syncStore.insertLogs(
          {
            logs: finalizedBlocks.flatMap(({ logs }) => logs),
            chainId: params.chain.id,
          },
          context,
        ),
        params.syncStore.insertTraces(
          {
            traces: finalizedBlocks.flatMap(({ traces, block, transactions }) =>
              traces.map((trace) => ({
                trace,
                block: block as SyncBlock, // SyncBlock is expected for traces.length !== 0
                transaction: transactions.find(
                  (t) => t.hash === trace.transactionHash,
                )!,
              })),
            ),
            chainId: params.chain.id,
          },
          context,
        ),
        ...Array.from(childAddresses.entries()).map(
          ([factory, childAddresses]) =>
            params.syncStore.insertChildAddresses(
              {
                factory,
                childAddresses,
                chainId: params.chain.id,
              },
              context,
            ),
        ),
      ]);

      // Add corresponding intervals to the sync-store
      // Note: this should happen after insertion so the database doesn't become corrupted

      if (params.chain.disableCache === false) {
        const syncedIntervals: {
          interval: Interval;
          filter: Filter;
        }[] = [];

        for (const { filter } of params.sources) {
          const intervals = intervalIntersection(
            [finalizedInterval],
            [
              [
                filter.fromBlock ?? 0,
                filter.toBlock ?? Number.POSITIVE_INFINITY,
              ],
            ],
          );

          for (const interval of intervals) {
            syncedIntervals.push({ interval, filter });
          }
        }

        await params.syncStore.insertIntervals(
          {
            intervals: syncedIntervals,
            chainId: params.chain.id,
          },
          context,
        );
      }

      break;
    }
    case "reorg": {
      params.syncProgress.current = event.block;

      params.common.metrics.ponder_sync_block.set(
        { chain: params.chain.name },
        hexToNumber(params.syncProgress.current!.number),
      );
      params.common.metrics.ponder_sync_block_timestamp.set(
        { chain: params.chain.name },
        hexToNumber(params.syncProgress.current!.timestamp),
      );

      // Remove all reorged data

      while (params.unfinalizedBlocks.length > 0) {
        const block =
          params.unfinalizedBlocks[params.unfinalizedBlocks.length - 1]!;

        if (hexToNumber(block.block.number) > hexToNumber(event.block.number)) {
          params.unfinalizedBlocks.pop();
        } else break;
      }

      await params.syncStore.pruneRpcRequestResults(
        {
          chainId: params.chain.id,
          blocks: event.reorgedBlocks,
        },
        { logger: params.common.logger.child({ action: "reconcile_reorg" }) },
      );

      break;
    }
  }
}

/**
 * Merges multiple async generators into a single async generator while preserving
 * the order of "block" events.
 *
 * @dev "reorg" and "finalize" events are not ordered between chains.
 */
export async function* mergeAsyncGeneratorsWithRealtimeOrder(
  generators: AsyncGenerator<{ chain: Chain; event: RealtimeSyncEvent }>[],
): AsyncGenerator<{ chain: Chain; event: RealtimeSyncEvent }> {
  const results = await Promise.all(generators.map((gen) => gen.next()));

  while (results.some((res) => res.done !== true)) {
    let index: number;

    if (
      results.some(
        (result) =>
          result.done === false &&
          (result.value.event.type === "reorg" ||
            result.value.event.type === "finalize"),
      )
    ) {
      index = results.findIndex(
        (result) =>
          result.done === false &&
          (result.value.event.type === "reorg" ||
            result.value.event.type === "finalize"),
      );
    } else {
      const blockCheckpoints = results.map((result) =>
        result.done
          ? undefined
          : encodeCheckpoint(
              blockToCheckpoint(
                result.value.event.block,
                result.value.chain.id,
                "up",
              ),
            ),
      );

      const supremum = min(...blockCheckpoints);

      index = blockCheckpoints.findIndex(
        (checkpoint) => checkpoint === supremum,
      );
    }

    const resultPromise = generators[index]!.next();

    yield {
      chain: results[index]!.value.chain,
      event: results[index]!.value.event,
    };
    results[index] = await resultPromise;
  }
}<|MERGE_RESOLUTION|>--- conflicted
+++ resolved
@@ -182,7 +182,6 @@
 
         const decodedEvents = decodeEvents(params.common, sources, events);
 
-<<<<<<< HEAD
         params.common.logger.trace({
           msg: "Decoded block events",
           chain: chain.name,
@@ -191,25 +190,10 @@
           hash: event.block.hash,
           event_count: decodedEvents.length,
         });
-=======
+
         const checkpoint = encodeCheckpoint(
           blockToCheckpoint(event.block, chain.id, "up"),
         );
->>>>>>> 255b6dc9
-
-        const checkpoint = encodeCheckpoint(
-          blockToCheckpoint(event.block, chain.id, "up"),
-        );
-
-        if (pendingEvents.length > 0) {
-          params.common.logger.trace({
-            msg: "Included pending events",
-            chain: chain.name,
-            chain_id: chain.id,
-            event_count: pendingEvents.filter((e) => e.checkpoint < checkpoint)
-              .length,
-          });
-        }
 
         const readyEvents = pendingEvents
           .concat(decodedEvents)
