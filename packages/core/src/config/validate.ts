--- conflicted
+++ resolved
@@ -5,29 +5,7 @@
 }: {
   config: Config;
 }): Promise<void> => {
-<<<<<<< HEAD
-  Object.entries(config.networks).forEach(async ([networkName, network]) => {
-    const { chainId, transport } = network;
-
-    const defaultChain =
-      Object.values(chains).find((c) =>
-        "id" in c ? c.id === chainId : false,
-      ) ?? chains.mainnet;
-
-    const chain = {
-      ...defaultChain,
-      name: networkName,
-      id: chainId,
-    };
-
-    // This will throw on invalid rpc urls
-    await getRequestForTransport({ transport, chain });
-  });
-
-  Object.entries(config.contracts).forEach(([contractName, contract]) => {
-=======
   Object.values(config.contracts).forEach((contract) => {
->>>>>>> 9778bc16
     if (typeof contract.network === "string") {
       // shortcut
       const network = config.networks[contract.network];
