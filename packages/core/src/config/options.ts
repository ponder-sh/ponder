import path from "node:path";
import type { LevelWithSilent } from "pino";

import type { CliOptions } from "@/bin/ponder.js";

<<<<<<< HEAD
import type { ResolvedConfig } from "./config.js";
=======
import type { ResolvedConfig } from "./types";
>>>>>>> c47643fd

export type Options = {
  configFile: string;
  schemaFile: string;
  rootDir: string;
  srcDir: string;
  generatedDir: string;
  ponderDir: string;
  logDir: string;

  port: number;
  maxHealthcheckDuration: number;
  telemetryUrl: string;
  telemetryDisabled: boolean;
  telemetryIsExampleProject: boolean;

  logLevel: LevelWithSilent;
  uiEnabled: boolean;
};

export const buildOptions = ({
  cliOptions,
  configOptions = {},
}: {
  cliOptions: CliOptions;
  configOptions?: ResolvedConfig["options"];
}): Options => {
  const railwayHealthcheckTimeout = process.env.RAILWAY_HEALTHCHECK_TIMEOUT_SEC
    ? Math.max(Number(process.env.RAILWAY_HEALTHCHECK_TIMEOUT_SEC) - 5, 0) // Add 5 seconds of buffer.
    : undefined;

  const logLevel = (
    process.env.PONDER_LOG_LEVEL &&
    ["silent", "fatal", "error", "warn", "info", "debug", "trace"].includes(
      process.env.PONDER_LOG_LEVEL
    )
      ? process.env.PONDER_LOG_LEVEL
      : "info"
  ) as LevelWithSilent;

  const defaults = {
    rootDir: path.resolve(cliOptions.rootDir),
    configFile: cliOptions.configFile,
    schemaFile: "schema.graphql",
    srcDir: "src",
    generatedDir: "generated",
    ponderDir: ".ponder",
    logDir: ".ponder/logs",

    port: Number(process.env.PORT ?? 42069),
    maxHealthcheckDuration:
      configOptions?.maxHealthcheckDuration ?? railwayHealthcheckTimeout ?? 240,

    telemetryUrl: "https://ponder.sh/api/telemetry",
    telemetryDisabled: Boolean(process.env.PONDER_TELEMETRY_DISABLED),
    telemetryIsExampleProject: Boolean(
      process.env.PONDER_TELEMETRY_IS_EXAMPLE_PROJECT
    ),

    logLevel,
    uiEnabled: true,
  };

  return {
    ...defaults,
    // Resolve paths
    configFile: path.join(defaults.rootDir, defaults.configFile),
    schemaFile: path.join(defaults.rootDir, defaults.schemaFile),
    srcDir: path.join(defaults.rootDir, defaults.srcDir),
    generatedDir: path.join(defaults.rootDir, defaults.generatedDir),
    ponderDir: path.join(defaults.rootDir, defaults.ponderDir),
    logDir: path.join(defaults.rootDir, defaults.logDir),
  };
};<|MERGE_RESOLUTION|>--- conflicted
+++ resolved
@@ -3,11 +3,7 @@
 
 import type { CliOptions } from "@/bin/ponder.js";
 
-<<<<<<< HEAD
-import type { ResolvedConfig } from "./config.js";
-=======
-import type { ResolvedConfig } from "./types";
->>>>>>> c47643fd
+import type { ResolvedConfig } from "./types.js";
 
 export type Options = {
   configFile: string;
