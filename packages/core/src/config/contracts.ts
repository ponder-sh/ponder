import type { Abi, Address } from "abitype";

<<<<<<< HEAD
import type { ResolvedConfig } from "@/config/config.js";
import type { Options } from "@/config/options.js";
=======
import type { Options } from "@/config/options";
import type { ResolvedConfig } from "@/config/types";
>>>>>>> c47643fd

import { buildAbi } from "./abi.js";
import { type Network, buildNetwork } from "./networks.js";

export type Contract = {
  name: string;
  address: Address;
  network: Network;
  abi: Abi;
};

export function buildContracts({
  config,
  options,
}: {
  config: ResolvedConfig;
  options: Options;
}): Contract[] {
  return (config.contracts ?? []).map((contract) => {
    const address = contract.address.toLowerCase() as Address;

    const { abi } = buildAbi({
      abiConfig: contract.abi,
      configFilePath: options.configFile,
    });

    // Get the contract network/provider.
    const rawNetwork = config.networks.find((n) => n.name === contract.network);
    if (!rawNetwork) {
      throw new Error(
        `Network [${contract.network}] not found for contract: ${contract.name}`
      );
    }

    const network = buildNetwork({ network: rawNetwork });

    return {
      name: contract.name,
      address,
      network: network,
      abi,
    };
  });
}<|MERGE_RESOLUTION|>--- conflicted
+++ resolved
@@ -1,12 +1,7 @@
 import type { Abi, Address } from "abitype";
 
-<<<<<<< HEAD
-import type { ResolvedConfig } from "@/config/config.js";
 import type { Options } from "@/config/options.js";
-=======
-import type { Options } from "@/config/options";
-import type { ResolvedConfig } from "@/config/types";
->>>>>>> c47643fd
+import type { ResolvedConfig } from "@/config/types.js";
 
 import { buildAbi } from "./abi.js";
 import { type Network, buildNetwork } from "./networks.js";
