import type { Abi, Address } from "abitype";

import type { Options } from "@/config/options";
import type { ResolvedConfig } from "@/config/types";

import { buildAbi } from "./abi";
import type { Network } from "./networks";

export type Contract = {
  name: string;
  address: Address;
  network: Network;
  abi: Abi;
};

export function buildContracts({
  config,
  options,
  networks,
}: {
  config: ResolvedConfig;
  options: Options;
<<<<<<< HEAD
}) {
  const contracts = config.contracts ?? [];

  return contracts
    .filter(
      (
        contract
      ): contract is (typeof contracts)[number] & { address: Address } =>
        !!contract.address
    )
    .map((contract) => {
      const address = contract.address.toLowerCase() as Address;

      const { abi } = buildAbi({
        abiConfig: contract.abi,
        configFilePath: options.configFile,
      });

      // Get the contract network/provider.
      const rawNetwork = config.networks.find(
        (n) => n.name === contract.network
      );
      if (!rawNetwork) {
        throw new Error(
          `Network [${contract.network}] not found for contract: ${contract.name}`
        );
      }

      const network = buildNetwork({ network: rawNetwork });

      return {
        name: contract.name,
        address,
        network: network,
        abi,
      } satisfies Contract;
    });
=======
  networks: Network[];
}): Contract[] {
  return (config.contracts ?? []).map((contract) => {
    const address = contract.address.toLowerCase() as Address;

    const { abi } = buildAbi({
      abiConfig: contract.abi,
      configFilePath: options.configFile,
    });

    // Get the contract network/provider.
    const network = networks.find((n) => n.name === contract.network);
    if (!network) {
      throw new Error(
        `Network [${contract.network}] not found for contract: ${contract.name}`
      );
    }

    return { name: contract.name, address, network, abi };
  });
>>>>>>> 1654494a
}<|MERGE_RESOLUTION|>--- conflicted
+++ resolved
@@ -20,7 +20,7 @@
 }: {
   config: ResolvedConfig;
   options: Options;
-<<<<<<< HEAD
+  networks: Network[];
 }) {
   const contracts = config.contracts ?? [];
 
@@ -40,44 +40,13 @@
       });
 
       // Get the contract network/provider.
-      const rawNetwork = config.networks.find(
-        (n) => n.name === contract.network
-      );
-      if (!rawNetwork) {
+      const network = networks.find((n) => n.name === contract.network);
+      if (!network) {
         throw new Error(
           `Network [${contract.network}] not found for contract: ${contract.name}`
         );
       }
 
-      const network = buildNetwork({ network: rawNetwork });
-
-      return {
-        name: contract.name,
-        address,
-        network: network,
-        abi,
-      } satisfies Contract;
+      return { name: contract.name, address, network, abi } satisfies Contract;
     });
-=======
-  networks: Network[];
-}): Contract[] {
-  return (config.contracts ?? []).map((contract) => {
-    const address = contract.address.toLowerCase() as Address;
-
-    const { abi } = buildAbi({
-      abiConfig: contract.abi,
-      configFilePath: options.configFile,
-    });
-
-    // Get the contract network/provider.
-    const network = networks.find((n) => n.name === contract.network);
-    if (!network) {
-      throw new Error(
-        `Network [${contract.network}] not found for contract: ${contract.name}`
-      );
-    }
-
-    return { name: contract.name, address, network, abi };
-  });
->>>>>>> 1654494a
 }