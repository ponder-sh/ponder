import type { Abi, Address, Hex } from "viem";
import type { AbiEvents } from "./abi.js";
<<<<<<< HEAD
import { getEvents } from "./abi.js";
import type { Config } from "./config.js";
import { buildFactoryCriteria } from "./factories.js";

/**
 * Fix issue with Array.isArray not checking readonly arrays
 * {@link https://github.com/microsoft/TypeScript/issues/17002}
 */
declare global {
  interface ArrayConstructor {
    isArray(arg: ReadonlyArray<any> | any): arg is ReadonlyArray<any>;
  }
}
=======
>>>>>>> 49bcf291

/**
 * There are up to 4 topics in an EVM log, so given that this could be more strict.
 */
export type Topics = (Hex | Hex[] | null)[];

export type LogFilterCriteria = {
  address?: Address | Address[];
  topics?: Topics;
};

export type FactoryCriteria = {
  address: Address;
  eventSelector: Hex;
  childAddressLocation: "topic1" | "topic2" | "topic3" | `offset${number}`;
  topics?: Topics;
};

type BaseSource = {
  id: string;
  contractName: string;
  networkName: string;
  chainId: number;
  abi: Abi;
  abiEvents: AbiEvents;
  startBlock: number;
  endBlock?: number;
  maxBlockRange?: number;
};

export type LogFilter = BaseSource & {
  type: "logFilter";
  criteria: LogFilterCriteria;
};

export type Factory = BaseSource & {
  type: "factory";
  criteria: FactoryCriteria;
};

export type Source = LogFilter | Factory;

export const sourceIsLogFilter = (source: Source): source is LogFilter =>
  source.type === "logFilter";

export const sourceIsFactory = (source: Source): source is Factory =>
<<<<<<< HEAD
  source.type === "factory";

export const buildSources = ({ config }: { config: Config }): Source[] => {
  return Object.entries(config.contracts).flatMap(
    ([contractName, contract]) => {
      // Note: should we filter down which indexing functions are available based on the filters
      const events = getEvents({ abi: contract.abi });

      // If the network field uses the string shortcut, build a single source.
      if (typeof contract.network === "string") {
        const networkName = contract.network;
        const network = config.networks[networkName]!;

        const sharedSource = {
          id: `${contractName}_${networkName}`,
          contractName,
          networkName,
          chainId: network.chainId,
          abi: contract.abi,
          events,
          startBlock: contract.startBlock ?? 0,
          endBlock: contract.endBlock,
          maxBlockRange: contract.maxBlockRange,
        } as const;

        const resolvedFilter = contract.filter;
        const topics = resolvedFilter
          ? buildTopics(contract.abi, resolvedFilter)
          : undefined;

        const resolvedFactory = "factory" in contract && contract.factory;
        const resolvedAddress = "address" in contract && contract.address;

        if (resolvedFactory) {
          return {
            ...sharedSource,
            type: "factory",
            criteria: {
              ...buildFactoryCriteria(resolvedFactory),
              topics,
            },
          } satisfies Factory;
        }

        return {
          ...sharedSource,
          type: "logFilter",
          criteria: {
            address: Array.isArray(resolvedAddress)
              ? resolvedAddress.map((r) => toLowerCase(r))
              : resolvedAddress
                ? toLowerCase(resolvedAddress)
                : undefined,
            topics,
          },
        } satisfies LogFilter;
      }

      type DefinedNetworkOverride = NonNullable<
        Exclude<Config["contracts"][string]["network"], string>[string]
      >;

      // Build one source per configured network.
      return Object.entries(contract.network)
        .filter(
          // Filter out the case where { network: { mainnet: undefined } }
          (n): n is [string, DefinedNetworkOverride] => !!n[1],
        )
        .flatMap(([networkName, networkContract]) => {
          const network = config.networks[networkName]!;

          const sharedSource = {
            id: `${contractName}_${networkName}`,
            contractName,
            networkName,
            chainId: network.chainId,
            abi: contract.abi,
            events,
            startBlock: networkContract.startBlock ?? contract.startBlock ?? 0,
            endBlock: networkContract.endBlock ?? contract.endBlock,
            maxBlockRange:
              networkContract.maxBlockRange ?? contract.maxBlockRange,
          } as const;

          const resolvedFilter = networkContract.filter ?? contract.filter;
          const topics = resolvedFilter
            ? buildTopics(contract.abi, resolvedFilter)
            : undefined;

          const resolvedFactory =
            ("factory" in networkContract && networkContract.factory) ||
            ("factory" in contract && contract.factory);
          const resolvedAddress =
            ("address" in networkContract && networkContract.address) ||
            ("address" in contract && contract.address);

          // Resolve the contract as a factory.
          if (resolvedFactory) {
            return {
              ...sharedSource,
              type: "factory",
              criteria: {
                ...buildFactoryCriteria(resolvedFactory),
                topics,
              },
            } satisfies Factory;
          }

          // Resolve the contract as a normal log filter.
          return {
            ...sharedSource,
            type: "logFilter",
            criteria: {
              address: Array.isArray(resolvedAddress)
                ? resolvedAddress.map((r) => toLowerCase(r))
                : resolvedAddress
                  ? toLowerCase(resolvedAddress)
                  : undefined,
              topics,
            },
          } satisfies LogFilter;
        });
    },
  );
};

const buildTopics = (
  abi: Abi,
  filter: NonNullable<Config["contracts"][string]["filter"]>,
): Topics => {
  if (Array.isArray(filter.event)) {
    // List of event signatures
    return [
      filter.event.map((event) => getEventSelector(findAbiEvent(abi, event))),
    ];
  } else {
    // Single event with args
    return encodeEventTopics({
      abi: [findAbiEvent(abi, filter.event)],
      args: filter.args as GetEventArgs<Abi, string>,
    });
  }
};

/**
 * Finds the event ABI item for the event name or event signature.
 *
 * @param eventName Event name or event signature if there are duplicates
 */
const findAbiEvent = (abi: Abi, eventName: string): AbiEvent => {
  if (eventName.includes("(")) {
    // full event signature
    return parseAbiItem(`event ${eventName}`) as AbiEvent;
  } else {
    return getAbiItem({ abi, name: eventName }) as AbiEvent;
  }
};
=======
  source.type === "factory";
>>>>>>> 49bcf291
<|MERGE_RESOLUTION|>--- conflicted
+++ resolved
@@ -1,21 +1,5 @@
 import type { Abi, Address, Hex } from "viem";
 import type { AbiEvents } from "./abi.js";
-<<<<<<< HEAD
-import { getEvents } from "./abi.js";
-import type { Config } from "./config.js";
-import { buildFactoryCriteria } from "./factories.js";
-
-/**
- * Fix issue with Array.isArray not checking readonly arrays
- * {@link https://github.com/microsoft/TypeScript/issues/17002}
- */
-declare global {
-  interface ArrayConstructor {
-    isArray(arg: ReadonlyArray<any> | any): arg is ReadonlyArray<any>;
-  }
-}
-=======
->>>>>>> 49bcf291
 
 /**
  * There are up to 4 topics in an EVM log, so given that this could be more strict.
@@ -62,164 +46,4 @@
   source.type === "logFilter";
 
 export const sourceIsFactory = (source: Source): source is Factory =>
-<<<<<<< HEAD
-  source.type === "factory";
-
-export const buildSources = ({ config }: { config: Config }): Source[] => {
-  return Object.entries(config.contracts).flatMap(
-    ([contractName, contract]) => {
-      // Note: should we filter down which indexing functions are available based on the filters
-      const events = getEvents({ abi: contract.abi });
-
-      // If the network field uses the string shortcut, build a single source.
-      if (typeof contract.network === "string") {
-        const networkName = contract.network;
-        const network = config.networks[networkName]!;
-
-        const sharedSource = {
-          id: `${contractName}_${networkName}`,
-          contractName,
-          networkName,
-          chainId: network.chainId,
-          abi: contract.abi,
-          events,
-          startBlock: contract.startBlock ?? 0,
-          endBlock: contract.endBlock,
-          maxBlockRange: contract.maxBlockRange,
-        } as const;
-
-        const resolvedFilter = contract.filter;
-        const topics = resolvedFilter
-          ? buildTopics(contract.abi, resolvedFilter)
-          : undefined;
-
-        const resolvedFactory = "factory" in contract && contract.factory;
-        const resolvedAddress = "address" in contract && contract.address;
-
-        if (resolvedFactory) {
-          return {
-            ...sharedSource,
-            type: "factory",
-            criteria: {
-              ...buildFactoryCriteria(resolvedFactory),
-              topics,
-            },
-          } satisfies Factory;
-        }
-
-        return {
-          ...sharedSource,
-          type: "logFilter",
-          criteria: {
-            address: Array.isArray(resolvedAddress)
-              ? resolvedAddress.map((r) => toLowerCase(r))
-              : resolvedAddress
-                ? toLowerCase(resolvedAddress)
-                : undefined,
-            topics,
-          },
-        } satisfies LogFilter;
-      }
-
-      type DefinedNetworkOverride = NonNullable<
-        Exclude<Config["contracts"][string]["network"], string>[string]
-      >;
-
-      // Build one source per configured network.
-      return Object.entries(contract.network)
-        .filter(
-          // Filter out the case where { network: { mainnet: undefined } }
-          (n): n is [string, DefinedNetworkOverride] => !!n[1],
-        )
-        .flatMap(([networkName, networkContract]) => {
-          const network = config.networks[networkName]!;
-
-          const sharedSource = {
-            id: `${contractName}_${networkName}`,
-            contractName,
-            networkName,
-            chainId: network.chainId,
-            abi: contract.abi,
-            events,
-            startBlock: networkContract.startBlock ?? contract.startBlock ?? 0,
-            endBlock: networkContract.endBlock ?? contract.endBlock,
-            maxBlockRange:
-              networkContract.maxBlockRange ?? contract.maxBlockRange,
-          } as const;
-
-          const resolvedFilter = networkContract.filter ?? contract.filter;
-          const topics = resolvedFilter
-            ? buildTopics(contract.abi, resolvedFilter)
-            : undefined;
-
-          const resolvedFactory =
-            ("factory" in networkContract && networkContract.factory) ||
-            ("factory" in contract && contract.factory);
-          const resolvedAddress =
-            ("address" in networkContract && networkContract.address) ||
-            ("address" in contract && contract.address);
-
-          // Resolve the contract as a factory.
-          if (resolvedFactory) {
-            return {
-              ...sharedSource,
-              type: "factory",
-              criteria: {
-                ...buildFactoryCriteria(resolvedFactory),
-                topics,
-              },
-            } satisfies Factory;
-          }
-
-          // Resolve the contract as a normal log filter.
-          return {
-            ...sharedSource,
-            type: "logFilter",
-            criteria: {
-              address: Array.isArray(resolvedAddress)
-                ? resolvedAddress.map((r) => toLowerCase(r))
-                : resolvedAddress
-                  ? toLowerCase(resolvedAddress)
-                  : undefined,
-              topics,
-            },
-          } satisfies LogFilter;
-        });
-    },
-  );
-};
-
-const buildTopics = (
-  abi: Abi,
-  filter: NonNullable<Config["contracts"][string]["filter"]>,
-): Topics => {
-  if (Array.isArray(filter.event)) {
-    // List of event signatures
-    return [
-      filter.event.map((event) => getEventSelector(findAbiEvent(abi, event))),
-    ];
-  } else {
-    // Single event with args
-    return encodeEventTopics({
-      abi: [findAbiEvent(abi, filter.event)],
-      args: filter.args as GetEventArgs<Abi, string>,
-    });
-  }
-};
-
-/**
- * Finds the event ABI item for the event name or event signature.
- *
- * @param eventName Event name or event signature if there are duplicates
- */
-const findAbiEvent = (abi: Abi, eventName: string): AbiEvent => {
-  if (eventName.includes("(")) {
-    // full event signature
-    return parseAbiItem(`event ${eventName}`) as AbiEvent;
-  } else {
-    return getAbiItem({ abi, name: eventName }) as AbiEvent;
-  }
-};
-=======
-  source.type === "factory";
->>>>>>> 49bcf291
+  source.type === "factory";