import type { Chain, Client, Transport } from "viem";
import { rpc } from "viem/utils";

import { chains } from "@/utils/chains.js";

type Request = (
  options: Parameters<typeof rpc.webSocketAsync>[1] &
    Parameters<typeof rpc.http>[1],
) => any;

export type Network = {
  name: string;
  chainId: number;
  request: Request;
  url: string;
  pollingInterval: number;
  defaultMaxBlockRange: number;
  maxHistoricalTaskConcurrency: number;
  finalityBlockCount: number;
};

<<<<<<< HEAD
export async function buildNetwork({
  networkName,
  network,
  common,
}: {
  networkName: string;
  network: Config["networks"][string];
  common: Common;
}) {
  const { chainId, transport } = network;

  const defaultChain =
    Object.values(chains).find((c) => ("id" in c ? c.id === chainId : false)) ??
    chains.mainnet;

  const chain = {
    ...defaultChain,
    name: networkName,
    id: chainId,
  };

  const rpcUrls = await getRpcUrlsForClient({
    transport: transport as Transport,
    chain,
  });

  const request = await getRequestForTransport({
    transport: transport as Transport,
    chain,
  });

  rpcUrls.forEach((rpcUrl) => {
    if (isRpcUrlPublic(rpcUrl)) {
      common.logger.warn({
        service: "config",
        msg: `Using public RPC URL for network "${networkName}". Ponder requires an RPC URL with a higher rate limit.`,
      });
    }
  });

  const resolvedNetwork: Network = {
    name: networkName,
    chainId: chainId,
    request,
    url: rpcUrls[0],
    pollingInterval: network.pollingInterval ?? 1_000,
    defaultMaxBlockRange: getDefaultMaxBlockRange({ chainId, rpcUrls }),
    maxHistoricalTaskConcurrency: network.maxHistoricalTaskConcurrency ?? 20,
    finalityBlockCount: getFinalityBlockCount({ chainId }),
  };

  return resolvedNetwork;
}

=======
>>>>>>> 49bcf291
export function getDefaultMaxBlockRange({
  chainId,
  rpcUrls,
}: {
  chainId: number;
  rpcUrls: (string | undefined)[];
}) {
  let maxBlockRange: number;
  switch (chainId) {
    // Mainnet and mainnet testnets.
    case 1:
    case 3:
    case 4:
    case 5:
    case 42:
    case 11155111:
      maxBlockRange = 2_000;
      break;
    // Optimism.
    case 10:
    case 420:
      maxBlockRange = 50_000;
      break;
    // Polygon.
    case 137:
    case 80001:
      maxBlockRange = 50_000;
      break;
    // Arbitrum.
    case 42161:
    case 421613:
      maxBlockRange = 50_000;
      break;
    default:
      maxBlockRange = 50_000;
  }

  const isQuickNode = rpcUrls
    .filter((url): url is string => url !== undefined)
    .some((url) => url.includes("quiknode"));

  const isCloudflare = rpcUrls
    .filter((url): url is string => url !== undefined)
    .some((url) => url.includes("cloudflare-eth"));

  if (isQuickNode) {
    maxBlockRange = Math.min(maxBlockRange, 10_000);
  } else if (isCloudflare) {
    maxBlockRange = Math.min(maxBlockRange, 800);
  }

  return maxBlockRange;
}

/**
 * Returns the number of blocks that must pass before a block is considered final.
 * Note that a value of `0` indicates that blocks are considered final immediately.
 *
 * @param network The network to get the finality block count for.
 * @returns The finality block count.
 */
export function getFinalityBlockCount({ chainId }: { chainId: number }) {
  let finalityBlockCount: number;
  switch (chainId) {
    // Mainnet and mainnet testnets.
    case 1:
    case 3:
    case 4:
    case 5:
    case 42:
    case 11155111:
      finalityBlockCount = 32;
      break;
    // Optimism.
    case 10:
    case 420:
      finalityBlockCount = 5;
      break;
    // Polygon.
    case 137:
    case 80001:
      finalityBlockCount = 100;
      break;
    // Arbitrum.
    case 42161:
    case 421613:
      finalityBlockCount = 40;
      break;
    // Zora.
    case 7777777:
      finalityBlockCount = 5;
      break;
    default:
      finalityBlockCount = 5;
  }

  return finalityBlockCount;
}

/**
 * Returns the list of RPC URLs backing a Transport.
 *
 * @param transport A viem Transport.
 * @returns Array of RPC URLs.
 */
export async function getRpcUrlsForClient(parameters: {
  transport: Transport;
  chain: Chain;
}) {
  // This is how viem converts a Transport into the Client.transport type.
  const { config, value } = parameters.transport({
    chain: parameters.chain,
    pollingInterval: 4_000, // default viem value
  });
  const transport = { ...config, ...value } as Client["transport"];

  async function getRpcUrlsForTransport(transport: Client["transport"]) {
    switch (transport.type) {
      case "http": {
        return [transport.url ?? parameters.chain.rpcUrls.default.http[0]];
      }
      case "webSocket": {
        try {
          const socket = await transport.getSocket();
          return [socket.url];
        } catch (e) {
          const symbol = Object.getOwnPropertySymbols(e).find(
            (symbol) => symbol.toString() === "Symbol(kTarget)",
          );
          if (!symbol) return [];
          const url = (e as any)[symbol]?._url;
          if (!url) return [];
          return [url.replace(/\/$/, "")];
        }
      }
      case "fallback": {
        // This is how viem converts a TransportConfig into the Client.transport type.
        const fallbackTransports = transport.transports.map((t: any) => ({
          ...t.config,
          ...t.value,
        })) as Client["transport"][];

        const urls: (string | undefined)[] = [];
        for (const fallbackTransport of fallbackTransports) {
          urls.push(...(await getRpcUrlsForTransport(fallbackTransport)));
        }

        return urls;
      }
      default: {
        // TODO: Consider logging a warning here. This will catch "custom" and unknown transports,
        // which we might not want to support.
        return [];
      }
    }
  }

  return getRpcUrlsForTransport(transport);
}

export async function getRequestForTransport(parameters: {
  transport: Transport;
  chain: Chain;
}): Promise<Request> {
  // This is how viem converts a Transport into the Client.transport type.
  const { config, value } = parameters.transport({
    chain: parameters.chain,
    pollingInterval: 4_000, // default viem value
  });
  const transport = { ...config, ...value } as Client["transport"];

  switch (transport.type) {
    case "http": {
      const url = transport.url ?? parameters.chain.rpcUrls.default.http[0];

      if (!url)
        throw Error(
          `Validation failed: Unable to find a http transport URL (network=${parameters.chain.name}). Commonly caused by unset env vars.`,
        );

      return (options) => rpc.http(url, options);
    }
    case "webSocket": {
      const socket = await transport.getSocket();

      if (!socket)
        throw Error(
          `Validation failed: Unable to find a websocket transport url (network=${parameters.chain.name}). Commonly caused by unset env vars.`,
        );

      return (options) => rpc.webSocketAsync(socket, options);
    }
    case "fallback": {
      return await getRequestForTransport({
        transport: () => transport.transports[0],
        chain: parameters.chain,
      });
    }
    default: {
      throw Error(
        `Validation failed: Unknown transport "${transport.type}" used. Please use "http", "websocket", or "fallback" (network=${parameters.chain.name})`,
      );
    }
  }
}

let publicRpcUrls: Set<string> | undefined = undefined;

/**
 * Returns `true` if the RPC URL is found in the list of public RPC URLs
 * included in viem/chains. Handles both HTTP and WebSocket RPC URLs.
 *
 * @param rpcUrl An RPC URL.
 * @returns Boolean indicating if the RPC URL is public.
 */
export function isRpcUrlPublic(rpcUrl: string | undefined) {
  if (rpcUrl === undefined) return true;

  if (!publicRpcUrls) {
    // By default, viem uses `chain.default.{http|webSocket}.[0]` if it exists.
    publicRpcUrls = Object.values(chains).reduce<Set<string>>((acc, chain) => {
      chain.rpcUrls.default.http.forEach((httpRpcUrl) => {
        acc.add(httpRpcUrl);
      });

      (
        (chain.rpcUrls.default as unknown as { webSocket?: string[] })
          .webSocket ?? []
      ).forEach((webSocketRpcUrl) => {
        acc.add(webSocketRpcUrl);
      });

      return acc;
    }, new Set<string>());
  }

  return publicRpcUrls.has(rpcUrl);
}<|MERGE_RESOLUTION|>--- conflicted
+++ resolved
@@ -19,63 +19,6 @@
   finalityBlockCount: number;
 };
 
-<<<<<<< HEAD
-export async function buildNetwork({
-  networkName,
-  network,
-  common,
-}: {
-  networkName: string;
-  network: Config["networks"][string];
-  common: Common;
-}) {
-  const { chainId, transport } = network;
-
-  const defaultChain =
-    Object.values(chains).find((c) => ("id" in c ? c.id === chainId : false)) ??
-    chains.mainnet;
-
-  const chain = {
-    ...defaultChain,
-    name: networkName,
-    id: chainId,
-  };
-
-  const rpcUrls = await getRpcUrlsForClient({
-    transport: transport as Transport,
-    chain,
-  });
-
-  const request = await getRequestForTransport({
-    transport: transport as Transport,
-    chain,
-  });
-
-  rpcUrls.forEach((rpcUrl) => {
-    if (isRpcUrlPublic(rpcUrl)) {
-      common.logger.warn({
-        service: "config",
-        msg: `Using public RPC URL for network "${networkName}". Ponder requires an RPC URL with a higher rate limit.`,
-      });
-    }
-  });
-
-  const resolvedNetwork: Network = {
-    name: networkName,
-    chainId: chainId,
-    request,
-    url: rpcUrls[0],
-    pollingInterval: network.pollingInterval ?? 1_000,
-    defaultMaxBlockRange: getDefaultMaxBlockRange({ chainId, rpcUrls }),
-    maxHistoricalTaskConcurrency: network.maxHistoricalTaskConcurrency ?? 20,
-    finalityBlockCount: getFinalityBlockCount({ chainId }),
-  };
-
-  return resolvedNetwork;
-}
-
-=======
->>>>>>> 49bcf291
 export function getDefaultMaxBlockRange({
   chainId,
   rpcUrls,
