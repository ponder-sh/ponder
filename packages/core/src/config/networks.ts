--- conflicted
+++ resolved
@@ -8,11 +8,6 @@
   transport: ReturnType<Transport>;
   pollingInterval: number;
   maxRequestsPerSecond: number;
-<<<<<<< HEAD
-  maxHistoricalTaskConcurrency: number;
-=======
-  defaultMaxBlockRange: number;
->>>>>>> d939bbf6
   finalityBlockCount: number;
   disableCache: boolean;
 };
