import type { Abi, AbiEvent, Address } from "abitype";
import { type Hex, encodeEventTopics } from "viem";

<<<<<<< HEAD
import type { ResolvedConfig } from "@/config/config.js";
import type { Options } from "@/config/options.js";
=======
import type { Options } from "@/config/options";
import type { ResolvedConfig } from "@/config/types";
>>>>>>> c47643fd

import { buildAbi, getEvents } from "./abi.js";
import { encodeLogFilterKey } from "./logFilterKey.js";

type SafeEventName = string;

export type LogEventMetadata = {
  // Event name (if no overloads) or full event signature (if name is overloaded).
  // This is the event name used when registering event handlers using `ponder.on("ContractName:EventName", ...)`
  safeName: string;
  // Full event signature, e.g. `event Deposit(address indexed from,bytes32 indexed id,uint value);`
  signature: string;
  // Keccak256 hash of the event signature (topic[0]).
  selector: Hex;
  // ABI item used for decoding raw logs.
  abiItem: AbiEvent;
};

export type LogFilter = {
  name: string;
  network: string;
  abi: Abi;
  maxBlockRange?: number;
  filter: {
    // Cache key used by the event store to record what historical block ranges are available for this log filter.
    key: string; // `${chainId}-${address}-${topics}`
    chainId: number;
    // See `eth_getLogs` documentation.
    address?: `0x${string}` | `0x${string}`[];
    // See `eth_getLogs` documentation.
    topics?: (`0x${string}` | `0x${string}`[] | null)[];
    // See `eth_getLogs` documentation.
    startBlock: number;
    // See `eth_getLogs` documentation.
    endBlock?: number;
  };
  // All events present in the ABI, indexed by safe event name.
  events: { [key: SafeEventName]: LogEventMetadata | undefined };
};

export function buildLogFilters({
  config,
  options,
}: {
  config: ResolvedConfig;
  options: Options;
}) {
  const contractLogFilters = (config.contracts ?? [])
    .filter((contract) => contract.isLogEventSource ?? true)
    .map((contract) => {
      const { abi } = buildAbi({
        abiConfig: contract.abi,
        configFilePath: options.configFile,
      });

      const events = getEvents({ abi });

      // Get the contract network/provider.
      const network = config.networks.find((n) => n.name === contract.network);
      if (!network) {
        throw new Error(
          `Network [${contract.network}] not found for contract: ${contract.name}`
        );
      }

      const address = contract.address.toLowerCase() as Address;
      const topics = undefined;
      const key = encodeLogFilterKey({
        chainId: network.chainId,
        address,
        topics,
      });

      const logFilter: LogFilter = {
        name: contract.name,
        network: network.name,
        abi,
        events,
        maxBlockRange: contract.maxBlockRange,
        filter: {
          key,
          chainId: network.chainId,
          address,
          topics,
          startBlock: contract.startBlock ?? 0,
          endBlock: contract.endBlock,
        },
      };

      return logFilter;
    });

  const filterLogFilters = (config.filters ?? []).map((filter) => {
    const { abi } = buildAbi({
      abiConfig: filter.abi,
      configFilePath: options.configFile,
    });

    const events = getEvents({ abi });

    // Get the contract network/provider.
    const network = config.networks.find((n) => n.name === filter.network);
    if (!network) {
      throw new Error(
        `Network [${filter.network}] not found for filter: ${filter.name}`
      );
    }

    const address = Array.isArray(filter.filter.address)
      ? filter.filter.address.map((a) => a.toLowerCase() as Address)
      : typeof filter.filter.address === "string"
      ? (filter.filter.address.toLowerCase() as Address)
      : undefined;

    const topics = filter.filter.event
      ? encodeEventTopics({
          abi: [filter.filter.event],
          eventName: filter.filter.event.name,
          args: filter.filter.args as any,
        })
      : undefined;

    const key = encodeLogFilterKey({
      chainId: network.chainId,
      address,
      topics,
    });

    const logFilter: LogFilter = {
      name: filter.name,
      network: network.name,
      abi,
      events,
      maxBlockRange: filter.maxBlockRange,
      filter: {
        key,
        chainId: network.chainId,
        address,
        topics,
        startBlock: filter.startBlock ?? 0,
        endBlock: filter.endBlock,
      },
    };

    return logFilter;
  });

  const logFilters = contractLogFilters.concat(filterLogFilters);

  return logFilters;
}<|MERGE_RESOLUTION|>--- conflicted
+++ resolved
@@ -1,13 +1,8 @@
 import type { Abi, AbiEvent, Address } from "abitype";
 import { type Hex, encodeEventTopics } from "viem";
 
-<<<<<<< HEAD
-import type { ResolvedConfig } from "@/config/config.js";
 import type { Options } from "@/config/options.js";
-=======
-import type { Options } from "@/config/options";
-import type { ResolvedConfig } from "@/config/types";
->>>>>>> c47643fd
+import type { ResolvedConfig } from "@/config/types.js";
 
 import { buildAbi, getEvents } from "./abi.js";
 import { encodeLogFilterKey } from "./logFilterKey.js";
