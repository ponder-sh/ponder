import type { Prettify } from "@/types/utils.js";
import type { PGliteOptions } from "@/utils/pglite.js";
import type { PoolConfig as RawPoolConfig } from "pg";

export type PoolConfig = Prettify<RawPoolConfig & { max: number }>;

export type DatabaseConfig =
<<<<<<< HEAD
  | { kind: "pglite"; options: PGliteOptions }
  | { kind: "postgres"; poolConfig: PoolConfig; schema: string };
=======
  | { kind: "sqlite"; directory: string }
  | {
      kind: "postgres";
      poolConfig: PoolConfig;
    };
>>>>>>> 143bc616
<|MERGE_RESOLUTION|>--- conflicted
+++ resolved
@@ -5,13 +5,5 @@
 export type PoolConfig = Prettify<RawPoolConfig & { max: number }>;
 
 export type DatabaseConfig =
-<<<<<<< HEAD
   | { kind: "pglite"; options: PGliteOptions }
-  | { kind: "postgres"; poolConfig: PoolConfig; schema: string };
-=======
-  | { kind: "sqlite"; directory: string }
-  | {
-      kind: "postgres";
-      poolConfig: PoolConfig;
-    };
->>>>>>> 143bc616
+  | { kind: "postgres"; poolConfig: PoolConfig };