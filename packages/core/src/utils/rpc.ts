import type {
  Rpc,
  SubscribeParameters,
  SubscribeReturnType,
} from "@/rpc/index.js";
import type {
  SyncBlock,
  SyncLog,
  SyncTrace,
  SyncTransactionReceipt,
} from "@/types/sync.js";
import { toLowerCase } from "@/utils/lowercase.js";
import {
  type Address,
  BlockNotFoundError,
  type Hash,
  type Hex,
  type LogTopic,
  TransactionReceiptNotFoundError,
  numberToHex,
} from "viem";

/**
 * Helper function for "eth_getBlockByNumber" request.
 */
export const _eth_getBlockByNumber = (
  rpc: Rpc,
  {
    blockNumber,
    blockTag,
  }:
    | { blockNumber: Hex | number; blockTag?: never }
    | { blockNumber?: never; blockTag: "latest" },
): Promise<SyncBlock> =>
  rpc
    .request({
      method: "eth_getBlockByNumber",
      params: [
        typeof blockNumber === "number"
          ? numberToHex(blockNumber)
          : blockNumber ?? blockTag,
        true,
      ],
    })
    .then((_block) => {
      if (!_block)
        throw new BlockNotFoundError({
          blockNumber: (blockNumber ?? blockTag) as any,
        });
      return _block as SyncBlock;
    });

/**
 * Helper function for "eth_getBlockByNumber" request.
 */
export const _eth_getBlockByHash = (
  rpc: Rpc,
  { hash }: { hash: Hex },
): Promise<SyncBlock> =>
  rpc
    .request({
      method: "eth_getBlockByHash",
      params: [hash, true],
    })
    .then((_block) => {
      if (!_block)
        throw new BlockNotFoundError({
          blockHash: hash,
        });
      return _block as SyncBlock;
    });

/**
 * Helper function for "eth_getLogs" rpc request.
 * Handles different error types and retries the request if applicable.
 */
export const _eth_getLogs = async (
  rpc: Rpc,
  params: {
    address?: Address | Address[];
    topics?: LogTopic[];
  } & (
    | { fromBlock: Hex | number; toBlock: Hex | number }
    | { blockHash: Hash }
  ),
): Promise<SyncLog[]> => {
  if ("blockHash" in params) {
    return rpc
      .request({
        method: "eth_getLogs",
        params: [
          {
            blockHash: params.blockHash,

            topics: params.topics,
            address: params.address
              ? Array.isArray(params.address)
                ? params.address.map((a) => toLowerCase(a))
                : toLowerCase(params.address)
              : undefined,
          },
        ],
      })
      .then((l) => l as SyncLog[]);
  }

  return rpc
    .request({
      method: "eth_getLogs",
      params: [
        {
          fromBlock:
            typeof params.fromBlock === "number"
              ? numberToHex(params.fromBlock)
              : params.fromBlock,
          toBlock:
            typeof params.toBlock === "number"
              ? numberToHex(params.toBlock)
              : params.toBlock,

          topics: params.topics,
          address: params.address
            ? Array.isArray(params.address)
              ? params.address.map((a) => toLowerCase(a))
              : toLowerCase(params.address)
            : undefined,
        },
      ],
    })
    .then((l) => l as SyncLog[]);
};

/**
 * Helper function for "eth_getTransactionReceipt" request.
 */
export const _eth_getTransactionReceipt = (
  rpc: Rpc,
  { hash }: { hash: Hex },
): Promise<SyncTransactionReceipt> =>
  rpc
    .request({
      method: "eth_getTransactionReceipt",
      params: [hash],
    })
    .then((receipt) => {
      if (!receipt)
        throw new TransactionReceiptNotFoundError({
          hash,
        });
      return receipt as SyncTransactionReceipt;
    });

/**
 * Helper function for "debug_traceBlockByNumber" request.
 */
<<<<<<< HEAD
export const _trace_filter = (
  rpc: Rpc,
  params: {
    fromBlock: Hex | number;
    toBlock: Hex | number;
    fromAddress?: Address[];
    toAddress?: Address[];
=======
export const _debug_traceBlockByNumber = (
  requestQueue: RequestQueue,
  {
    blockNumber,
  }: {
    blockNumber: Hex | number;
>>>>>>> dfae9e87
  },
): Promise<SyncTrace[]> =>
  rpc
    .request({
      method: "debug_traceBlockByNumber",
      params: [
        typeof blockNumber === "number"
          ? numberToHex(blockNumber)
          : blockNumber,
        { tracer: "callTracer" },
      ],
    })
    .then((traces) => {
      const result: SyncTrace[] = [];
      let index = 0;
      // all traces that weren't included because the trace has an error
      // or the trace's parent has an error, mapped to the error string
      const failedTraces = new Map<
        (typeof traces)[number]["result"],
        { error?: string; revertReason?: string }
      >();

      const dfs = (
        frames: (typeof traces)[number]["result"][],
        transactionHash: Hex,
        parentFrame: (typeof traces)[number]["result"] | undefined,
      ) => {
        for (const frame of frames) {
          if (frame.error !== undefined) {
            failedTraces.set(frame, {
              error: frame.error,
              revertReason: frame.revertReason,
            });
          } else if (parentFrame && failedTraces.has(parentFrame)) {
            const error = failedTraces.get(parentFrame)!;

            frame.error = error.error;
            frame.revertReason = error.revertReason;

            failedTraces.set(frame, error);
          }

          // @ts-ignore
          frame.index = index;
          // @ts-ignore
          frame.subcalls = frame.calls?.length ?? 0;

          result.push({ trace: frame as SyncTrace["trace"], transactionHash });

          index++;

          if (frame.calls) {
            dfs(frame.calls, transactionHash, frame);
          }
        }
      };

      for (const trace of traces) {
        index = 0;
        dfs([trace.result], trace.txHash, undefined);
      }

      return result;
    });

/**
 * Helper function for "debug_traceBlockByHash" request.
 */
<<<<<<< HEAD
export const _trace_block = (
  rpc: Rpc,
  params: {
    blockNumber: Hex | number;
=======
export const _debug_traceBlockByHash = (
  requestQueue: RequestQueue,
  {
    hash,
  }: {
    hash: Hash;
>>>>>>> dfae9e87
  },
): Promise<SyncTrace[]> =>
  rpc
    .request({
<<<<<<< HEAD
      method: "trace_block",
      params: [
        typeof params.blockNumber === "number"
          ? numberToHex(params.blockNumber)
          : params.blockNumber,
      ],
    } as any)
    .then((traces) => traces as unknown as SyncTrace[]);

/**
 * Helper function for "eth_subscribe" request.
 */
export const _eth_subscribe = (
  rpc: Rpc,
  params: SubscribeParameters,
): Promise<SubscribeReturnType> => rpc.subscribe(params);
=======
      method: "debug_traceBlockByHash",
      params: [hash, { tracer: "callTracer" }],
    })
    .then((traces) => {
      const result: SyncTrace[] = [];
      let index = 0;
      // all traces that weren't included because the trace has an error
      // or the trace's parent has an error, mapped to the error string
      const failedTraces = new Map<
        (typeof traces)[number]["result"],
        { error?: string; revertReason?: string }
      >();

      const dfs = (
        frames: (typeof traces)[number]["result"][],
        transactionHash: Hex,
        parentFrame: (typeof traces)[number]["result"] | undefined,
      ) => {
        for (const frame of frames) {
          if (frame.error !== undefined) {
            failedTraces.set(frame, {
              error: frame.error,
              revertReason: frame.revertReason,
            });
          } else if (parentFrame && failedTraces.has(parentFrame)) {
            const error = failedTraces.get(parentFrame)!;

            frame.error = error.error;
            frame.revertReason = error.revertReason;

            failedTraces.set(frame, error);
          }

          // @ts-ignore
          frame.index = index;
          // @ts-ignore
          frame.subcalls = frame.calls?.length ?? 0;

          result.push({ trace: frame as SyncTrace["trace"], transactionHash });

          index++;

          if (frame.calls) {
            dfs(frame.calls, transactionHash, frame);
          }
        }
      };

      for (const trace of traces) {
        index = 0;
        dfs([trace.result], trace.txHash, undefined);
      }

      return result;
    });
>>>>>>> dfae9e87
<|MERGE_RESOLUTION|>--- conflicted
+++ resolved
@@ -151,24 +151,22 @@
     });
 
 /**
+ * Helper function for "eth_subscribe" request.
+ */
+export const _eth_subscribe = (
+  rpc: Rpc,
+  params: SubscribeParameters,
+): Promise<SubscribeReturnType> => rpc.subscribe(params);
+
+/**
  * Helper function for "debug_traceBlockByNumber" request.
  */
-<<<<<<< HEAD
-export const _trace_filter = (
-  rpc: Rpc,
-  params: {
-    fromBlock: Hex | number;
-    toBlock: Hex | number;
-    fromAddress?: Address[];
-    toAddress?: Address[];
-=======
 export const _debug_traceBlockByNumber = (
-  requestQueue: RequestQueue,
+  rpc: Rpc,
   {
     blockNumber,
   }: {
     blockNumber: Hex | number;
->>>>>>> dfae9e87
   },
 ): Promise<SyncTrace[]> =>
   rpc
@@ -237,41 +235,16 @@
 /**
  * Helper function for "debug_traceBlockByHash" request.
  */
-<<<<<<< HEAD
-export const _trace_block = (
-  rpc: Rpc,
-  params: {
-    blockNumber: Hex | number;
-=======
 export const _debug_traceBlockByHash = (
-  requestQueue: RequestQueue,
+  rpc: Rpc,
   {
     hash,
   }: {
     hash: Hash;
->>>>>>> dfae9e87
   },
 ): Promise<SyncTrace[]> =>
   rpc
     .request({
-<<<<<<< HEAD
-      method: "trace_block",
-      params: [
-        typeof params.blockNumber === "number"
-          ? numberToHex(params.blockNumber)
-          : params.blockNumber,
-      ],
-    } as any)
-    .then((traces) => traces as unknown as SyncTrace[]);
-
-/**
- * Helper function for "eth_subscribe" request.
- */
-export const _eth_subscribe = (
-  rpc: Rpc,
-  params: SubscribeParameters,
-): Promise<SubscribeReturnType> => rpc.subscribe(params);
-=======
       method: "debug_traceBlockByHash",
       params: [hash, { tracer: "callTracer" }],
     })
@@ -326,5 +299,4 @@
       }
 
       return result;
-    });
->>>>>>> dfae9e87
+    });