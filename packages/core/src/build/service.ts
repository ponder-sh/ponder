import path from "node:path";
import { safeBuildSchema } from "@/build/schema/schema.js";
import type { Common } from "@/common/common.js";
import type { Config } from "@/config/config.js";
import type { DatabaseConfig } from "@/config/database.js";
import type { Network } from "@/config/networks.js";
import type { Source } from "@/config/sources.js";
import type { Schema } from "@/schema/types.js";
import { buildGqlSchema } from "@/server/graphql/schema.js";
import { Emittery } from "@/utils/emittery.js";
import { glob } from "glob";
import { GraphQLSchema } from "graphql";
import { type ViteDevServer, createServer } from "vite";
import { ViteNodeRunner } from "vite-node/client";
import { ViteNodeServer } from "vite-node/server";
import { installSourcemapsSupport } from "vite-node/source-map";
import { normalizeModuleId, toFilePath } from "vite-node/utils";
import viteTsconfigPathsPlugin from "vite-tsconfig-paths";
import { safeBuildConfig } from "./config/config.js";
import {
  type IndexingFunctions,
  type RawIndexingFunctions,
  safeBuildIndexingFunctions,
} from "./functions/functions.js";
import { vitePluginPonder } from "./plugin.js";
import type { ViteNodeError } from "./stacktrace.js";
import { parseViteNodeError } from "./stacktrace.js";
import { safeGetBuildId } from "./static/getBuildId.js";
import {
  type TableAccess,
  safeGetTableAccess,
} from "./static/getTableAccess.js";

export type Build = {
  // Build ID for caching
  buildId: string;
  // Config
  databaseConfig: DatabaseConfig;
  sources: Source[];
  networks: Network[];
  // Schema
  schema: Schema;
  graphqlSchema: GraphQLSchema;
  // Indexing functions
  indexingFunctions: IndexingFunctions;
  // Static analysis
<<<<<<< HEAD
  appId: string;
=======
  tableAccess: TableAccess;
>>>>>>> 6b3a2ca7
};

export type BuildResult =
  | { success: true; build: Build }
  | { success: false; error: Error };

type BuildServiceEvents = {
  rebuild: BuildResult;
};

export class BuildService extends Emittery<BuildServiceEvents> {
  private common: Common;
  private indexingFunctionRegex: RegExp;

  private viteDevServer: ViteDevServer = undefined!;
  private viteNodeServer: ViteNodeServer = undefined!;
  private viteNodeRunner: ViteNodeRunner = undefined!;

  private rawIndexingFunctions: RawIndexingFunctions = {};

  // Maintain the latest version of built user code to support validation.
  // Note that `networks` and `schema` are not currently needed for validation.
  private databaseConfig?: DatabaseConfig;
  private networks?: Network[];
  private sources?: Source[];
  private schema?: Schema;
  private graphqlSchema?: GraphQLSchema;
  private indexingFunctions?: IndexingFunctions;
  private tableAccess?: TableAccess;
  private buildId?: string;

  constructor({ common }: { common: Common }) {
    super();
    this.common = common;
    this.indexingFunctionRegex = new RegExp(
      `^${this.common.options.srcDir.replace(
        /[.*+?^${}()|[\]\\]/g,
        "\\$&",
      )}/.*\\.(js|ts)$`,
    );
  }

  async setup({ watch }: { watch: boolean }) {
    const viteLogger = {
      warnedMessages: new Set<string>(),
      loggedErrors: new WeakSet<Error>(),
      hasWarned: false,
      clearScreen() {},
      hasErrorLogged: (error: Error) => viteLogger.loggedErrors.has(error),
      info: (msg: string) => {
        this.common.logger.trace({ service: "build(vite)", msg });
      },
      warn: (msg: string) => {
        viteLogger.hasWarned = true;
        this.common.logger.trace({ service: "build(vite)", msg });
      },
      warnOnce: (msg: string) => {
        if (viteLogger.warnedMessages.has(msg)) return;
        viteLogger.hasWarned = true;
        this.common.logger.trace({ service: "build(vite)", msg });
        viteLogger.warnedMessages.add(msg);
      },
      error: (msg: string) => {
        viteLogger.hasWarned = true;
        this.common.logger.trace({ service: "build(vite)", msg });
      },
    };

    this.viteDevServer = await createServer({
      root: this.common.options.rootDir,
      cacheDir: path.join(this.common.options.ponderDir, "vite"),
      publicDir: false,
      customLogger: viteLogger,
      server: { hmr: false },
      plugins: [viteTsconfigPathsPlugin(), vitePluginPonder()],
    });

    // This is Vite boilerplate (initializes the Rollup container).
    await this.viteDevServer.pluginContainer.buildStart({});

    this.viteNodeServer = new ViteNodeServer(this.viteDevServer);
    installSourcemapsSupport({
      getSourceMap: (source) => this.viteNodeServer.getSourceMap(source),
    });

    this.viteNodeRunner = new ViteNodeRunner({
      root: this.viteDevServer.config.root,
      fetchModule: (id) => this.viteNodeServer.fetchModule(id, "ssr"),
      resolveId: (id, importer) =>
        this.viteNodeServer.resolveId(id, importer, "ssr"),
    });

    // If watch is false (`ponder start` or `ponder serve`),
    // don't register  any event handlers on the watcher.
    if (watch === false) return;

    // Define the directories and files to ignore
    const ignoredDirs = [
      this.common.options.generatedDir,
      this.common.options.ponderDir,
    ];
    const ignoredFiles = [
      path.join(this.common.options.rootDir, "ponder-env.d.ts"),
      path.join(this.common.options.rootDir, ".env.local"),
    ];

    const isFileIgnored = (filePath: string) => {
      const isInIgnoredDir = ignoredDirs.some((dir) => {
        const rel = path.relative(dir, filePath);
        return !rel.startsWith("..") && !path.isAbsolute(rel);
      });

      const isIgnoredFile = ignoredFiles.includes(filePath);
      return isInIgnoredDir || isIgnoredFile;
    };

    const onFileChange = async (files_: string[]) => {
      const files = files_
        .filter((file) => !isFileIgnored(file))
        .map(
          (file) =>
            toFilePath(normalizeModuleId(file), this.common.options.rootDir)
              .path,
        );

      // Invalidate all modules that depend on the updated files.
      const invalidated = [
        ...this.viteNodeRunner.moduleCache.invalidateDepTree(files),
      ];

      // If no files were invalidated, no need to reload.
      if (invalidated.length === 0) return;

      this.common.logger.info({
        service: "build",
        msg: `Hot reload ${invalidated
          .map((f) => `'${path.relative(this.common.options.rootDir, f)}'`)
          .join(", ")}`,
      });

      if (invalidated.includes(this.common.options.configFile)) {
        const configResult = await this.loadConfig();
        const validationResult = this.validate();
        const analyzeResult = this.analyze();

        const error =
          configResult.error ?? validationResult.error ?? analyzeResult.error;

        if (error) {
          this.common.logger.error({ service: "build", error });
          this.emit("rebuild", { success: false, error });
          return;
        }
      }

      if (invalidated.includes(this.common.options.schemaFile)) {
        const schemaResult = await this.loadSchema();
        const validationResult = this.validate();
        const analyzeResult = this.analyze();

        const error =
          schemaResult.error ?? validationResult.error ?? analyzeResult.error;

        if (error) {
          this.common.logger.error({ service: "build", error });
          this.emit("rebuild", { success: false, error });
          return;
        }
      }

      const indexingFunctionFiles = invalidated.filter((file) =>
        this.indexingFunctionRegex.test(file),
      );
      if (indexingFunctionFiles.length > 0) {
        const indexingFunctionsResult = await this.loadIndexingFunctions({
          files: indexingFunctionFiles,
        });
        const validationResult = this.validate();
        const parseResult = this.parse();
        const analyzeResult = this.analyze();

        const error =
          indexingFunctionsResult.error ??
          validationResult.error ??
          parseResult.error ??
          analyzeResult.error;

        if (error) {
          this.common.logger.error({ service: "build", error });
          this.emit("rebuild", { success: false, error });
          return;
        }
      }

      this.emit("rebuild", {
        success: true,
        build: {
          buildId: this.buildId!,
          databaseConfig: this.databaseConfig!,
          sources: this.sources!,
          networks: this.networks!,
          schema: this.schema!,
          graphqlSchema: this.graphqlSchema!,
          indexingFunctions: this.indexingFunctions!,
<<<<<<< HEAD
          appId: this.appId!,
=======
          tableAccess: this.tableAccess!,
>>>>>>> 6b3a2ca7
        },
      });
    };

    this.viteDevServer.watcher.on("change", async (file) => {
      await onFileChange([file]);
    });
  }

  async kill() {
    this.cancelMutexes();
    await this.viteDevServer?.close();
    this.common.logger.debug({
      service: "build",
      msg: "Killed build service",
    });
  }

  async initialLoad() {
    const logAndReturnError = (error: Error) => {
      this.common.logger.error({
        service: "build",
        msg: "Failed initial build with error:",
        error,
      });
      return { success: false, error } as const;
    };

    const configResult = await this.loadConfig();
    if (!configResult.success) return logAndReturnError(configResult.error);

    const schemaResult = await this.loadSchema();
    if (!schemaResult.success) return logAndReturnError(schemaResult.error);

    const files = glob.sync(
      path.join(this.common.options.srcDir, "**/*.{js,mjs,ts,mts}"),
    );
    const indexingFunctionsResult = await this.loadIndexingFunctions({ files });
    if (!indexingFunctionsResult.success)
      return logAndReturnError(indexingFunctionsResult.error);

    const validationResult = this.validate();
    if (validationResult.error)
      return logAndReturnError(validationResult.error);
    const parseResult = this.parse();
    if (parseResult.error) return logAndReturnError(parseResult.error);
    const analyzeResult = this.analyze();
    if (analyzeResult.error) return logAndReturnError(analyzeResult.error);

    const { databaseConfig, sources, networks } = configResult;
    const { schema, graphqlSchema } = schemaResult;
    const { indexingFunctions } = indexingFunctionsResult;
<<<<<<< HEAD
    const { appId } = analyzeResult;
=======
    const { tableAccess } = parseResult;
    const { buildId } = analyzeResult;
>>>>>>> 6b3a2ca7

    return {
      success: true,
      build: {
        buildId,
        databaseConfig,
        networks,
        sources,
        schema,
        graphqlSchema,
        indexingFunctions,
<<<<<<< HEAD
        appId,
=======
        tableAccess,
>>>>>>> 6b3a2ca7
      },
    } satisfies BuildResult;
  }

  async loadConfig() {
    const loadResult = await this.executeFile(this.common.options.configFile);
    if (!loadResult.success) {
      return { success: false, error: loadResult.error } as const;
    }

    const rawConfig = loadResult.exports.default as Config;
    const buildResult = await safeBuildConfig({
      config: rawConfig,
      options: this.common.options,
    });

    if (buildResult.error) {
      return { success: false, error: buildResult.error } as const;
    }

    for (const log of buildResult.data.logs) {
      this.common.logger[log.level]({ service: "build", msg: log.msg });
    }

    const { databaseConfig, sources, networks } = buildResult.data;
    this.databaseConfig = databaseConfig;
    this.networks = networks;
    this.sources = sources;

    return { success: true, databaseConfig, sources, networks } as const;
  }

  async loadSchema() {
    const loadResult = await this.executeFile(this.common.options.schemaFile);
    if (loadResult.error) {
      return { success: false, error: loadResult.error } as const;
    }

    const rawSchema = loadResult.exports.default as Schema;

    const buildResult = safeBuildSchema({ schema: rawSchema });
    if (buildResult.error) {
      return { success: false, error: buildResult.error } as const;
    }

    const schema = buildResult.data.schema;
    this.schema = schema;

    // TODO: Probably move this elsewhere. Also, handle errors.
    const graphqlSchema = buildGqlSchema(buildResult.data.schema);
    this.graphqlSchema = graphqlSchema;

    return { success: true, schema, graphqlSchema } as const;
  }

  async loadIndexingFunctions({ files }: { files: string[] }) {
    const rawLoadResults = await Promise.all(
      files.map((file) => this.executeFile(file)),
    );
    const loadResultErrors = rawLoadResults.filter(
      (r): r is { success: false; error: ViteNodeError } => !r.success,
    );
    const loadResults = rawLoadResults.filter(
      (r): r is { success: true; file: string; exports: any } => r.success,
    );

    if (loadResultErrors.length > 0) {
      return { success: false, error: loadResultErrors[0].error } as const;
    }

    for (const result of loadResults) {
      const { file, exports } = result;
      const fns = (exports?.ponder?.fns ?? []) as { name: string; fn: any }[];
      (this.rawIndexingFunctions || {})[file] = fns;
    }

    const buildResult = safeBuildIndexingFunctions({
      rawIndexingFunctions: this.rawIndexingFunctions,
    });
    if (!buildResult.success) {
      return { success: false, error: buildResult.error } as const;
    }

    for (const warning of buildResult.data.warnings) {
      this.common.logger.warn({ service: "build", msg: warning });
    }

    const indexingFunctions = buildResult.data.indexingFunctions;
    this.indexingFunctions = indexingFunctions;

    return { success: true, indexingFunctions } as const;
  }

  /**
   * Validates and builds the latest config, schema, and indexing functions.
   * Returns an error if validation fails.
   */
  private validate() {
    if (!this.sources || !this.indexingFunctions)
      return { success: true } as const;

    for (const [sourceName, fns] of Object.entries(this.indexingFunctions)) {
      const source = this.sources.find((s) => s.contractName === sourceName);
      if (!source) {
        // Multi-network contracts have N sources, but the hint here should not have duplicates.
        const uniqueContractNames = [
          ...new Set(this.sources.map((s) => s.contractName)),
        ];
        const error = new Error(
          `Validation failed: Invalid contract name '${sourceName}'. Got '${sourceName}', expected one of [${uniqueContractNames
            .map((n) => `'${n}'`)
            .join(", ")}].`,
        );
        return { success: false, error } as const;
      }

      const filteredEventSelectors = source.criteria.topics?.[0]
        ? Array.isArray(source.criteria.topics[0])
          ? source.criteria.topics[0]
          : [source.criteria.topics[0]]
        : [];

      for (const eventName of Object.keys(fns)) {
        const eventKey = `${sourceName}:${eventName}`;

        if (eventName === "setup") continue;

        // Validate that the event name is found in the contract ABI.
        if (source.abiEvents.bySafeName[eventName] === undefined) {
          const error = new Error(
            `Validation failed: Event name for event '${eventKey}' not found in the contract ABI. Got '${eventName}', expected one of [${Object.keys(
              source.abiEvents.bySafeName,
            )
              .map((eventName) => `'${eventName}'`)
              .join(", ")}].`,
          );
          return { success: false, error } as const;
        }

        // Validate that the selector for this event was not filtered out by the user via an event filter.
        const eventSelector = source.abiEvents.bySafeName[eventName]!.selector;
        if (
          filteredEventSelectors.length > 0 &&
          !filteredEventSelectors.includes(eventSelector)
        ) {
          const error = new Error(
            `Validation failed: Event '${eventKey}' is excluded by the event filter defined on the contract '${sourceName}'. Got '${eventName}', expected one of [${filteredEventSelectors
              .map((s) => source.abiEvents.bySelector[s]!.safeName)
              .map((eventName) => `'${eventName}'`)
              .join(", ")}].`,
          );
          return { success: false, error } as const;
        }
      }

      // 1) Update source topic0 to include only registered event selectors
      const registeredEventSelectors = Object.keys(fns).map(
        (eventName) => source.abiEvents.bySafeName[eventName]!.selector,
      );
      (source.criteria.topics ??= [])[0] = registeredEventSelectors;
    }

    return { success: true } as const;
  }

  private parse() {
    if (!this.rawIndexingFunctions || !this.schema || !this.sources)
      return {
        success: false,
        error: new Error(
          "Invariant violation: BuildService.parse() called before config, schema, or indexing functions were built.",
        ),
      } as const;

    const tableNames = Object.keys(this.schema.tables);
    const filePaths = Object.keys(this.rawIndexingFunctions);

    const result = safeGetTableAccess({ tableNames, filePaths });
    if (!result.success) {
      return { success: false, error: result.error } as const;
    }

    this.tableAccess = result.data;

    return { success: true, tableAccess: result.data } as const;
  }

  private analyze() {
    if (
      !this.tableAccess ||
      !this.schema ||
      !this.sources ||
      !this.indexingFunctions
    )
      return {
        success: false,
        error: new Error(
          "Invariant violation: BuildService.analyze() called before config, schema, or indexing functions were built.",
        ),
      } as const;

    const result = safeGetBuildId({
      sources: this.sources,
      tableAccess: this.tableAccess,
      schema: this.schema,
    });
    if (!result.success) {
      return { success: false, error: result.error } as const;
    }

    this.buildId = result.data.buildId;

    return { success: true, ...result.data } as const;
  }

  private async executeFile(file: string) {
    try {
      const exports = await this.viteNodeRunner.executeFile(file);
      return { success: true, file, exports } as const;
    } catch (error_) {
      const relativePath = path.relative(this.common.options.rootDir, file);
      const error = parseViteNodeError(relativePath, error_ as Error);
      return { success: false, error } as const;
    }
  }
}<|MERGE_RESOLUTION|>--- conflicted
+++ resolved
@@ -43,12 +43,6 @@
   graphqlSchema: GraphQLSchema;
   // Indexing functions
   indexingFunctions: IndexingFunctions;
-  // Static analysis
-<<<<<<< HEAD
-  appId: string;
-=======
-  tableAccess: TableAccess;
->>>>>>> 6b3a2ca7
 };
 
 export type BuildResult =
@@ -253,11 +247,6 @@
           schema: this.schema!,
           graphqlSchema: this.graphqlSchema!,
           indexingFunctions: this.indexingFunctions!,
-<<<<<<< HEAD
-          appId: this.appId!,
-=======
-          tableAccess: this.tableAccess!,
->>>>>>> 6b3a2ca7
         },
       });
     };
@@ -310,12 +299,7 @@
     const { databaseConfig, sources, networks } = configResult;
     const { schema, graphqlSchema } = schemaResult;
     const { indexingFunctions } = indexingFunctionsResult;
-<<<<<<< HEAD
-    const { appId } = analyzeResult;
-=======
-    const { tableAccess } = parseResult;
     const { buildId } = analyzeResult;
->>>>>>> 6b3a2ca7
 
     return {
       success: true,
@@ -327,11 +311,6 @@
         schema,
         graphqlSchema,
         indexingFunctions,
-<<<<<<< HEAD
-        appId,
-=======
-        tableAccess,
->>>>>>> 6b3a2ca7
       },
     } satisfies BuildResult;
   }
