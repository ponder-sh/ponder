/* eslint-disable @typescript-eslint/ban-ts-comment */
import Emittery from "emittery";
import glob from "glob";
import { GraphQLSchema } from "graphql";
import path from "node:path";
// @ts-ignore
import type { ViteDevServer } from "vite";
// @ts-ignore
import type { ViteNodeRunner } from "vite-node/client";
// @ts-ignore
import type { ViteNodeServer } from "vite-node/server";

<<<<<<< HEAD
import type { Factory } from "@/config/factories";
import type { LogFilter } from "@/config/logFilters";
import type { ResolvedConfig } from "@/config/types";
=======
import { Source } from "@/config/sources";
>>>>>>> 584b541a
import { UserError } from "@/errors/user";
import type { Common } from "@/Ponder";
import { buildSchema } from "@/schema/schema";
import type { Schema } from "@/schema/types";
import { buildGqlSchema } from "@/server/graphql/schema";

import {
<<<<<<< HEAD
  type HandlerFunctions,
  hydrateHandlerFunctions,
  RawHandlerFunctions,
} from "./handlers";
=======
  type IndexingFunctions,
  buildRawIndexingFunctions,
  hydrateIndexingFunctions,
} from "./functions";
>>>>>>> 584b541a
import { readGraphqlSchema } from "./schema";
import { parseViteNodeError, ViteNodeError } from "./stacktrace";

type BuildServiceEvents = {
<<<<<<< HEAD
  newConfig: { config: ResolvedConfig };
  newHandlers: { handlers: HandlerFunctions };
=======
  newConfig: undefined;
  newIndexingFunctions: { indexingFunctions: IndexingFunctions };
>>>>>>> 584b541a
  newSchema: { schema: Schema; graphqlSchema: GraphQLSchema };
};

export class BuildService extends Emittery<BuildServiceEvents> {
  private common: Common;
  private sources: Source[];

  private srcRegex: RegExp;

  private viteDevServer: ViteDevServer = undefined!;
  private viteNodeServer: ViteNodeServer = undefined!;
  private viteNodeRunner: ViteNodeRunner = undefined!;

  private indexingFunctions: Record<string, Record<string, any>> = {};

  constructor({ common, sources }: { common: Common; sources: Source[] }) {
    super();
    this.common = common;
<<<<<<< HEAD
    this.logFilters = logFilters;
    this.factories = factories;

    this.srcRegex = new RegExp(
      "^" + this.common.options.srcDir + ".*\\.(js|ts)$"
    );
  }

  async setup() {
    const { createServer } = await import("vite");
    const { ViteNodeServer } = await import("vite-node/server");
    const { installSourcemapsSupport } = await import("vite-node/source-map");
    const { ViteNodeRunner } = await import("vite-node/client");
    const { toFilePath, normalizeModuleId } = await import("vite-node/utils");

    const viteLogger = {
      warnedMessages: new Set<string>(),
      loggedErrors: new WeakSet<Error>(),
      hasWarned: false,
      clearScreen() {},
      hasErrorLogged: (error: Error) => viteLogger.loggedErrors.has(error),
      info: (msg: string) => {
        this.common.logger.trace({ service: "build(vite)", msg });
      },
      warn: (msg: string) => {
        viteLogger.hasWarned = true;
        this.common.logger.trace({ service: "build(vite)", msg });
      },
      warnOnce: (msg: string) => {
        if (viteLogger.warnedMessages.has(msg)) return;
        viteLogger.hasWarned = true;
        this.common.logger.trace({ service: "build(vite)", msg });
        viteLogger.warnedMessages.add(msg);
      },
      error: (msg: string) => {
        viteLogger.hasWarned = true;
        this.common.logger.trace({ service: "build(vite)", msg });
      },
    };

    this.viteDevServer = await createServer({
      root: this.common.options.rootDir,
      cacheDir: path.join(this.common.options.ponderDir, "vite"),
      publicDir: false,
      customLogger: viteLogger,
      server: { hmr: false },
      plugins: [
        {
          name: "ponder:hmr",
          transform: (code_) => {
            let code = code_;

            // Matches `import { ponder } from "@/generated";` with whitespaces and newlines.
            const regex =
              /import\s+\{\s*ponder\s*\}\s+from\s+(['"])@\/generated\1\s*;?/g;
            if (regex.test(code)) {
              // Add shim object to collect user functions.
              const shimHeader = `
                export let ponder = {
                  fns: [],
                  on(name, fn) {
                    this.fns.push({ name, fn });
                  },
                };
              `;
              code = `${shimHeader}\n${code.replace(regex, "")}`;
            }

            return code;
          },
        },
      ],
    });

    // This is Vite boilerplate (initializes the Rollup container).
    await this.viteDevServer.pluginContainer.buildStart({});

    this.viteNodeServer = new ViteNodeServer(this.viteDevServer);
    installSourcemapsSupport({
      getSourceMap: (source) => this.viteNodeServer.getSourceMap(source),
    });

    this.viteNodeRunner = new ViteNodeRunner({
      root: this.viteDevServer.config.root,
      fetchModule: (id) => this.viteNodeServer.fetchModule(id, "ssr"),
      resolveId: (id, importer) =>
        this.viteNodeServer.resolveId(id, importer, "ssr"),
    });

    const handleFileChange = async (files_: string[]) => {
      const files = files_.map(
        (file) =>
          toFilePath(normalizeModuleId(file), this.common.options.rootDir).path
      );

      // Invalidate all modules that depend on the updated files.
      const invalidated = [
        ...this.viteNodeRunner.moduleCache.invalidateDepTree(files),
      ];

      this.common.logger.info({
        service: "build",
        msg: `Hot reload ${invalidated
          .map((f) => path.relative(this.common.options.rootDir, f))
          .join(", ")}`,
      });

      // Note that the order execution here is intentional.
      if (invalidated.includes(this.common.options.configFile)) {
        await this.loadConfig();
      }
      if (invalidated.includes(this.common.options.schemaFile)) {
        await this.loadSchema();
      }
      const srcFiles = invalidated.filter((file) => this.srcRegex.test(file));
      if (srcFiles.length > 0) {
        await this.loadIndexingFunctions({ files: srcFiles });
      }
    };

    // TODO: Consider handling "add" and "unlink" events too.
    this.viteDevServer.watcher.on("change", async (file) => {
      await handleFileChange([file]);
    });

    // Load all the project files once during setup.
    const initialSrcFiles = glob.sync(
      path.join(this.common.options.srcDir, "**/*.{js,cjs,mjs,ts,mts}")
    );

    await Promise.all([
      this.loadConfig(),
      this.loadSchema(),
      this.loadIndexingFunctions({ files: initialSrcFiles }),
    ]);
=======
    this.sources = sources;
>>>>>>> 584b541a
  }

  async kill() {
    await this.viteDevServer?.close();
    this.common.logger.debug({
      service: "build",
      msg: `Killed build service`,
    });
  }

  async loadConfig() {
    const result = await this.executeFile(this.common.options.configFile);

    if (result.error) {
      this.handleViteNodeError(result);
      return;
    }

    const rawConfig = result.exports.config;
    const resolvedConfig =
      typeof rawConfig === "function" ? await rawConfig() : await rawConfig;

    // TODO: Validate config lol

    this.emit("newConfig", { config: resolvedConfig });
  }

  async loadSchema() {
    console.log("loaded schema ");
  }

<<<<<<< HEAD
  async loadIndexingFunctions({ files }: { files: string[] }) {
    const results = await Promise.all(files.map(this.executeFile));

    const errorResults = results.filter(
      (r): r is { file: string; error: ViteNodeError } => r.error !== undefined
    );
    if (errorResults.length > 0) {
      this.handleViteNodeError(errorResults[0]);
      return;
    }

    const successResults = results.filter(
      (r): r is { file: string; exports: any } => r.exports !== undefined
    );

    for (const result of successResults) {
      const { file, exports } = result;

      const fns = (exports?.ponder?.fns ?? []) as { name: string; fn: any }[];

      const fnsForFile: Record<string, any> = {};
      for (const { name, fn } of fns) fnsForFile[name] = fn;

      // Override the indexing functions for this file.
      this.indexingFunctions[file] = fnsForFile;
    }

    // After adding all new indexing functions, validate that the user
    // has not registered two functions for the same event.
    const eventNameSet = new Set<string>();
    for (const file of Object.keys(this.indexingFunctions)) {
      for (const eventName of Object.keys(this.indexingFunctions[file])) {
        if (eventNameSet.has(eventName)) {
          throw new Error(
            `Cannot register two indexing functions for one event '${eventName}' in '${file}'`
          );
=======
        if (filePath === this.common.options.schemaFile) {
          this.buildSchema();
        } else {
          await this.buildIndexingFunctions();
>>>>>>> 584b541a
        }
        eventNameSet.add(eventName);
      }
<<<<<<< HEAD
    }

    if (eventNameSet.size === 0) {
      this.common.logger.warn({
        service: "build",
        msg: `No indexing functions were registered`,
=======
    });
  }

  async buildIndexingFunctions() {
    try {
      const rawIndexingFunctions = await buildRawIndexingFunctions({
        options: this.common.options,
      });

      const indexingFunctions = hydrateIndexingFunctions({
        rawIndexingFunctions,
        sources: this.sources,
>>>>>>> 584b541a
      });
      return;
    }

<<<<<<< HEAD
    // TODO: Update this to be less awful.
    const rawHandlerFunctions: RawHandlerFunctions = { eventSources: {} };
    for (const file of Object.keys(this.indexingFunctions)) {
      for (const [fullName, fn] of Object.entries(
        this.indexingFunctions[file]
      )) {
        if (fullName === "setup") {
          rawHandlerFunctions._meta_ ||= {};
          rawHandlerFunctions._meta_.setup = fn;
        } else {
          const [eventSourceName, eventName] = fullName.split(":");
          if (!eventSourceName || !eventName)
            throw new Error(`Invalid event name: ${fullName}`);
          rawHandlerFunctions.eventSources[eventSourceName] ||= {};
          if (rawHandlerFunctions.eventSources[eventSourceName][eventName])
            throw new Error(
              `Cannot add multiple handler functions for event: ${name}`
            );
          rawHandlerFunctions.eventSources[eventSourceName][eventName] = fn;
        }
=======
      if (Object.values(indexingFunctions.eventSources).length === 0) {
        this.common.logger.warn({
          service: "build",
          msg: "No indexing functions found",
        });
>>>>>>> 584b541a
      }
    }

<<<<<<< HEAD
    const handlers = hydrateHandlerFunctions({
      rawHandlerFunctions,
      logFilters: this.logFilters,
      factories: this.factories,
    });

    this.emit("newHandlers", { handlers });
  }
=======
      this.emit("newIndexingFunctions", { indexingFunctions });
    } catch (error_) {
      const error = error_ as Error;

      // TODO: Build the UserError object within readIndexingFunctions, check instanceof,
      // then log/submit as-is if it's already a UserError.
      const message = `Error during build: ${error.message}`;
      const userError = new UserError(message, {
        stack: error.stack,
      });
>>>>>>> 584b541a

  private async executeFile(file: string) {
    try {
      const exports = await this.viteNodeRunner.executeFile(file);
      return { file, exports };
    } catch (error_) {
      const error = parseViteNodeError(error_ as Error);
      return { file, error };
    }
  }

  private handleViteNodeError({
    file,
    error,
  }: {
    file: string;
    error: ViteNodeError;
  }) {
    const verb =
      error.name === "ESBuildTransformError"
        ? "transforming"
        : error.name === "ESBuildBuildError" ||
          error.name === "ESBuildContextError"
        ? "building"
        : "executing";

    this.common.logger.error({
      service: "build",
      msg: `Error while ${verb} ${path.relative(
        this.common.options.rootDir,
        file
      )}`,
      error: error,
    });

    // TODO: Fix this error handling approach.
    this.common.errors.submitUserError({ error });
  }

  buildSchema() {
    try {
      const userGraphqlSchema = readGraphqlSchema({
        options: this.common.options,
      });
      const schema = buildSchema(userGraphqlSchema);
      const graphqlSchema = buildGqlSchema(schema);
      this.emit("newSchema", { schema, graphqlSchema });
      return { schema, graphqlSchema };
    } catch (error_) {
      const error = error_ as Error;

      // TODO: Parse GraphQLError instances better here.
      // We can use the `.locations` property to build a pretty codeframe.

      // TODO: Build the UserError object within readIndexingFunctions, check instanceof,
      // then log/submit as-is if it's already a UserError.
      const message = `Error while building schema.graphql: ${error.message}`;
      const userError = new UserError(message, {
        stack: error.stack,
      });

      this.common.logger.error({
        service: "build",
        error: userError,
      });
      this.common.errors.submitUserError({ error: userError });
      return undefined;
    }
  }
}<|MERGE_RESOLUTION|>--- conflicted
+++ resolved
@@ -10,13 +10,8 @@
 // @ts-ignore
 import type { ViteNodeServer } from "vite-node/server";
 
-<<<<<<< HEAD
-import type { Factory } from "@/config/factories";
-import type { LogFilter } from "@/config/logFilters";
-import type { ResolvedConfig } from "@/config/types";
-=======
-import { Source } from "@/config/sources";
->>>>>>> 584b541a
+import type { ResolvedConfig } from "@/config/config";
+import type { Source } from "@/config/sources";
 import { UserError } from "@/errors/user";
 import type { Common } from "@/Ponder";
 import { buildSchema } from "@/schema/schema";
@@ -24,28 +19,16 @@
 import { buildGqlSchema } from "@/server/graphql/schema";
 
 import {
-<<<<<<< HEAD
-  type HandlerFunctions,
-  hydrateHandlerFunctions,
-  RawHandlerFunctions,
-} from "./handlers";
-=======
   type IndexingFunctions,
-  buildRawIndexingFunctions,
+  type RawIndexingFunctions,
   hydrateIndexingFunctions,
 } from "./functions";
->>>>>>> 584b541a
 import { readGraphqlSchema } from "./schema";
 import { parseViteNodeError, ViteNodeError } from "./stacktrace";
 
 type BuildServiceEvents = {
-<<<<<<< HEAD
-  newConfig: { config: ResolvedConfig };
-  newHandlers: { handlers: HandlerFunctions };
-=======
   newConfig: undefined;
   newIndexingFunctions: { indexingFunctions: IndexingFunctions };
->>>>>>> 584b541a
   newSchema: { schema: Schema; graphqlSchema: GraphQLSchema };
 };
 
@@ -64,9 +47,7 @@
   constructor({ common, sources }: { common: Common; sources: Source[] }) {
     super();
     this.common = common;
-<<<<<<< HEAD
-    this.logFilters = logFilters;
-    this.factories = factories;
+    this.sources = sources;
 
     this.srcRegex = new RegExp(
       "^" + this.common.options.srcDir + ".*\\.(js|ts)$"
@@ -200,9 +181,6 @@
       this.loadSchema(),
       this.loadIndexingFunctions({ files: initialSrcFiles }),
     ]);
-=======
-    this.sources = sources;
->>>>>>> 584b541a
   }
 
   async kill() {
@@ -234,7 +212,6 @@
     console.log("loaded schema ");
   }
 
-<<<<<<< HEAD
   async loadIndexingFunctions({ files }: { files: string[] }) {
     const results = await Promise.all(files.map(this.executeFile));
 
@@ -271,92 +248,49 @@
           throw new Error(
             `Cannot register two indexing functions for one event '${eventName}' in '${file}'`
           );
-=======
-        if (filePath === this.common.options.schemaFile) {
-          this.buildSchema();
-        } else {
-          await this.buildIndexingFunctions();
->>>>>>> 584b541a
         }
         eventNameSet.add(eventName);
       }
-<<<<<<< HEAD
     }
 
     if (eventNameSet.size === 0) {
       this.common.logger.warn({
         service: "build",
         msg: `No indexing functions were registered`,
-=======
-    });
-  }
-
-  async buildIndexingFunctions() {
-    try {
-      const rawIndexingFunctions = await buildRawIndexingFunctions({
-        options: this.common.options,
-      });
-
-      const indexingFunctions = hydrateIndexingFunctions({
-        rawIndexingFunctions,
-        sources: this.sources,
->>>>>>> 584b541a
       });
       return;
     }
 
-<<<<<<< HEAD
     // TODO: Update this to be less awful.
-    const rawHandlerFunctions: RawHandlerFunctions = { eventSources: {} };
+    const rawIndexingFunctions: RawIndexingFunctions = { eventSources: {} };
     for (const file of Object.keys(this.indexingFunctions)) {
       for (const [fullName, fn] of Object.entries(
         this.indexingFunctions[file]
       )) {
         if (fullName === "setup") {
-          rawHandlerFunctions._meta_ ||= {};
-          rawHandlerFunctions._meta_.setup = fn;
+          rawIndexingFunctions._meta_ ||= {};
+          rawIndexingFunctions._meta_.setup = fn;
         } else {
           const [eventSourceName, eventName] = fullName.split(":");
           if (!eventSourceName || !eventName)
             throw new Error(`Invalid event name: ${fullName}`);
-          rawHandlerFunctions.eventSources[eventSourceName] ||= {};
-          if (rawHandlerFunctions.eventSources[eventSourceName][eventName])
+          rawIndexingFunctions.eventSources[eventSourceName] ||= {};
+          if (rawIndexingFunctions.eventSources[eventSourceName][eventName])
             throw new Error(
               `Cannot add multiple handler functions for event: ${name}`
             );
-          rawHandlerFunctions.eventSources[eventSourceName][eventName] = fn;
+          rawIndexingFunctions.eventSources[eventSourceName][eventName] = fn;
         }
-=======
-      if (Object.values(indexingFunctions.eventSources).length === 0) {
-        this.common.logger.warn({
-          service: "build",
-          msg: "No indexing functions found",
-        });
->>>>>>> 584b541a
-      }
-    }
-
-<<<<<<< HEAD
-    const handlers = hydrateHandlerFunctions({
-      rawHandlerFunctions,
-      logFilters: this.logFilters,
-      factories: this.factories,
-    });
-
-    this.emit("newHandlers", { handlers });
-  }
-=======
-      this.emit("newIndexingFunctions", { indexingFunctions });
-    } catch (error_) {
-      const error = error_ as Error;
-
-      // TODO: Build the UserError object within readIndexingFunctions, check instanceof,
-      // then log/submit as-is if it's already a UserError.
-      const message = `Error during build: ${error.message}`;
-      const userError = new UserError(message, {
-        stack: error.stack,
-      });
->>>>>>> 584b541a
+      }
+    }
+
+    const indexingFunctions = hydrateIndexingFunctions({
+      rawIndexingFunctions,
+      sources: this.sources,
+    });
+
+    this.emit("newIndexingFunctions", { indexingFunctions });
+  }
 
   private async executeFile(file: string) {
     try {
