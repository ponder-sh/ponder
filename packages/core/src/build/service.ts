import { createHash } from "node:crypto";
import fs from "node:fs";
import path from "node:path";
import type { Common } from "@/common/common.js";
import type { Config, OptionsConfig } from "@/config/config.js";
import type { DatabaseConfig } from "@/config/database.js";
import type { Network } from "@/config/networks.js";
import type { EventSource } from "@/config/sources.js";
import { buildGraphQLSchema } from "@/graphql/buildGraphqlSchema.js";
import type { Schema } from "@/schema/common.js";
import { glob } from "glob";
import type { GraphQLSchema } from "graphql";
import type { Hono } from "hono";
import { type ViteDevServer, createServer } from "vite";
import { ViteNodeRunner } from "vite-node/client";
import { ViteNodeServer } from "vite-node/server";
import { installSourcemapsSupport } from "vite-node/source-map";
import { normalizeModuleId, toFilePath } from "vite-node/utils";
import viteTsconfigPathsPlugin from "vite-tsconfig-paths";
import {
  type IndexingFunctions,
  type RawIndexingFunctions,
  safeBuildConfigAndIndexingFunctions,
} from "./configAndIndexingFunctions.js";
import { vitePluginPonder } from "./plugin.js";
import { safeBuildSchema } from "./schema.js";
import { parseViteNodeError } from "./stacktrace.js";

const BUILD_ID_VERSION = "1";

export type Service = {
  // static
  common: Common;
  srcRegex: RegExp;

  // vite
  viteDevServer: ViteDevServer;
  viteNodeServer: ViteNodeServer;
  viteNodeRunner: ViteNodeRunner;
};

export type Build = {
  // Build ID for caching
  buildId: string;
  // Config
  databaseConfig: DatabaseConfig;
  optionsConfig: OptionsConfig;
  sources: EventSource[];
  networks: Network[];
  // Schema
  schema: Schema;
  graphQLSchema: GraphQLSchema;
  // Indexing functions
  indexingFunctions: IndexingFunctions;
  // Server
  app?: Hono;
};

export type BuildResult =
  | { status: "success"; build: Build }
  | { status: "error"; error: Error };

type RawBuild = {
  config: { config: Config; contentHash: string };
  schema: { schema: Schema; contentHash: string };
  indexingFunctions: {
    indexingFunctions: RawIndexingFunctions;
    contentHash: string;
  };
  server: { app?: Hono };
};

export const create = async ({
  common,
}: {
  common: Common;
}): Promise<Service> => {
  const escapeRegex = /[.*+?^${}()|[\]\\]/g;

  const escapedSrcDir = common.options.srcDir
    // If on Windows, use a POSIX path for this regex.
    .replace(/\\/g, "/")
    // Escape special characters in the path.
    .replace(escapeRegex, "\\$&");
  const srcRegex = new RegExp(`^${escapedSrcDir}/.*\\.(ts|js)$`);

  const viteLogger = {
    warnedMessages: new Set<string>(),
    loggedErrors: new WeakSet<Error>(),
    hasWarned: false,
    clearScreen() {},
    hasErrorLogged: (error: Error) => viteLogger.loggedErrors.has(error),
    info: (msg: string) => {
      common.logger.trace({ service: "build(vite)", msg });
    },
    warn: (msg: string) => {
      viteLogger.hasWarned = true;
      common.logger.trace({ service: "build(vite)", msg });
    },
    warnOnce: (msg: string) => {
      if (viteLogger.warnedMessages.has(msg)) return;
      viteLogger.hasWarned = true;
      common.logger.trace({ service: "build(vite)", msg });
      viteLogger.warnedMessages.add(msg);
    },
    error: (msg: string) => {
      viteLogger.hasWarned = true;
      common.logger.trace({ service: "build(vite)", msg });
    },
  };

  const viteDevServer = await createServer({
    root: common.options.rootDir,
    cacheDir: path.join(common.options.ponderDir, "vite"),
    publicDir: false,
    customLogger: viteLogger,
    server: { hmr: false },
    plugins: [viteTsconfigPathsPlugin(), vitePluginPonder()],
  });

  // This is Vite boilerplate (initializes the Rollup container).
  await viteDevServer.pluginContainer.buildStart({});

  const viteNodeServer = new ViteNodeServer(viteDevServer);
  installSourcemapsSupport({
    getSourceMap: (source) => viteNodeServer.getSourceMap(source),
  });

  const viteNodeRunner = new ViteNodeRunner({
    root: viteDevServer.config.root,
    fetchModule: (id) => viteNodeServer.fetchModule(id, "ssr"),
    resolveId: (id, importer) => viteNodeServer.resolveId(id, importer, "ssr"),
  });

  return {
    common,
    srcRegex,
    viteDevServer,
    viteNodeServer,
    viteNodeRunner,
  };
};

/**
 * Execute, validate, and build the files the make up a Ponder app.
 * If `watch` is true (dev server), then use vite to re-execute changed files,
 * and validate and build again. This function only re-executes changes files,
 * but doesn't attempt to skip any validation or build steps.
 */
export const start = async (
  buildService: Service,
  {
    watch,
    onBuild,
  }:
    | { watch: true; onBuild: (buildResult: BuildResult) => void }
    | { watch: false; onBuild?: never },
): Promise<BuildResult> => {
  const { common } = buildService;

<<<<<<< HEAD
  const [configResult, schemaResult, indexingFunctionsResult, serverResult] =
    await Promise.all([
      executeConfig(buildService),
      executeSchema(buildService),
      executeIndexingFunctions(buildService),
      executeServer(buildService),
    ]);
=======
  // Note: Don't run these in parallel. If there are circular imports in user code,
  // it's possible for ViteNodeRunner to return exports as undefined (a race condition).
  const configResult = await executeConfig(buildService);
  const schemaResult = await executeSchema(buildService);
  const indexingFunctionsResult = await executeIndexingFunctions(buildService);
>>>>>>> ed1e5a94

  if (configResult.status === "error") {
    return { status: "error", error: configResult.error };
  }
  if (schemaResult.status === "error") {
    return { status: "error", error: schemaResult.error };
  }
  if (indexingFunctionsResult.status === "error") {
    return { status: "error", error: indexingFunctionsResult.error };
  }
  if (serverResult.status === "error") {
    return { status: "error", error: serverResult.error };
  }

  const rawBuild: RawBuild = {
    config: configResult,
    schema: schemaResult,
    indexingFunctions: indexingFunctionsResult,
    server: serverResult,
  };

  const buildResult = await validateAndBuild(buildService, rawBuild);

  // If watch is false (`ponder start` or `ponder serve`),
  // don't register  any event handlers on the watcher.
  if (watch) {
    // Define the directories and files to ignore
    const ignoredDirs = [common.options.generatedDir, common.options.ponderDir];
    const ignoredFiles = [
      path.join(common.options.rootDir, "ponder-env.d.ts"),
      path.join(common.options.rootDir, ".env.local"),
    ];

    const isFileIgnored = (filePath: string) => {
      const isInIgnoredDir = ignoredDirs.some((dir) => {
        const rel = path.relative(dir, filePath);
        return !rel.startsWith("..") && !path.isAbsolute(rel);
      });

      const isIgnoredFile = ignoredFiles.includes(filePath);
      return isInIgnoredDir || isIgnoredFile;
    };

    const onFileChange = async (_file: string) => {
      if (isFileIgnored(_file)) return;

      // Note that `toFilePath` always returns a POSIX path, even if you pass a Windows path.
      const file = toFilePath(
        normalizeModuleId(_file),
        common.options.rootDir,
      ).path;

      // Invalidate all modules that depend on the updated files.
      // Note that `invalidateDepTree` accepts and returns POSIX paths, even on Windows.
      const invalidated = [
        ...buildService.viteNodeRunner.moduleCache.invalidateDepTree([file]),
      ];

      // If no files were invalidated, no need to reload.
      if (invalidated.length === 0) return;

      // Note that the paths in `invalidated` are POSIX, so we need to
      // convert the paths in `options` to POSIX for this comparison.
      // The `srcDir` regex is already converted to POSIX.
      const hasConfigUpdate = invalidated.includes(
        common.options.configFile.replace(/\\/g, "/"),
      );
      const hasSchemaUpdate = invalidated.includes(
        common.options.schemaFile.replace(/\\/g, "/"),
      );
      const hasSrcUpdate = invalidated.some((file) =>
        buildService.srcRegex.test(file),
      );

      // This branch could trigger if you change a `note.txt` file within `src/`.
      // Note: We could probably do a better job filtering out files in `isFileIgnored`.
      if (!hasConfigUpdate && !hasSchemaUpdate && !hasSrcUpdate) {
        return;
      }

      common.logger.info({
        service: "build",
        msg: `Hot reload ${invalidated
          .map((f) => `'${path.relative(common.options.rootDir, f)}'`)
          .join(", ")}`,
      });

      if (hasConfigUpdate) {
        const result = await executeConfig(buildService);
        if (result.status === "error") {
          onBuild({ status: "error", error: result.error });
          return;
        }
        rawBuild.config = result;
      }

      if (hasSchemaUpdate) {
        const result = await executeSchema(buildService);
        if (result.status === "error") {
          onBuild({ status: "error", error: result.error });
          return;
        }
        rawBuild.schema = result;
      }

      if (hasSrcUpdate) {
        const result = await executeIndexingFunctions(buildService);
        if (result.status === "error") {
          onBuild({ status: "error", error: result.error });
          return;
        }
        rawBuild.indexingFunctions = result;
      }

      if (hasSrcUpdate) {
        const result = await executeServer(buildService);
        if (result.status === "error") {
          onBuild({ status: "error", error: result.error });
          return;
        }
        rawBuild.server = result;
      }

      const buildResult = await validateAndBuild(buildService, rawBuild);
      onBuild(buildResult);
    };

    buildService.viteDevServer.watcher.on("change", onFileChange);
  }

  return buildResult;
};

export const kill = async (buildService: Service): Promise<void> => {
  await buildService.viteDevServer?.close();
  buildService.common.logger.debug({
    service: "build",
    msg: "Killed build service",
  });
};

const executeConfig = async (
  buildService: Service,
): Promise<
  | { status: "success"; config: Config; contentHash: string }
  | { status: "error"; error: Error }
> => {
  const executeResult = await executeFile(buildService, {
    file: buildService.common.options.configFile,
  });

  if (executeResult.status === "error") {
    buildService.common.logger.error({
      service: "build",
      msg: "Error while executing 'ponder.config.ts':",
      error: executeResult.error,
    });

    return executeResult;
  }

  const config = executeResult.exports.default as Config;

  const contentHash = createHash("sha256")
    .update(JSON.stringify(config))
    .digest("hex");

  return { status: "success", config, contentHash } as const;
};

const executeSchema = async (
  buildService: Service,
): Promise<
  | { status: "success"; schema: Schema; contentHash: string }
  | { status: "error"; error: Error }
> => {
  const executeResult = await executeFile(buildService, {
    file: buildService.common.options.schemaFile,
  });

  if (executeResult.status === "error") {
    buildService.common.logger.error({
      service: "build",
      msg: "Error while executing 'ponder.schema.ts':",
      error: executeResult.error,
    });

    return executeResult;
  }

  const schema = executeResult.exports.default as Schema;

  const contentHash = createHash("sha256")
    .update(JSON.stringify(schema))
    .digest("hex");

  return { status: "success", schema, contentHash };
};

const executeIndexingFunctions = async (
  buildService: Service,
): Promise<
  | {
      status: "success";
      indexingFunctions: RawIndexingFunctions;
      contentHash: string;
    }
  | { status: "error"; error: Error }
> => {
  const pattern = path
    .join(buildService.common.options.srcDir, "**/*.{js,mjs,ts,mts}")
    .replace(/\\/g, "/");
  // TODO(kyle) ignore server file
  const files = glob.sync(pattern);

  const executeResults = await Promise.all(
    files.map(async (file) => ({
      ...(await executeFile(buildService, { file })),
      file,
    })),
  );

  const indexingFunctions: RawIndexingFunctions = [];

  for (const executeResult of executeResults) {
    if (executeResult.status === "error") {
      buildService.common.logger.error({
        service: "build",
        msg: `Error while executing '${path.relative(
          buildService.common.options.rootDir,
          executeResult.file,
        )}':`,
        error: executeResult.error,
      });

      return executeResult;
    }

    indexingFunctions.push(...(executeResult.exports?.ponder?.fns ?? []));
  }

  // Note that we are only hashing the file contents, not the exports. This is
  // different from the config/schema, where we include the serializable object itself.
  const hash = createHash("sha256");
  for (const file of files) {
    try {
      const contents = fs.readFileSync(file, "utf-8");
      hash.update(contents);
    } catch (e) {
      buildService.common.logger.warn({
        service: "build",
        msg: `Unable to read contents of file '${file}' while constructin build ID`,
      });
      hash.update(file);
    }
  }
  const contentHash = hash.digest("hex");

  return { status: "success", indexingFunctions, contentHash };
};

const executeServer = async (
  buildService: Service,
): Promise<
  | {
      status: "success";
      app?: Hono;
    }
  | { status: "error"; error: Error }
> => {
  const doesServerExist = fs.existsSync(buildService.common.options.serverFile);

  if (doesServerExist === false) {
    return { status: "success" };
  }

  const executeResult = await executeFile(buildService, {
    file: buildService.common.options.serverFile,
  });

  if (executeResult.status === "error") {
    buildService.common.logger.error({
      service: "build",
      msg: `Error while executing '${path.relative(
        buildService.common.options.rootDir,
        buildService.common.options.serverFile,
      )}':`,
      error: executeResult.error,
    });

    return executeResult;
  }

  return { status: "success", app: executeResult.exports?.ponder?.hono };
};

const validateAndBuild = async (
  { common }: Pick<Service, "common">,
  rawBuild: RawBuild,
): Promise<BuildResult> => {
  // Validate and build the schema
  const buildSchemaResult = safeBuildSchema({
    schema: rawBuild.schema.schema,
  });
  if (buildSchemaResult.status === "error") {
    common.logger.error({
      service: "build",
      msg: "Error while building schema:",
      error: buildSchemaResult.error,
    });

    return buildSchemaResult;
  }

  for (const log of buildSchemaResult.logs) {
    common.logger[log.level]({ service: "build", msg: log.msg });
  }

  const graphQLSchema = buildGraphQLSchema(buildSchemaResult.schema);

  // Validates and build the config
  const buildConfigAndIndexingFunctionsResult =
    await safeBuildConfigAndIndexingFunctions({
      config: rawBuild.config.config,
      rawIndexingFunctions: rawBuild.indexingFunctions.indexingFunctions,
      options: common.options,
    });
  if (buildConfigAndIndexingFunctionsResult.status === "error") {
    common.logger.error({
      service: "build",
      msg: "Failed build",
      error: buildConfigAndIndexingFunctionsResult.error,
    });

    return buildConfigAndIndexingFunctionsResult;
  }

  for (const log of buildConfigAndIndexingFunctionsResult.logs) {
    common.logger[log.level]({ service: "build", msg: log.msg });
  }

  const buildId = createHash("sha256")
    .update(BUILD_ID_VERSION)
    .update(rawBuild.config.contentHash)
    .update(rawBuild.schema.contentHash)
    .update(rawBuild.indexingFunctions.contentHash)
    .digest("hex")
    .slice(0, 10);

  common.logger.debug({
    service: "build",
    msg: `Completed build with ID '${buildId}' (hash of project file contents)`,
  });

  return {
    status: "success",
    build: {
      buildId,
      databaseConfig: buildConfigAndIndexingFunctionsResult.databaseConfig,
      optionsConfig: buildConfigAndIndexingFunctionsResult.optionsConfig,
      networks: buildConfigAndIndexingFunctionsResult.networks,
      sources: buildConfigAndIndexingFunctionsResult.sources,
      schema: buildSchemaResult.schema,
      graphQLSchema,
      indexingFunctions:
        buildConfigAndIndexingFunctionsResult.indexingFunctions,
      app: rawBuild.server.app,
    },
  };
};

const executeFile = async (
  { common, viteNodeRunner }: Service,
  { file }: { file: string },
): Promise<
  { status: "success"; exports: any } | { status: "error"; error: Error }
> => {
  try {
    const exports = await viteNodeRunner.executeFile(file);
    return { status: "success", exports } as const;
  } catch (error_) {
    const relativePath = path.relative(common.options.rootDir, file);
    const error = parseViteNodeError(relativePath, error_ as Error);
    return { status: "error", error } as const;
  }
};<|MERGE_RESOLUTION|>--- conflicted
+++ resolved
@@ -158,21 +158,12 @@
 ): Promise<BuildResult> => {
   const { common } = buildService;
 
-<<<<<<< HEAD
-  const [configResult, schemaResult, indexingFunctionsResult, serverResult] =
-    await Promise.all([
-      executeConfig(buildService),
-      executeSchema(buildService),
-      executeIndexingFunctions(buildService),
-      executeServer(buildService),
-    ]);
-=======
   // Note: Don't run these in parallel. If there are circular imports in user code,
   // it's possible for ViteNodeRunner to return exports as undefined (a race condition).
   const configResult = await executeConfig(buildService);
   const schemaResult = await executeSchema(buildService);
   const indexingFunctionsResult = await executeIndexingFunctions(buildService);
->>>>>>> ed1e5a94
+  const serverResult = await executeServer(buildService);
 
   if (configResult.status === "error") {
     return { status: "error", error: configResult.error };
