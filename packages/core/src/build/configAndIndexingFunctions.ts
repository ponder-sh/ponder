import path from "node:path";
import { BuildError } from "@/common/errors.js";
import type { Options } from "@/common/options.js";
import type { Config } from "@/config/config.js";
import type { DatabaseConfig } from "@/config/database.js";
import {
  type Network,
  getFinalityBlockCount,
  getRpcUrlsForClient,
  isRpcUrlPublic,
} from "@/config/networks.js";
import { buildAbiEvents, buildAbiFunctions, buildTopics } from "@/sync/abi.js";
import type { BlockSource, ContractSource } from "@/sync/source.js";
import { chains } from "@/utils/chains.js";
import { toLowerCase } from "@/utils/lowercase.js";
import { dedupe } from "@ponder/common";
import parse from "pg-connection-string";
import type { Hex, LogTopic } from "viem";
import { buildLogFactory } from "./factory.js";

export type RawIndexingFunctions = {
  name: string;
  fn: (...args: any) => any;
}[];

export type IndexingFunctions = {
  [eventName: string]: (...args: any) => any;
};

export async function buildConfigAndIndexingFunctions({
  config,
  rawIndexingFunctions,
  options: { rootDir, ponderDir },
}: {
  config: Config;
  rawIndexingFunctions: RawIndexingFunctions;
  options: Pick<Options, "ponderDir" | "rootDir">;
}) {
  const logs: { level: "warn" | "info" | "debug"; msg: string }[] = [];

  // Build database.
  let databaseConfig: DatabaseConfig;

  // Determine SQLite directory, preferring config.database.directory if available
  const sqliteDir =
    config.database?.kind === "sqlite" && config.database.directory
      ? path.resolve(config.database.directory)
      : path.join(ponderDir, "sqlite");

  const sqlitePrintPath = path.relative(rootDir, sqliteDir);

  if (config.database?.kind) {
    if (config.database.kind === "postgres") {
      let connectionString: string | undefined = undefined;
      let source: string | undefined = undefined;

      if (config.database.connectionString) {
        connectionString = config.database.connectionString;
        source = "from ponder.config.ts";
      } else if (process.env.DATABASE_PRIVATE_URL) {
        connectionString = process.env.DATABASE_PRIVATE_URL;
        source = "from DATABASE_PRIVATE_URL env var";
      } else if (process.env.DATABASE_URL) {
        connectionString = process.env.DATABASE_URL;
        source = "from DATABASE_URL env var";
      } else {
        throw new Error(
          `Invalid database configuration: 'kind' is set to 'postgres' but no connection string was provided.`,
        );
      }

      logs.push({
        level: "info",
        msg: `Using Postgres database '${getDatabaseName(connectionString)}' (${source})`,
      });

      let schema: string | undefined = undefined;
      if (config.database.schema) {
        schema = config.database.schema;
        source = "from ponder.config.ts";
      } else if (process.env.RAILWAY_DEPLOYMENT_ID) {
        if (process.env.RAILWAY_SERVICE_NAME === undefined) {
          throw new Error(
            "Invalid database configuration: RAILWAY_DEPLOYMENT_ID env var is defined, but RAILWAY_SERVICE_NAME env var is not.",
          );
        }
        schema = `${process.env.RAILWAY_SERVICE_NAME}_${process.env.RAILWAY_DEPLOYMENT_ID.slice(
          0,
          8,
        )}`;
        source = "from RAILWAY_DEPLOYMENT_ID env var";
      } else {
        schema = "public";
        source = "default";
      }
      logs.push({
        level: "info",
        msg: `Using '${schema}' database schema for indexed tables (${source})`,
      });

      const poolConfig = {
        max: config.database.poolConfig?.max ?? 30,
        connectionString,
      };

      databaseConfig = {
        kind: "postgres",
        poolConfig,
        schema,
      };
    } else {
      logs.push({
        level: "info",
        msg: `Using SQLite database in '${sqlitePrintPath}' (from ponder.config.ts)`,
      });

      databaseConfig = { kind: "sqlite", directory: sqliteDir };
    }
  } else {
    let connectionString: string | undefined = undefined;
    let source: string | undefined = undefined;
    if (process.env.DATABASE_PRIVATE_URL) {
      connectionString = process.env.DATABASE_PRIVATE_URL;
      source = "from DATABASE_PRIVATE_URL env var";
    } else if (process.env.DATABASE_URL) {
      connectionString = process.env.DATABASE_URL;
      source = "from DATABASE_URL env var";
    }

    // If either of the DATABASE_URL env vars are set, use Postgres.
    if (connectionString !== undefined) {
      logs.push({
        level: "info",
        msg: `Using Postgres database ${getDatabaseName(connectionString)} (${source})`,
      });

      let schema: string | undefined = undefined;
      if (process.env.RAILWAY_DEPLOYMENT_ID !== undefined) {
        schema = process.env.RAILWAY_DEPLOYMENT_ID;
        if (process.env.RAILWAY_SERVICE_NAME === undefined) {
          throw new Error(
            "Invalid database configuration: RAILWAY_DEPLOYMENT_ID env var is defined, but RAILWAY_SERVICE_NAME env var is not.",
          );
        }
        schema = `${process.env.RAILWAY_SERVICE_NAME}_${process.env.RAILWAY_DEPLOYMENT_ID.slice(
          0,
          8,
        )}`;
        source = "from RAILWAY_DEPLOYMENT_ID env var";
      } else {
        schema = "public";
        source = "default";
      }
      logs.push({
        level: "info",
        msg: `Using '${schema}' database schema for indexed tables (${source})`,
      });

      const poolConfig = { max: 30, connectionString };

      databaseConfig = {
        kind: "postgres",
        poolConfig,
        schema,
      };
    } else {
      // Fall back to SQLite.
      logs.push({
        level: "info",
        msg: `Using SQLite database at ${sqlitePrintPath} (default)`,
      });

      databaseConfig = { kind: "sqlite", directory: sqliteDir };
    }
  }

  const networks: Network[] = await Promise.all(
    Object.entries(config.networks).map(async ([networkName, network]) => {
      const { chainId, transport } = network;

      const defaultChain =
        Object.values(chains).find((c) =>
          "id" in c ? c.id === chainId : false,
        ) ?? chains.mainnet!;
      const chain = { ...defaultChain, name: networkName, id: chainId };

      // Note: This can throw.
      const rpcUrls = await getRpcUrlsForClient({ transport, chain });
      rpcUrls.forEach((rpcUrl) => {
        if (isRpcUrlPublic(rpcUrl)) {
          logs.push({
            level: "warn",
            msg: `Network '${networkName}' is using a public RPC URL (${rpcUrl}). Most apps require an RPC URL with a higher rate limit.`,
          });
        }
      });

      if (
        network.pollingInterval !== undefined &&
        network.pollingInterval! < 100
      ) {
        throw new Error(
          `Invalid 'pollingInterval' for network '${networkName}. Expected 100 milliseconds or greater, got ${network.pollingInterval} milliseconds.`,
        );
      }

      return {
        name: networkName,
        chainId,
        chain,
        transport: network.transport({ chain }),
        maxRequestsPerSecond: network.maxRequestsPerSecond ?? 50,
        pollingInterval: network.pollingInterval ?? 1_000,
        finalityBlockCount: getFinalityBlockCount({ chainId }),
        disableCache: network.disableCache ?? false,
      } satisfies Network;
    }),
  );

  // Validate and build indexing functions
  let indexingFunctionCount = 0;
  const indexingFunctions: IndexingFunctions = {};

  for (const { name: eventName, fn } of rawIndexingFunctions) {
    const eventNameComponents = eventName.includes(".")
      ? eventName.split(".")
      : eventName.split(":");
    const [sourceName, sourceEventName] = eventNameComponents;
    if (eventNameComponents.length !== 2 || !sourceName || !sourceEventName) {
      throw new Error(
        `Validation failed: Invalid event '${eventName}', expected format '{sourceName}:{eventName}' or '{sourceName}.{eventName}'.`,
      );
    }

    if (eventName in indexingFunctions) {
      throw new Error(
        `Validation failed: Multiple indexing functions registered for event '${eventName}'.`,
      );
    }

    // Validate that the indexing function uses a sourceName that is present in the config.
    const matchedSourceName = Object.keys({
      ...(config.contracts ?? {}),
      ...(config.blocks ?? {}),
    }).find((_sourceName) => _sourceName === sourceName);

    if (!matchedSourceName) {
      // Multi-network has N sources, but the hint here should not have duplicates.
      const uniqueSourceNames = dedupe(
        Object.keys({ ...(config.contracts ?? {}), ...(config.blocks ?? {}) }),
      );
      throw new Error(
        `Validation failed: Invalid source name '${sourceName}'. Got '${sourceName}', expected one of [${uniqueSourceNames
          .map((n) => `'${n}'`)
          .join(", ")}].`,
      );
    }

    indexingFunctions[eventName] = fn;
    indexingFunctionCount += 1;
  }

  if (indexingFunctionCount === 0) {
    logs.push({ level: "warn", msg: "No indexing functions were registered." });
  }

  const contractSources: ContractSource[] = Object.entries(
    config.contracts ?? {},
  )
    // First, apply any network-specific overrides and flatten the result.
    .flatMap(([contractName, contract]) => {
      if (contract.network === null || contract.network === undefined) {
        throw new Error(
          `Validation failed: Network for contract '${contractName}' is null or undefined. Expected one of [${networks
            .map((n) => `'${n.name}'`)
            .join(", ")}].`,
        );
      }

      const startBlockMaybeNan = contract.startBlock ?? 0;
      const startBlock = Number.isNaN(startBlockMaybeNan)
        ? 0
        : startBlockMaybeNan;
      const endBlockMaybeNan = contract.endBlock;
      const endBlock = Number.isNaN(endBlockMaybeNan)
        ? undefined
        : endBlockMaybeNan;

      if (endBlock !== undefined && endBlock < startBlock) {
        throw new Error(
          `Validation failed: Start block for contract '${contractName}' is after end block (${startBlock} > ${endBlock}).`,
        );
      }

      // Single network case.
      if (typeof contract.network === "string") {
        return {
          id: `log_${contractName}_${contract.network}`,
          name: contractName,
          networkName: contract.network,
          abi: contract.abi,

          address: "address" in contract ? contract.address : undefined,
          factory: "factory" in contract ? contract.factory : undefined,
          filter: contract.filter,

          includeTransactionReceipts:
            contract.includeTransactionReceipts ?? false,
          includeCallTraces: contract.includeCallTraces ?? false,

          startBlock,
          endBlock,
        };
      }

      type DefinedNetworkOverride = NonNullable<
        Exclude<Config["contracts"][string]["network"], string>[string]
      >;

      // Multiple networks case.
      return Object.entries(contract.network)
        .filter((n): n is [string, DefinedNetworkOverride] => !!n[1])
        .map(([networkName, overrides]) => {
          const startBlockMaybeNan =
            overrides.startBlock ?? contract.startBlock ?? 0;
          const startBlock = Number.isNaN(startBlockMaybeNan)
            ? 0
            : startBlockMaybeNan;
          const endBlockMaybeNan = overrides.endBlock ?? contract.endBlock;
          const endBlock = Number.isNaN(endBlockMaybeNan)
            ? undefined
            : endBlockMaybeNan;

          if (endBlock !== undefined && endBlock < startBlock) {
            throw new Error(
              `Validation failed: Start block for contract '${contractName}' is after end block (${startBlock} > ${endBlock}).`,
            );
          }

          return {
            name: contractName,
            networkName,
            abi: contract.abi,

            address:
              ("address" in overrides ? overrides?.address : undefined) ??
              ("address" in contract ? contract.address : undefined),
            factory:
              ("factory" in overrides ? overrides.factory : undefined) ??
              ("factory" in contract ? contract.factory : undefined),
            filter: overrides.filter ?? contract.filter,

            includeTransactionReceipts:
              overrides.includeTransactionReceipts ??
              contract.includeTransactionReceipts ??
              false,
            includeCallTraces:
              overrides.includeCallTraces ??
              contract.includeCallTraces ??
              false,

            startBlock,
            endBlock,
          };
        });
    })
    // Second, build and validate the factory or log source.
    .flatMap((rawContract): ContractSource[] => {
      const network = networks.find((n) => n.name === rawContract.networkName);
      if (!network) {
        throw new Error(
          `Validation failed: Invalid network for contract '${
            rawContract.name
          }'. Got '${rawContract.networkName}', expected one of [${networks
            .map((n) => `'${n.name}'`)
            .join(", ")}].`,
        );
      }

      // Get indexing function that were registered for this contract
      const registeredLogEvents: string[] = [];
      const registeredCallTraceEvents: string[] = [];
      for (const eventName of Object.keys(indexingFunctions)) {
        // log event
        if (eventName.includes(":")) {
          const [logContractName, logEventName] = eventName.split(":") as [
            string,
            string,
          ];
          if (
            logContractName === rawContract.name &&
            logEventName !== "setup"
          ) {
            registeredLogEvents.push(logEventName);
          }
        }

        // call trace event
        if (eventName.includes(".")) {
          const [functionContractName, functionName] = eventName.split(".") as [
            string,
            string,
          ];
          if (functionContractName === rawContract.name) {
            registeredCallTraceEvents.push(functionName);
          }
        }
      }

      // Note: This can probably throw for invalid ABIs. Consider adding explicit ABI validation before this line.
      const abiEvents = buildAbiEvents({ abi: rawContract.abi });
      const abiFunctions = buildAbiFunctions({ abi: rawContract.abi });

      const registeredEventSelectors: Hex[] = [];
      // Validate that the registered log events exist in the abi
      for (const logEvent of registeredLogEvents) {
        const abiEvent = abiEvents.bySafeName[logEvent];
        if (abiEvent === undefined) {
          throw new Error(
            `Validation failed: Event name for event '${logEvent}' not found in the contract ABI. Got '${logEvent}', expected one of [${Object.keys(
              abiEvents.bySafeName,
            )
              .map((eventName) => `'${eventName}'`)
              .join(", ")}].`,
          );
        }

        registeredEventSelectors.push(abiEvent.selector);
      }

      const registeredFunctionSelectors: Hex[] = [];
      for (const _function of registeredCallTraceEvents) {
        const abiFunction = abiFunctions.bySafeName[_function];
        if (abiFunction === undefined) {
          throw new Error(
            `Validation failed: Function name for function '${_function}' not found in the contract ABI. Got '${_function}', expected one of [${Object.keys(
              abiFunctions.bySafeName,
            )
              .map((eventName) => `'${eventName}'`)
              .join(", ")}].`,
          );
        }

        registeredFunctionSelectors.push(abiFunction.selector);
      }

      let topics: LogTopic[] = [registeredEventSelectors];

      if (rawContract.filter !== undefined) {
        if (
          Array.isArray(rawContract.filter.event) &&
          rawContract.filter.args !== undefined
        ) {
          throw new Error(
            `Validation failed: Event filter for contract '${rawContract.name}' cannot contain indexed argument values if multiple events are provided.`,
          );
        }

        const filterSafeEventNames = Array.isArray(rawContract.filter.event)
          ? rawContract.filter.event
          : [rawContract.filter.event];

        for (const filterSafeEventName of filterSafeEventNames) {
          const abiEvent = abiEvents.bySafeName[filterSafeEventName];
          if (!abiEvent) {
            throw new Error(
              `Validation failed: Invalid filter for contract '${
                rawContract.name
              }'. Got event name '${filterSafeEventName}', expected one of [${Object.keys(
                abiEvents.bySafeName,
              )
                .map((n) => `'${n}'`)
                .join(", ")}].`,
            );
          }
        }

        // TODO: Explicit validation of indexed argument value format (array or object).
        // The first element of the array return from `buildTopics` being defined
        // is an invariant of the current filter design.
        // Note: This can throw.
        const [topic0FromFilter, ...topicsFromFilter] = buildTopics(
          rawContract.abi,
          rawContract.filter,
        ) as [Exclude<LogTopic, null>, ...LogTopic[]];

        const filteredEventSelectors = Array.isArray(topic0FromFilter)
          ? topic0FromFilter
          : [topic0FromFilter];

        // Validate that the topic0 value defined by the `eventFilter` is a superset of the
        // registered indexing functions. Simply put, confirm that no indexing function is
        // defined for a log event that is excluded by the filter.
        for (const registeredEventSelector of registeredEventSelectors) {
          if (!filteredEventSelectors.includes(registeredEventSelector)) {
            const logEventName =
              abiEvents.bySelector[registeredEventSelector]!.safeName;

            throw new Error(
              `Validation failed: Event '${logEventName}' is excluded by the event filter defined on the contract '${
                rawContract.name
              }'. Got '${logEventName}', expected one of [${filteredEventSelectors
                .map((s) => abiEvents.bySelector[s]!.safeName)
                .map((eventName) => `'${eventName}'`)
                .join(", ")}].`,
            );
          }
        }

        topics = [registeredEventSelectors, ...topicsFromFilter];
      }

      const contractMetadata = {
        type: "contract",
        abi: rawContract.abi,
        abiEvents,
        abiFunctions,
        name: rawContract.name,
        networkName: rawContract.networkName,
      } as const;

      const resolvedFactory = rawContract?.factory;
      const resolvedAddress = rawContract?.address;

      if (resolvedFactory !== undefined && resolvedAddress !== undefined) {
        throw new Error(
          `Validation failed: Contract '${contractMetadata.name}' cannot specify both 'factory' and 'address' options.`,
        );
      }

      if (resolvedFactory) {
        // Note that this can throw.
        const logFactory = buildLogFactory({
          chainId: network.chainId,
          ...resolvedFactory,
        });

        const logSource = {
          ...contractMetadata,
          filter: {
            type: "log",
            chainId: network.chainId,
            address: logFactory,
            topics,
            includeTransactionReceipts: rawContract.includeTransactionReceipts,
            fromBlock: rawContract.startBlock,
            toBlock: rawContract.endBlock,
          },
        } satisfies ContractSource;

        if (rawContract.includeCallTraces) {
          return [
            logSource,
            {
              ...contractMetadata,
              filter: {
                type: "callTrace",
                chainId: network.chainId,
                fromAddress: undefined,
                toAddress: logFactory,
                functionSelectors: registeredFunctionSelectors,
                includeTransactionReceipts:
                  rawContract.includeTransactionReceipts,
                fromBlock: rawContract.startBlock,
                toBlock: rawContract.endBlock,
              },
            } satisfies ContractSource,
          ];
        }

        return [logSource];
      }

      const validatedAddress = Array.isArray(resolvedAddress)
        ? resolvedAddress.map((r) => toLowerCase(r))
        : resolvedAddress
          ? toLowerCase(resolvedAddress)
          : undefined;

      if (validatedAddress !== undefined) {
        for (const address of Array.isArray(validatedAddress)
          ? validatedAddress
          : [validatedAddress]) {
          if (!address.startsWith("0x"))
            throw new Error(
              `Validation failed: Invalid prefix for address '${address}'. Got '${address.slice(
                0,
                2,
              )}', expected '0x'.`,
            );
          if (address.length !== 42)
            throw new Error(
              `Validation failed: Invalid length for address '${address}'. Got ${address.length}, expected 42 characters.`,
            );
        }
      }

      const logSource = {
        ...contractMetadata,
        filter: {
          type: "log",
          chainId: network.chainId,
          address: validatedAddress,
          topics,
          includeTransactionReceipts: rawContract.includeTransactionReceipts,
          fromBlock: rawContract.startBlock,
          toBlock: rawContract.endBlock,
        },
      } satisfies ContractSource;

      if (rawContract.includeCallTraces) {
        return [
          logSource,
          {
            ...contractMetadata,
            filter: {
              type: "callTrace",
              chainId: network.chainId,
              fromAddress: undefined,
              toAddress: Array.isArray(validatedAddress)
                ? validatedAddress
                : validatedAddress === undefined
                  ? undefined
                  : [validatedAddress],
              functionSelectors: registeredFunctionSelectors,
              includeTransactionReceipts:
                rawContract.includeTransactionReceipts,
              fromBlock: rawContract.startBlock,
              toBlock: rawContract.endBlock,
            },
          } satisfies ContractSource,
        ];
      } else return [logSource];
    })
    // Remove sources with no registered indexing functions
    .filter((source) => {
      const hasRegisteredIndexingFunctions =
        source.filter.type === "callTrace"
          ? source.filter.functionSelectors.length !== 0
          : source.filter.topics[0]?.length !== 0;
      if (!hasRegisteredIndexingFunctions) {
        logs.push({
          level: "debug",
          msg: `No indexing functions were registered for '${
            source.name
          }' ${source.filter.type === "callTrace" ? "call traces" : "logs"}`,
        });
      }
      return hasRegisteredIndexingFunctions;
    });

  const blockSources: BlockSource[] = Object.entries(config.blocks ?? {})
    .flatMap(([sourceName, blockSourceConfig]) => {
      const startBlockMaybeNan = blockSourceConfig.startBlock ?? 0;
      const startBlock = Number.isNaN(startBlockMaybeNan)
        ? 0
        : startBlockMaybeNan;
      const endBlockMaybeNan = blockSourceConfig.endBlock;
      const endBlock = Number.isNaN(endBlockMaybeNan)
        ? undefined
        : endBlockMaybeNan;

      if (endBlock !== undefined && endBlock < startBlock) {
        throw new Error(
          `Validation failed: Start block for block source '${sourceName}' is after end block (${startBlock} > ${endBlock}).`,
        );
      }

      if (typeof blockSourceConfig.network === "string") {
        const network = networks.find(
          (n) => n.name === blockSourceConfig.network,
        );
        if (!network) {
          throw new Error(
            `Validation failed: Invalid network for block source '${sourceName}'. Got '${
              blockSourceConfig.network
            }', expected one of [${networks.map((n) => `'${n.name}'`).join(", ")}].`,
          );
        }

        const intervalMaybeNan = blockSourceConfig.interval ?? 1;
        const interval = Number.isNaN(intervalMaybeNan) ? 0 : intervalMaybeNan;

        if (!Number.isInteger(interval) || interval === 0) {
          throw new Error(
            `Validation failed: Invalid interval for block source '${sourceName}'. Got ${interval}, expected a non-zero integer.`,
          );
        }

        return {
          type: "block",
          name: sourceName,
          networkName: blockSourceConfig.network,
          filter: {
            type: "block",
            chainId: network.chainId,
            interval: interval,
            offset: startBlock % interval,
            fromBlock: startBlock,
            toBlock: endBlock,
          },
        } satisfies BlockSource;
      }

      type DefinedNetworkOverride = NonNullable<
        Exclude<Config["blocks"][string]["network"], string>[string]
      >;

      return Object.entries(blockSourceConfig.network)
        .filter((n): n is [string, DefinedNetworkOverride] => !!n[1])
        .map(([networkName, overrides]) => {
          const network = networks.find((n) => n.name === networkName);
          if (!network) {
            throw new Error(
              `Validation failed: Invalid network for block source '${sourceName}'. Got '${networkName}', expected one of [${networks
                .map((n) => `'${n.name}'`)
                .join(", ")}].`,
            );
          }

          const startBlockMaybeNan =
            overrides.startBlock ?? blockSourceConfig.startBlock ?? 0;
          const startBlock = Number.isNaN(startBlockMaybeNan)
            ? 0
            : startBlockMaybeNan;
          const endBlockMaybeNan =
            overrides.endBlock ?? blockSourceConfig.endBlock;
          const endBlock = Number.isNaN(endBlockMaybeNan)
            ? undefined
            : endBlockMaybeNan;

          if (endBlock !== undefined && endBlock < startBlock) {
            throw new Error(
              `Validation failed: Start block for block source '${sourceName}' is after end block (${startBlock} > ${endBlock}).`,
            );
          }

          const intervalMaybeNan =
            overrides.interval ?? blockSourceConfig.interval ?? 0;
          const interval = Number.isNaN(intervalMaybeNan)
            ? 0
            : intervalMaybeNan;

          if (!Number.isInteger(interval) || interval === 0) {
            throw new Error(
              `Validation failed: Invalid interval for block source '${sourceName}'. Got ${interval}, expected a non-zero integer.`,
            );
          }

          return {
            type: "block",
            name: sourceName,
            networkName,
            filter: {
              type: "block",
              chainId: network.chainId,
              interval: interval,
              offset: startBlock % interval,
              fromBlock: startBlock,
              toBlock: endBlock,
            },
          } satisfies BlockSource;
        });
    })
    .filter((blockSource) => {
      const hasRegisteredIndexingFunction =
        indexingFunctions[`${blockSource.name}:block`] !== undefined;
      if (!hasRegisteredIndexingFunction) {
        logs.push({
          level: "debug",
          msg: `No indexing functions were registered for '${blockSource.name}' blocks`,
        });
      }
      return hasRegisteredIndexingFunction;
    });

  const sources = [...contractSources, ...blockSources];

  // Filter out any networks that don't have any sources registered.
  const networksWithSources = networks.filter((network) => {
    const hasSources = sources.some(
      (source) => source.networkName === network.name,
    );
    if (!hasSources) {
      logs.push({
        level: "warn",
        msg: `No sources registered for network '${network.name}'`,
      });
    }
    return hasSources;
  });

<<<<<<< HEAD
=======
  const optionsConfig: Partial<Options> = {};
  if (config.options?.maxHealthcheckDuration !== undefined) {
    optionsConfig.maxHealthcheckDuration =
      config.options.maxHealthcheckDuration;
    logs.push({
      level: "info",
      msg: `Set max healthcheck duration to ${optionsConfig.maxHealthcheckDuration} seconds (from ponder.config.ts)`,
    });
  }

  if (Object.keys(indexingFunctions).length === 0) {
    throw new Error(
      "Validation failed: Found 0 registered indexing functions.",
    );
  }

>>>>>>> 6cad176c
  return {
    databaseConfig,
    networks: networksWithSources,
    sources,
    indexingFunctions,
    logs,
  };
}

export async function safeBuildConfigAndIndexingFunctions({
  config,
  rawIndexingFunctions,
  options,
}: {
  config: Config;
  rawIndexingFunctions: RawIndexingFunctions;
  options: Pick<Options, "rootDir" | "ponderDir">;
}) {
  try {
    const result = await buildConfigAndIndexingFunctions({
      config,
      rawIndexingFunctions,
      options,
    });

    return {
      status: "success",
      sources: result.sources,
      networks: result.networks,
      indexingFunctions: result.indexingFunctions,
      databaseConfig: result.databaseConfig,
      logs: result.logs,
    } as const;
  } catch (_error) {
    const buildError = new BuildError((_error as Error).message);
    buildError.stack = undefined;
    return { status: "error", error: buildError } as const;
  }
}

function getDatabaseName(connectionString: string) {
  const parsed = (parse as unknown as typeof parse.parse)(connectionString);
  return `${parsed.host}:${parsed.port}/${parsed.database}`;
}<|MERGE_RESOLUTION|>--- conflicted
+++ resolved
@@ -790,25 +790,12 @@
     return hasSources;
   });
 
-<<<<<<< HEAD
-=======
-  const optionsConfig: Partial<Options> = {};
-  if (config.options?.maxHealthcheckDuration !== undefined) {
-    optionsConfig.maxHealthcheckDuration =
-      config.options.maxHealthcheckDuration;
-    logs.push({
-      level: "info",
-      msg: `Set max healthcheck duration to ${optionsConfig.maxHealthcheckDuration} seconds (from ponder.config.ts)`,
-    });
-  }
-
   if (Object.keys(indexingFunctions).length === 0) {
     throw new Error(
       "Validation failed: Found 0 registered indexing functions.",
     );
   }
 
->>>>>>> 6cad176c
   return {
     databaseConfig,
     networks: networksWithSources,
