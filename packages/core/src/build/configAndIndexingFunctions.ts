import path from "node:path";
import { BuildError } from "@/common/errors.js";
import type { Options } from "@/common/options.js";
import type { Factory } from "@/config/address.js";
import type { Config } from "@/config/config.js";
import type { DatabaseConfig } from "@/config/database.js";
import {
  type Network,
  getFinalityBlockCount,
  getRpcUrlsForClient,
  isRpcUrlPublic,
} from "@/config/networks.js";
import { buildAbiEvents, buildAbiFunctions, buildTopics } from "@/sync/abi.js";
import type {
  AccountSource,
  BlockSource,
  ContractSource,
  Source,
} from "@/sync/source.js";
import { chains } from "@/utils/chains.js";
import { toLowerCase } from "@/utils/lowercase.js";
import parse from "pg-connection-string";
import type { Address, Hex, LogTopic } from "viem";
import { buildLogFactory } from "./factory.js";

export type RawIndexingFunctions = {
  name: string;
  fn: (...args: any) => any;
}[];

export type IndexingFunctions = {
  [eventName: string]: (...args: any) => any;
};

const flattenSources = <
  T extends Config["contracts"] | Config["accounts"] | Config["blocks"],
>(
  config: T,
): (Omit<T[string], "network"> & { name: string; network: string })[] => {
  return Object.entries(config).flatMap(
    ([name, source]: [string, T[string]]) => {
      if (typeof source.network === "string") {
        return {
          name,
          ...source,
        };
      } else {
        return Object.entries(source.network).map(
          ([network, sourceOverride]) => {
            const { network: _network, ...base } = source;

            return {
              name,
              network,
              ...base,
              ...sourceOverride,
            };
          },
        );
      }
    },
  );
};

export async function buildConfigAndIndexingFunctions({
  config,
  rawIndexingFunctions,
  options: { rootDir, ponderDir },
}: {
  config: Config;
  rawIndexingFunctions: RawIndexingFunctions;
  options: Pick<Options, "ponderDir" | "rootDir">;
}): Promise<{
  databaseConfig: DatabaseConfig;
  networks: Network[];
  sources: Source[];
  indexingFunctions: IndexingFunctions;
  logs: { level: "warn" | "info" | "debug"; msg: string }[];
}> {
  const logs: { level: "warn" | "info" | "debug"; msg: string }[] = [];

  // Build database.
  let databaseConfig: DatabaseConfig;

  // Determine PGlite directory, preferring config.database.directory if available
  const pgliteDir =
    config.database?.kind === "pglite" && config.database.directory
      ? config.database.directory === "memory://"
        ? "memory://"
        : path.resolve(config.database.directory)
      : path.join(ponderDir, "pglite");

  const pglitePrintPath =
    pgliteDir === "memory://" ? "memory://" : path.relative(rootDir, pgliteDir);

  if (config.database?.kind) {
    if (config.database.kind === "postgres") {
      let connectionString: string | undefined = undefined;
      let source: string | undefined = undefined;

      if (config.database.connectionString) {
        connectionString = config.database.connectionString;
        source = "from ponder.config.ts";
      } else if (process.env.DATABASE_PRIVATE_URL) {
        connectionString = process.env.DATABASE_PRIVATE_URL;
        source = "from DATABASE_PRIVATE_URL env var";
      } else if (process.env.DATABASE_URL) {
        connectionString = process.env.DATABASE_URL;
        source = "from DATABASE_URL env var";
      } else {
        throw new Error(
          `Invalid database configuration: 'kind' is set to 'postgres' but no connection string was provided.`,
        );
      }

      logs.push({
        level: "info",
        msg: `Using Postgres database '${getDatabaseName(connectionString)}' (${source})`,
      });

      const poolConfig = {
        max: config.database.poolConfig?.max ?? 30,
        connectionString,
      };

      databaseConfig = { kind: "postgres", poolConfig };
    } else {
      logs.push({
        level: "info",
        msg: `Using PGlite database in '${pglitePrintPath}' (from ponder.config.ts)`,
      });

      databaseConfig = { kind: "pglite", options: { dataDir: pgliteDir } };
    }
  } else {
    let connectionString: string | undefined = undefined;
    let source: string | undefined = undefined;
    if (process.env.DATABASE_PRIVATE_URL) {
      connectionString = process.env.DATABASE_PRIVATE_URL;
      source = "from DATABASE_PRIVATE_URL env var";
    } else if (process.env.DATABASE_URL) {
      connectionString = process.env.DATABASE_URL;
      source = "from DATABASE_URL env var";
    }

    // If either of the DATABASE_URL env vars are set, use Postgres.
    if (connectionString !== undefined) {
      logs.push({
        level: "info",
        msg: `Using Postgres database ${getDatabaseName(connectionString)} (${source})`,
      });

      const poolConfig = { max: 30, connectionString };

      databaseConfig = { kind: "postgres", poolConfig };
    } else {
      // Fall back to PGlite.
      logs.push({
        level: "info",
        msg: `Using PGlite database at ${pglitePrintPath} (default)`,
      });

      databaseConfig = { kind: "pglite", options: { dataDir: pgliteDir } };
    }
  }

  const networks: Network[] = await Promise.all(
    Object.entries(config.networks).map(async ([networkName, network]) => {
      const { chainId, transport } = network;

      const defaultChain =
        Object.values(chains).find((c) =>
          "id" in c ? c.id === chainId : false,
        ) ?? chains.mainnet!;
      const chain = { ...defaultChain, name: networkName, id: chainId };

      // Note: This can throw.
      const rpcUrls = await getRpcUrlsForClient({ transport, chain });
      rpcUrls.forEach((rpcUrl) => {
        if (isRpcUrlPublic(rpcUrl)) {
          logs.push({
            level: "warn",
            msg: `Network '${networkName}' is using a public RPC URL (${rpcUrl}). Most apps require an RPC URL with a higher rate limit.`,
          });
        }
      });

      if (
        network.pollingInterval !== undefined &&
        network.pollingInterval! < 100
      ) {
        throw new Error(
          `Invalid 'pollingInterval' for network '${networkName}. Expected 100 milliseconds or greater, got ${network.pollingInterval} milliseconds.`,
        );
      }

      return {
        name: networkName,
        chainId,
        chain,
        transport: network.transport({ chain }),
        maxRequestsPerSecond: network.maxRequestsPerSecond ?? 50,
        pollingInterval: network.pollingInterval ?? 1_000,
        finalityBlockCount: getFinalityBlockCount({ chainId }),
        disableCache: network.disableCache ?? false,
      } satisfies Network;
    }),
  );

  const sourceNames = new Set<string>();
  for (const source of [
    ...Object.keys(config.contracts ?? {}),
    ...Object.keys(config.accounts ?? {}),
    ...Object.keys(config.blocks ?? {}),
  ]) {
    if (sourceNames.has(source)) {
      throw new Error(
        `Validation failed: Duplicate source name '${source}' not allowed.`,
      );
    }
    sourceNames.add(source);
  }

  // Validate and build indexing functions
  let indexingFunctionCount = 0;
  const indexingFunctions: IndexingFunctions = {};

  for (const { name: eventName, fn } of rawIndexingFunctions) {
    const eventNameComponents = eventName.includes(".")
      ? eventName.split(".")
      : eventName.split(":");

    const [sourceName] = eventNameComponents;

    if (!sourceName) {
      throw new Error(
        `Validation failed: Invalid event '${eventName}', expected format '{sourceName}:{eventName}' or '{sourceName}.{functionName}'.`,
      );
    }

    if (eventNameComponents.length === 3) {
      const [, sourceType, fromOrTo] = eventNameComponents;

      if (
        (sourceType !== "transaction" && sourceType !== "transfer") ||
        (fromOrTo !== "from" && fromOrTo !== "to")
      ) {
        throw new Error(
          `Validation failed: Invalid event '${eventName}', expected format '{sourceName}:transaction:from', '{sourceName}:transaction:to', '{sourceName}:transfer:from', or '{sourceName}:transfer:to'.`,
        );
      }
    } else if (eventNameComponents.length === 2) {
      const [, sourceEventName] = eventNameComponents;

      if (!sourceEventName) {
        throw new Error(
          `Validation failed: Invalid event '${eventName}', expected format '{sourceName}:{eventName}' or '{sourceName}.{functionName}'.`,
        );
      }
    } else {
      throw new Error(
        `Validation failed: Invalid event '${eventName}', expected format '{sourceName}:{eventName}' or '{sourceName}.{functionName}'.`,
      );
    }

    if (eventName in indexingFunctions) {
      throw new Error(
        `Validation failed: Multiple indexing functions registered for event '${eventName}'.`,
      );
    }

    // Validate that the indexing function uses a sourceName that is present in the config.
    const matchedSourceName = Object.keys({
      ...(config.contracts ?? {}),
      ...(config.accounts ?? {}),
      ...(config.blocks ?? {}),
    }).find((_sourceName) => _sourceName === sourceName);

    if (!matchedSourceName) {
      throw new Error(
        `Validation failed: Invalid source name '${sourceName}'. Got '${sourceName}', expected one of [${Array.from(
          sourceNames,
        )
          .map((n) => `'${n}'`)
          .join(", ")}].`,
      );
    }

    indexingFunctions[eventName] = fn;
    indexingFunctionCount += 1;
  }

  if (indexingFunctionCount === 0) {
    logs.push({ level: "warn", msg: "No indexing functions were registered." });
  }

  // common validation for all sources
  for (const source of [
    ...flattenSources(config.contracts ?? {}),
    ...flattenSources(config.accounts ?? {}),
    ...flattenSources(config.blocks ?? {}),
  ]) {
    if (source.network === null || source.network === undefined) {
      throw new Error(
        `Validation failed: Network for '${source.name}' is null or undefined. Expected one of [${networks
          .map((n) => `'${n.name}'`)
          .join(", ")}].`,
      );
    }

    const startBlockMaybeNan = source.startBlock;
    const startBlock = Number.isNaN(startBlockMaybeNan)
      ? undefined
      : startBlockMaybeNan;
    const endBlockMaybeNan = source.endBlock;
    const endBlock = Number.isNaN(endBlockMaybeNan)
      ? undefined
      : endBlockMaybeNan;

    if (
      startBlock !== undefined &&
      endBlock !== undefined &&
      endBlock < startBlock
    ) {
      throw new Error(
        `Validation failed: Start block for '${source.name}' is after end block (${startBlock} > ${endBlock}).`,
      );
    }

    const network = networks.find((n) => n.name === source.network);
    if (!network) {
      throw new Error(
        `Validation failed: Invalid network for '${
          source.name
        }'. Got '${source.network}', expected one of [${networks
          .map((n) => `'${n.name}'`)
          .join(", ")}].`,
      );
    }
  }

  const contractSources: ContractSource[] = flattenSources(
    config.contracts ?? {},
  )
    .flatMap((source): ContractSource[] => {
      const network = networks.find((n) => n.name === source.network)!;

      // Get indexing function that were registered for this contract
      const registeredLogEvents: string[] = [];
      const registeredCallTraceEvents: string[] = [];
      for (const eventName of Object.keys(indexingFunctions)) {
        // log event
        if (eventName.includes(":")) {
          const [logContractName, logEventName] = eventName.split(":") as [
            string,
            string,
          ];
          if (logContractName === source.name && logEventName !== "setup") {
            registeredLogEvents.push(logEventName);
          }
        }

        //  trace event
        if (eventName.includes(".")) {
          const [functionContractName, functionName] = eventName.split(".") as [
            string,
            string,
          ];
          if (functionContractName === source.name) {
            registeredCallTraceEvents.push(functionName);
          }
        }
      }

      // Note: This can probably throw for invalid ABIs. Consider adding explicit ABI validation before this line.
      const abiEvents = buildAbiEvents({ abi: source.abi });
      const abiFunctions = buildAbiFunctions({ abi: source.abi });

      const registeredEventSelectors: Hex[] = [];
      // Validate that the registered log events exist in the abi
      for (const logEvent of registeredLogEvents) {
        const abiEvent = abiEvents.bySafeName[logEvent];
        if (abiEvent === undefined) {
          throw new Error(
            `Validation failed: Event name for event '${logEvent}' not found in the contract ABI. Got '${logEvent}', expected one of [${Object.keys(
              abiEvents.bySafeName,
            )
              .map((eventName) => `'${eventName}'`)
              .join(", ")}].`,
          );
        }

        registeredEventSelectors.push(abiEvent.selector);
      }

      const registeredFunctionSelectors: Hex[] = [];
      for (const _function of registeredCallTraceEvents) {
        const abiFunction = abiFunctions.bySafeName[_function];
        if (abiFunction === undefined) {
          throw new Error(
            `Validation failed: Function name for function '${_function}' not found in the contract ABI. Got '${_function}', expected one of [${Object.keys(
              abiFunctions.bySafeName,
            )
              .map((eventName) => `'${eventName}'`)
              .join(", ")}].`,
          );
        }

        registeredFunctionSelectors.push(abiFunction.selector);
      }

      let topic0: LogTopic = registeredEventSelectors;
      let topic1: LogTopic = null;
      let topic2: LogTopic = null;
      let topic3: LogTopic = null;

      if (source.filter !== undefined) {
        if (
          Array.isArray(source.filter.event) &&
          source.filter.args !== undefined
        ) {
          throw new Error(
            `Validation failed: Event filter for contract '${source.name}' cannot contain indexed argument values if multiple events are provided.`,
          );
        }

        const filterSafeEventNames = Array.isArray(source.filter.event)
          ? source.filter.event
          : [source.filter.event];

        for (const filterSafeEventName of filterSafeEventNames) {
          const abiEvent = abiEvents.bySafeName[filterSafeEventName];
          if (!abiEvent) {
            throw new Error(
              `Validation failed: Invalid filter for contract '${
                source.name
              }'. Got event name '${filterSafeEventName}', expected one of [${Object.keys(
                abiEvents.bySafeName,
              )
                .map((n) => `'${n}'`)
                .join(", ")}].`,
            );
          }
        }

        // TODO: Explicit validation of indexed argument value format (array or object).
        // The first element of the array return from `buildTopics` being defined
        // is an invariant of the current filter design.
        // Note: This can throw.

        const topics = buildTopics(source.abi, source.filter);
        const topic0FromFilter = topics.topic0;
        topic1 = topics.topic1;
        topic2 = topics.topic2;
        topic3 = topics.topic3;

        const filteredEventSelectors = Array.isArray(topic0FromFilter)
          ? topic0FromFilter
          : [topic0FromFilter];

        // Validate that the topic0 value defined by the `eventFilter` is a superset of the
        // registered indexing functions. Simply put, confirm that no indexing function is
        // defined for a log event that is excluded by the filter.
        for (const registeredEventSelector of registeredEventSelectors) {
          if (!filteredEventSelectors.includes(registeredEventSelector)) {
            const logEventName =
              abiEvents.bySelector[registeredEventSelector]!.safeName;

            throw new Error(
              `Validation failed: Event '${logEventName}' is excluded by the event filter defined on the contract '${
                source.name
              }'. Got '${logEventName}', expected one of [${filteredEventSelectors
                .map((s) => abiEvents.bySelector[s]!.safeName)
                .map((eventName) => `'${eventName}'`)
                .join(", ")}].`,
            );
          }
        }

        topic0 = registeredEventSelectors;
      }

      const startBlockMaybeNan = source.startBlock;
      const fromBlock = Number.isNaN(startBlockMaybeNan)
        ? undefined
        : startBlockMaybeNan;
      const endBlockMaybeNan = source.endBlock;
      const toBlock = Number.isNaN(endBlockMaybeNan)
        ? undefined
        : endBlockMaybeNan;

      const contractMetadata = {
        type: "contract",
        abi: source.abi,
        abiEvents,
        abiFunctions,
        name: source.name,
        networkName: source.network,
      } as const;

      const resolvedAddress = source?.address;

      if (typeof resolvedAddress === "object") {
        // Note that this can throw.
        const logFactory = buildLogFactory({
          chainId: network.chainId,
          ...(resolvedAddress as Factory),
        });

        const logSource = {
          ...contractMetadata,
          filter: {
            type: "log",
            chainId: network.chainId,
            address: logFactory,
            topic0,
            topic1,
            topic2,
            topic3,
            // includeTransactionReceipts: source.includeTransactionReceipts,
            fromBlock,
            toBlock,
          },
        } satisfies ContractSource;

        if (source.includeCallTraces) {
          return [
            logSource,
            {
              ...contractMetadata,
              filter: {
                type: "trace",
                chainId: network.chainId,
                fromAddress: undefined,
                toAddress: logFactory,
                callType: "CALL",
                functionSelector: registeredFunctionSelectors,
                includeReverted: false,
                // includeTransactionReceipts:
                //   rawContract.includeTransactionReceipts,
                fromBlock,
                toBlock,
              },
            } satisfies ContractSource,
          ];
        }

        return [logSource];
      } else if (resolvedAddress !== undefined) {
        for (const address of Array.isArray(resolvedAddress)
          ? resolvedAddress
          : [resolvedAddress]) {
          if (!address!.startsWith("0x"))
            throw new Error(
              `Validation failed: Invalid prefix for address '${address}'. Got '${address!.slice(
                0,
                2,
              )}', expected '0x'.`,
            );
          if (address!.length !== 42)
            throw new Error(
              `Validation failed: Invalid length for address '${address}'. Got ${address!.length}, expected 42 characters.`,
            );
        }
      }

      const validatedAddress = Array.isArray(resolvedAddress)
        ? (resolvedAddress.map((r) => toLowerCase(r)) as Address[])
        : resolvedAddress !== undefined
          ? (toLowerCase(resolvedAddress) as Address)
          : undefined;

      const logSource = {
        ...contractMetadata,
        filter: {
          type: "log",
          chainId: network.chainId,
          address: validatedAddress,
          topic0,
          topic1,
          topic2,
          topic3,
          // includeTransactionReceipts: rawContract.includeTransactionReceipts,
          fromBlock,
          toBlock,
        },
      } satisfies ContractSource;

      if (source.includeCallTraces) {
        return [
          logSource,
          {
            ...contractMetadata,
            filter: {
              type: "trace",
              chainId: network.chainId,
              fromAddress: undefined,
              toAddress: Array.isArray(validatedAddress)
                ? validatedAddress
                : validatedAddress === undefined
                  ? undefined
                  : [validatedAddress],
              callType: "CALL",
              functionSelector: registeredFunctionSelectors,
              includeReverted: false,
              // includeTransactionReceipts:
              //   rawContract.includeTransactionReceipts,
              fromBlock,
              toBlock,
            },
          } satisfies ContractSource,
        ];
      } else return [logSource];
    }) // Remove sources with no registered indexing functions
    .filter((source) => {
      const hasRegisteredIndexingFunctions =
        source.filter.type === "trace"
          ? Array.isArray(source.filter.functionSelector) &&
            source.filter.functionSelector.length > 0
          : Array.isArray(source.filter.topic0) &&
            source.filter.topic0?.length > 0;
      if (!hasRegisteredIndexingFunctions) {
        logs.push({
          level: "debug",
          msg: `No indexing functions were registered for '${
            source.name
          }' ${source.filter.type === "trace" ? "traces" : "logs"}`,
        });
      }
      return hasRegisteredIndexingFunctions;
    });

  const accountSources: AccountSource[] = flattenSources(config.accounts ?? {})
    .flatMap((source): AccountSource[] => {
      const network = networks.find((n) => n.name === source.network)!;

      const startBlockMaybeNan = source.startBlock;
      const fromBlock = Number.isNaN(startBlockMaybeNan)
        ? undefined
        : startBlockMaybeNan;
      const endBlockMaybeNan = source.endBlock;
      const toBlock = Number.isNaN(endBlockMaybeNan)
        ? undefined
        : endBlockMaybeNan;

      const resolvedAddress = source?.address;

<<<<<<< HEAD
      if (typeof resolvedAddress === "object") {
=======
      if (resolvedFactory !== undefined && resolvedAddress !== undefined) {
        throw new Error(
          `Validation failed: Account '${source.name}' cannot specify both 'factory' and 'address' options.`,
        );
      }

      if (resolvedFactory === undefined && resolvedAddress === undefined) {
        throw new Error(
          `Validation failed: Account '${source.name}' must specify either 'factory' or 'address' options.`,
        );
      }

      if (resolvedFactory) {
>>>>>>> 7a83bb28
        // Note that this can throw.
        const logFactory = buildLogFactory({
          chainId: network.chainId,
          ...(resolvedAddress as Factory),
        });

        return [
          {
            type: "account",
            name: source.name,
            networkName: source.network,
            filter: {
              type: "transaction",
              chainId: network.chainId,
              fromAddress: undefined,
              toAddress: logFactory,
              includeReverted: false,
              fromBlock,
              toBlock,
            },
          } satisfies AccountSource,
          {
            type: "account",
            name: source.name,
            networkName: source.network,
            filter: {
              type: "transaction",
              chainId: network.chainId,
              fromAddress: logFactory,
              toAddress: undefined,
              includeReverted: false,
              fromBlock,
              toBlock,
            },
          } satisfies AccountSource,
          {
            type: "account",
            name: source.name,
            networkName: source.network,
            filter: {
              type: "transfer",
              chainId: network.chainId,
              fromAddress: undefined,
              toAddress: logFactory,
              includeReverted: false,
              fromBlock,
              toBlock,
            },
          } satisfies AccountSource,
          {
            type: "account",
            name: source.name,
            networkName: source.network,
            filter: {
              type: "transfer",
              chainId: network.chainId,
              fromAddress: logFactory,
              toAddress: undefined,
              includeReverted: false,
              fromBlock,
              toBlock,
            },
          } satisfies AccountSource,
        ];
      }

      for (const address of Array.isArray(resolvedAddress)
        ? resolvedAddress
        : [resolvedAddress]) {
        if (!address!.startsWith("0x"))
          throw new Error(
            `Validation failed: Invalid prefix for address '${address}'. Got '${address!.slice(
              0,
              2,
            )}', expected '0x'.`,
          );
        if (address!.length !== 42)
          throw new Error(
            `Validation failed: Invalid length for address '${address}'. Got ${address!.length}, expected 42 characters.`,
          );
      }

      const validatedAddress = Array.isArray(resolvedAddress)
        ? (resolvedAddress.map((r) => toLowerCase(r)) as Address[])
        : resolvedAddress !== undefined
          ? (toLowerCase(resolvedAddress) as Address)
          : undefined;

      return [
        {
          type: "account",
          name: source.name,

          networkName: source.network,
          filter: {
            type: "transaction",
            chainId: network.chainId,
            fromAddress: undefined,
            toAddress: validatedAddress,
            includeReverted: false,
            fromBlock,
            toBlock,
          },
        } satisfies AccountSource,
        {
          type: "account",
          name: source.name,
          networkName: source.network,
          filter: {
            type: "transaction",
            chainId: network.chainId,
            fromAddress: validatedAddress,
            toAddress: undefined,
            includeReverted: false,
            fromBlock,
            toBlock,
          },
        } satisfies AccountSource,
        {
          type: "account",
          name: source.name,
          networkName: source.network,
          filter: {
            type: "transfer",
            chainId: network.chainId,
            fromAddress: undefined,
            toAddress: validatedAddress,
            includeReverted: false,
            fromBlock,
            toBlock,
          },
        } satisfies AccountSource,
        {
          type: "account",
          name: source.name,
          networkName: source.network,
          filter: {
            type: "transfer",
            chainId: network.chainId,
            fromAddress: validatedAddress,
            toAddress: undefined,
            includeReverted: false,
            fromBlock,
            toBlock,
          },
        } satisfies AccountSource,
      ];
    })
    .filter((source) => {
      const eventName =
        source.filter.type === "transaction"
          ? source.filter.fromAddress === undefined
            ? `${source.name}:transaction:to`
            : `${source.name}:transaction:from`
          : source.filter.fromAddress === undefined
            ? `${source.name}:transfer:to`
            : `${source.name}:transfer:from`;

      const hasRegisteredIndexingFunction =
        indexingFunctions[eventName] !== undefined;
      if (!hasRegisteredIndexingFunction) {
        logs.push({
          level: "debug",
          msg: `No indexing functions were registered for '${eventName}'`,
        });
      }
      return hasRegisteredIndexingFunction;
    });

  const blockSources: BlockSource[] = flattenSources(config.blocks ?? {})
    .map((source) => {
      const network = networks.find((n) => n.name === source.network)!;

      const intervalMaybeNan = source.interval ?? 1;
      const interval = Number.isNaN(intervalMaybeNan) ? 0 : intervalMaybeNan;

      if (!Number.isInteger(interval) || interval === 0) {
        throw new Error(
          `Validation failed: Invalid interval for block source '${source.name}'. Got ${interval}, expected a non-zero integer.`,
        );
      }

      const startBlockMaybeNan = source.startBlock;
      const fromBlock = Number.isNaN(startBlockMaybeNan)
        ? undefined
        : startBlockMaybeNan;
      const endBlockMaybeNan = source.endBlock;
      const toBlock = Number.isNaN(endBlockMaybeNan)
        ? undefined
        : endBlockMaybeNan;

      return {
        type: "block",
        name: source.name,
        networkName: source.network,
        filter: {
          type: "block",
          chainId: network.chainId,
          interval: interval,
          offset: (fromBlock ?? 0) % interval,
          fromBlock,
          toBlock,
        },
      } satisfies BlockSource;
    })
    .filter((blockSource) => {
      const hasRegisteredIndexingFunction =
        indexingFunctions[`${blockSource.name}:block`] !== undefined;
      if (!hasRegisteredIndexingFunction) {
        logs.push({
          level: "debug",
          msg: `No indexing functions were registered for '${blockSource.name}' blocks`,
        });
      }
      return hasRegisteredIndexingFunction;
    });

  const sources = [...contractSources, ...accountSources, ...blockSources];

  // Filter out any networks that don't have any sources registered.
  const networksWithSources = networks.filter((network) => {
    const hasSources = sources.some(
      (source) => source.networkName === network.name,
    );
    if (!hasSources) {
      logs.push({
        level: "warn",
        msg: `No sources registered for network '${network.name}'`,
      });
    }
    return hasSources;
  });

  if (Object.keys(indexingFunctions).length === 0) {
    throw new Error(
      "Validation failed: Found 0 registered indexing functions.",
    );
  }

  return {
    databaseConfig,
    networks: networksWithSources,
    sources,
    indexingFunctions,
    logs,
  };
}

export async function safeBuildConfigAndIndexingFunctions({
  config,
  rawIndexingFunctions,
  options,
}: {
  config: Config;
  rawIndexingFunctions: RawIndexingFunctions;
  options: Pick<Options, "rootDir" | "ponderDir">;
}) {
  try {
    const result = await buildConfigAndIndexingFunctions({
      config,
      rawIndexingFunctions,
      options,
    });

    return {
      status: "success",
      sources: result.sources,
      networks: result.networks,
      indexingFunctions: result.indexingFunctions,
      databaseConfig: result.databaseConfig,
      logs: result.logs,
    } as const;
  } catch (_error) {
    const buildError = new BuildError((_error as Error).message);
    buildError.stack = undefined;
    return { status: "error", error: buildError } as const;
  }
}

function getDatabaseName(connectionString: string) {
  const parsed = (parse as unknown as typeof parse.parse)(connectionString);
  return `${parsed.host}:${parsed.port}/${parsed.database}`;
}<|MERGE_RESOLUTION|>--- conflicted
+++ resolved
@@ -645,23 +645,13 @@
 
       const resolvedAddress = source?.address;
 
-<<<<<<< HEAD
+      if (resolvedAddress === undefined) {
+        throw new Error(
+          `Validation failed: Account '${source.name}' must specify an 'address'.`,
+        );
+      }
+
       if (typeof resolvedAddress === "object") {
-=======
-      if (resolvedFactory !== undefined && resolvedAddress !== undefined) {
-        throw new Error(
-          `Validation failed: Account '${source.name}' cannot specify both 'factory' and 'address' options.`,
-        );
-      }
-
-      if (resolvedFactory === undefined && resolvedAddress === undefined) {
-        throw new Error(
-          `Validation failed: Account '${source.name}' must specify either 'factory' or 'address' options.`,
-        );
-      }
-
-      if (resolvedFactory) {
->>>>>>> 7a83bb28
         // Note that this can throw.
         const logFactory = buildLogFactory({
           chainId: network.chainId,
