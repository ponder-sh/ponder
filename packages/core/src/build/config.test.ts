--- conflicted
+++ resolved
@@ -3,11 +3,7 @@
 import { factory } from "@/config/address.js";
 import { createConfig } from "@/config/index.js";
 import type { LogFactory, LogFilter, TraceFilter } from "@/internal/types.js";
-<<<<<<< HEAD
-=======
-import { shouldGetTransactionReceipt } from "@/runtime/filter.js";
 import { hyperliquidEvm } from "@/utils/chains.js";
->>>>>>> 24950b7f
 import {
   type Address,
   parseAbiItem,
