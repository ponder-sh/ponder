import path from "node:path";
import type { Options } from "@/common/options.js";
<<<<<<< HEAD
import {
  type LogFactory,
  type LogFilter,
  type TraceFilter,
  shouldGetTransactionReceipt,
} from "@/sync/source.js";
=======
import { factory } from "@/config/address.js";
import type { LogFactory, LogFilter, TraceFilter } from "@/sync/source.js";
>>>>>>> cf808e3a
import {
  http,
  type Address,
  parseAbiItem,
  toEventSelector,
  toFunctionSelector,
  zeroAddress,
} from "viem";
import { expect, test, vi } from "vitest";
import { type Config, createConfig } from "../config/config.js";
import {
  buildConfigAndIndexingFunctions,
  safeBuildConfigAndIndexingFunctions,
} from "./configAndIndexingFunctions.js";

const event0 = parseAbiItem("event Event0(bytes32 indexed arg)");
const event1 = parseAbiItem("event Event1()");
const event1Overloaded = parseAbiItem("event Event1(bytes32 indexed)");
const eventFactory = parseAbiItem("event EventFactory(address indexed child)");
const func0 = parseAbiItem(
  "function func0(address) external returns (uint256)",
);

const address1 = "0x0000000000000000000000000000000000000001";
const address2 = "0x0000000000000000000000000000000000000001";
const bytes1 =
  "0x0000000000000000000000000000000000000000000000000000000000000001";
const bytes2 =
  "0x0000000000000000000000000000000000000000000000000000000000000002";
const options = {
  ponderDir: ".ponder",
  rootDir: "rootDir",
} as const satisfies Pick<Options, "rootDir" | "ponderDir">;

test("buildConfigAndIndexingFunctions() builds topics for multiple events", async () => {
  const config = createConfig({
    networks: {
      mainnet: { chainId: 1, transport: http("http://127.0.0.1:8545") },
    },
    contracts: {
      a: {
        network: { mainnet: {} },
        abi: [event0, event1],
        filter: { event: ["Event0", "Event1"] },
        address: address1,
        startBlock: 16370000,
        endBlock: 16370020,
      },
    },
  });

  const { sources } = await buildConfigAndIndexingFunctions({
    config,
    rawIndexingFunctions: [
      { name: "a:Event0", fn: () => {} },
      { name: "a:Event1", fn: () => {} },
    ],
    options,
  });

  expect((sources[0]!.filter as LogFilter).topic0).toMatchObject([
    toEventSelector(event0),
    toEventSelector(event1),
  ]);
});

test("buildConfigAndIndexingFunctions() handles overloaded event signatures and combines topics", async () => {
  const config = createConfig({
    networks: {
      mainnet: { chainId: 1, transport: http("http://127.0.0.1:8545") },
    },
    contracts: {
      a: {
        network: { mainnet: {} },
        abi: [event1, event1Overloaded],
        filter: {
          event: ["Event1()", "Event1(bytes32 indexed)"],
        },
        address: address1,
        startBlock: 16370000,
        endBlock: 16370020,
      },
    },
  });

  const { sources } = await buildConfigAndIndexingFunctions({
    config,
    rawIndexingFunctions: [
      { name: "a:Event1()", fn: () => {} },
      { name: "a:Event1(bytes32 indexed)", fn: () => {} },
    ],
    options,
  });

  expect((sources[0]!.filter as LogFilter).topic0).toMatchObject([
    toEventSelector(event1),
    toEventSelector(event1Overloaded),
  ]);
});

test("buildConfigAndIndexingFunctions() creates a source for each network for multi-network contracts", async () => {
  const config = createConfig({
    networks: {
      mainnet: { chainId: 1, transport: http("http://127.0.0.1:8545") },
      optimism: { chainId: 10, transport: http("http://127.0.0.1:8545") },
    },
    contracts: {
      a: {
        network: { mainnet: {}, optimism: {} },
        abi: [event0],
      },
    },
  });

  const { sources } = await buildConfigAndIndexingFunctions({
    config,
    rawIndexingFunctions: [{ name: "a:Event0", fn: () => {} }],
    options,
  });

  expect(sources.length).toBe(2);
});

test("buildConfigAndIndexingFunctions() builds topics for event with args", async () => {
  const config = createConfig({
    networks: {
      mainnet: { chainId: 1, transport: http("http://127.0.0.1:8545") },
    },
    contracts: {
      a: {
        network: { mainnet: {} },
        abi: [event0],
        filter: {
          event: "Event0",
          args: {
            arg: bytes1,
          },
        },
        address: address1,
        startBlock: 16370000,
        endBlock: 16370020,
      },
    },
  });

  const { sources } = await buildConfigAndIndexingFunctions({
    config,
    rawIndexingFunctions: [{ name: "a:Event0", fn: () => {} }],
    options,
  });

  expect((sources[0]!.filter as LogFilter).topic0).toMatchObject([
    toEventSelector(event0),
  ]);
  expect((sources[0]!.filter as LogFilter).topic1).toMatchObject(bytes1);
});

test("buildConfigAndIndexingFunctions() builds topics for event with unnamed parameters", async () => {
  const config = createConfig({
    networks: {
      mainnet: { chainId: 1, transport: http("http://127.0.0.1:8545") },
    },
    contracts: {
      a: {
        network: { mainnet: {} },
        abi: [event1Overloaded],
        filter: {
          event: "Event1",
          args: [[bytes1, bytes2]],
        },
        address: address1,
        startBlock: 16370000,
        endBlock: 16370020,
      },
    },
  });

  const { sources } = await buildConfigAndIndexingFunctions({
    config,
    rawIndexingFunctions: [{ name: "a:Event1", fn: () => {} }],
    options,
  });

  expect((sources[0]!.filter as LogFilter).topic0).toMatchObject([
    toEventSelector(event1Overloaded),
  ]);
  expect((sources[0]!.filter as LogFilter).topic1).toMatchObject([
    bytes1,
    bytes2,
  ]);
});

test("buildConfigAndIndexingFunctions() overrides default values with network-specific values", async () => {
  const config = createConfig({
    networks: {
      mainnet: { chainId: 1, transport: http("http://127.0.0.1:8545") },
    },
    contracts: {
      a: {
        abi: [event0],
        filter: { event: ["Event0"] },
        address: address1,
        startBlock: 16370000,
        endBlock: 16370020,
        network: {
          mainnet: {
            address: address2,
          },
        },
      },
    },
  });

  const { sources } = await buildConfigAndIndexingFunctions({
    config,
    rawIndexingFunctions: [{ name: "a:Event0", fn: () => {} }],
    options,
  });

  expect((sources[0]!.filter as LogFilter).address).toBe(address2);
});

test("buildConfigAndIndexingFunctions() handles network name shortcut", async () => {
  const config = createConfig({
    networks: {
      mainnet: { chainId: 1, transport: http("http://127.0.0.1:8545") },
    },
    contracts: {
      a: {
        network: "mainnet",
        abi: [event0],
        filter: { event: ["Event0"] },
        address: address1,
        startBlock: 16370000,
        endBlock: 16370020,
      },
    },
  });

  const { sources } = await buildConfigAndIndexingFunctions({
    config,
    rawIndexingFunctions: [{ name: "a:Event0", fn: () => {} }],
    options,
  });

  expect(sources[0]!.networkName).toBe("mainnet");
});

test("buildConfigAndIndexingFunctions() validates network name", async () => {
  const config = createConfig({
    networks: {
      mainnet: { chainId: 1, transport: http("http://127.0.0.1:8545") },
    },
    contracts: {
      a: {
        // @ts-expect-error
        network: "mainnetz",
        abi: [event0],
        address: address1,
      },
    },
  });

  const result = await safeBuildConfigAndIndexingFunctions({
    config,
    rawIndexingFunctions: [{ name: "a:Event0", fn: () => {} }],
    options,
  });

  expect(result.status).toBe("error");
  expect(result.error?.message).toBe(
    "Validation failed: Invalid network for 'a'. Got 'mainnetz', expected one of ['mainnet'].",
  );
});

test("buildConfigAndIndexingFunctions() warns for public RPC URL", async () => {
  const config = createConfig({
    networks: {
      mainnet: { chainId: 1, transport: http("https://cloudflare-eth.com") },
    },
    contracts: {
      a: {
        network: "mainnet",
        abi: [event0],
        address: address1,
      },
    },
  });

  const result = await safeBuildConfigAndIndexingFunctions({
    config,
    rawIndexingFunctions: [{ name: "a:Event0", fn: () => {} }],
    options,
  });

  expect(result.status).toBe("success");
  expect(result.logs!.filter((l) => l.level === "warn")).toMatchObject([
    {
      level: "warn",
      msg: "Network 'mainnet' is using a public RPC URL (https://cloudflare-eth.com). Most apps require an RPC URL with a higher rate limit.",
    },
  ]);
});

test("buildConfigAndIndexingFunctions() validates against multiple events and indexed argument values", async () => {
  const config = createConfig({
    networks: {
      mainnet: { chainId: 1, transport: http("https://cloudflare-eth.com") },
    },
    contracts: {
      a: {
        network: "mainnet",
        abi: [event0, event1],
        filter: {
          event: ["Event0", "Event1"],
          // @ts-expect-error
          args: [bytes1],
        },
      },
    },
  }) as any;

  const result = await safeBuildConfigAndIndexingFunctions({
    config,
    rawIndexingFunctions: [{ name: "a:Event0", fn: () => {} }],
    options,
  });

  expect(result.status).toBe("error");
  expect(result.error?.message).toBe(
    "Validation failed: Event filter for contract 'a' cannot contain indexed argument values if multiple events are provided.",
  );
});

test("buildConfigAndIndexingFunctions() validates event filter event name must be present in ABI", async () => {
  const config = createConfig({
    networks: {
      mainnet: { chainId: 1, transport: http("https://cloudflare-eth.com") },
    },
    contracts: {
      a: {
        network: "mainnet",
        abi: [event0],
        filter: {
          // @ts-expect-error
          event: "Event2",
        },
      },
    },
  });

  const result = await safeBuildConfigAndIndexingFunctions({
    config,
    rawIndexingFunctions: [{ name: "a:Event0", fn: () => {} }],
    options,
  });

  expect(result.status).toBe("error");
  expect(result.error?.message).toBe(
    "Validation failed: Invalid filter for contract 'a'. Got event name 'Event2', expected one of ['Event0'].",
  );
});

test("buildConfigAndIndexingFunctions() validates address empty string", async () => {
  const config = createConfig({
    networks: {
      mainnet: { chainId: 1, transport: http("https://cloudflare-eth.com") },
    },
    contracts: {
      a: {
        network: "mainnet",
        abi: [event0],
        address: "" as Address,
      },
    },
  });

  const result = await safeBuildConfigAndIndexingFunctions({
    config: config as unknown as Config,
    rawIndexingFunctions: [{ name: "a:Event0", fn: () => {} }],
    options,
  });

  expect(result.status).toBe("error");
  expect(result.error?.message).toBe(
    "Validation failed: Invalid prefix for address ''. Got '', expected '0x'.",
  );
});

test("buildConfigAndIndexingFunctions() validates address prefix", async () => {
  const config = createConfig({
    networks: {
      mainnet: { chainId: 1, transport: http("https://cloudflare-eth.com") },
    },
    contracts: {
      a: {
        network: "mainnet",
        abi: [event0],

        address: "0b0000000000000000000000000000000000000001" as Address,
      },
    },
  });

  const result = await safeBuildConfigAndIndexingFunctions({
    config: config as unknown as Config,
    rawIndexingFunctions: [{ name: "a:Event0", fn: () => {} }],
    options,
  });

  expect(result.status).toBe("error");
  expect(result.error?.message).toBe(
    "Validation failed: Invalid prefix for address '0b0000000000000000000000000000000000000001'. Got '0b', expected '0x'.",
  );
});

test("buildConfigAndIndexingFunctions() validates address length", async () => {
  const config = createConfig({
    networks: {
      mainnet: { chainId: 1, transport: http("https://cloudflare-eth.com") },
    },
    contracts: {
      a: {
        network: "mainnet",
        abi: [event0],
        address: "0x000000000001",
      },
    },
  });

  const result = await safeBuildConfigAndIndexingFunctions({
    config,
    rawIndexingFunctions: [{ name: "a:Event0", fn: () => {} }],
    options,
  });

  expect(result.status).toBe("error");
  expect(result.error?.message).toBe(
    "Validation failed: Invalid length for address '0x000000000001'. Got 14, expected 42 characters.",
  );
});

test("buildConfigAndIndexingFunctions() coerces NaN startBlock to undefined", async () => {
  const config = createConfig({
    networks: {
      mainnet: { chainId: 1, transport: http("http://127.0.0.1:8545") },
    },
    contracts: {
      a: {
        network: { mainnet: {} },
        abi: [event0, event1],
        startBlock: Number.NaN,
      },
    },
  });

  const { sources } = await buildConfigAndIndexingFunctions({
    config,
    rawIndexingFunctions: [{ name: "a:Event0", fn: () => {} }],
    options,
  });

  expect(sources[0]?.filter.fromBlock).toBe(undefined);
});

test("buildConfigAndIndexingFunctions() includeTransactionReceipts", async () => {
  const config = createConfig({
    networks: {
      mainnet: { chainId: 1, transport: http("http://127.0.0.1:8545") },
      optimism: { chainId: 10, transport: http("http://127.0.0.1:8545") },
    },
    contracts: {
      a: {
        includeTransactionReceipts: true,
        network: {
          mainnet: {},
          optimism: { includeTransactionReceipts: false },
        },
        abi: [event0],
      },
    },
  });
  const { sources } = await buildConfigAndIndexingFunctions({
    config,
    rawIndexingFunctions: [{ name: "a:Event0", fn: () => {} }],
    options,
  });

  expect(shouldGetTransactionReceipt(sources[0]!.filter)).toBe(true);
  expect(shouldGetTransactionReceipt(sources[1]!.filter)).toBe(false);
});

test("buildConfigAndIndexingFunctions() includeCallTraces", async () => {
  const config = createConfig({
    networks: {
      mainnet: { chainId: 1, transport: http("http://127.0.0.1:8545") },
      optimism: { chainId: 10, transport: http("http://127.0.0.1:8545") },
    },
    contracts: {
      a: {
        includeCallTraces: true,
        network: {
          mainnet: {},
          optimism: { includeCallTraces: false },
        },
        address: zeroAddress,
        abi: [func0],
      },
    },
  });

  const { sources } = await buildConfigAndIndexingFunctions({
    config,
    rawIndexingFunctions: [{ name: "a.func0()", fn: () => {} }],
    options,
  });

  expect(sources).toHaveLength(1);

  expect((sources[0]!.filter as TraceFilter).fromAddress).toBeUndefined();
  expect((sources[0]!.filter as TraceFilter).toAddress).toMatchObject([
    zeroAddress,
  ]);
  expect((sources[0]!.filter as TraceFilter).functionSelector).toMatchObject([
    toFunctionSelector(func0),
  ]);
  expect(shouldGetTransactionReceipt(sources[0]!.filter)).toBe(false);
});

test("buildConfigAndIndexingFunctions() includeCallTraces with factory", async () => {
  const config = createConfig({
    networks: {
      mainnet: { chainId: 1, transport: http("http://127.0.0.1:8545") },
      optimism: { chainId: 10, transport: http("http://127.0.0.1:8545") },
    },
    contracts: {
      a: {
        includeCallTraces: true,
        network: {
          mainnet: {},
          optimism: { includeCallTraces: false },
        },
        address: factory({
          address: address2,
          event: eventFactory,
          parameter: "child",
        }),
        abi: [func0],
      },
    },
  });

  const { sources } = await buildConfigAndIndexingFunctions({
    config,
    rawIndexingFunctions: [{ name: "a.func0()", fn: () => {} }],
    options,
  });

  expect(sources).toHaveLength(1);

  expect((sources[0]!.filter as TraceFilter).fromAddress).toBeUndefined();
  expect(
    ((sources[0]!.filter as TraceFilter).toAddress as LogFactory).address,
  ).toMatchObject(address2);
  expect((sources[0]!.filter as TraceFilter).functionSelector).toMatchObject([
    toFunctionSelector(func0),
  ]);
  expect(shouldGetTransactionReceipt(sources[0]!.filter)).toBe(false);
});

test("buildConfigAndIndexingFunctions() coerces NaN endBlock to undefined", async () => {
  const config = createConfig({
    networks: {
      mainnet: { chainId: 1, transport: http("http://127.0.0.1:8545") },
    },
    contracts: {
      a: {
        network: { mainnet: {} },
        abi: [event0, event1],
        endBlock: Number.NaN,
      },
    },
  });

  const { sources } = await buildConfigAndIndexingFunctions({
    config,
    rawIndexingFunctions: [{ name: "a:Event0", fn: () => {} }],
    options,
  });

  expect(sources[0]!.filter.toBlock).toBe(undefined);
});

test("buildConfigAndIndexingFunctions() database uses pglite by default", async () => {
  const config = createConfig({
    networks: { mainnet: { chainId: 1, transport: http() } },
    contracts: { a: { network: "mainnet", abi: [event0] } },
  });

  const prev = process.env.DATABASE_URL;
  // biome-ignore lint/performance/noDelete: Required to test default behavior.
  delete process.env.DATABASE_URL;

  const { databaseConfig } = await buildConfigAndIndexingFunctions({
    config,
    rawIndexingFunctions: [{ name: "a:Event0", fn: () => {} }],
    options,
  });
  expect(databaseConfig).toMatchObject({
    kind: "pglite",
    options: {
      dataDir: expect.stringContaining(path.join(".ponder", "pglite")),
    },
  });

  process.env.DATABASE_URL = prev;
});

test("buildConfigAndIndexingFunctions() database respects custom pglite path", async () => {
  const config = createConfig({
    database: { kind: "pglite", directory: "custom-pglite/directory" },
    networks: { mainnet: { chainId: 1, transport: http() } },
    contracts: { a: { network: "mainnet", abi: [event0] } },
  });

  const { databaseConfig } = await buildConfigAndIndexingFunctions({
    config,
    rawIndexingFunctions: [{ name: "a:Event0", fn: () => {} }],
    options,
  });

  expect(databaseConfig).toMatchObject({
    kind: "pglite",
    options: {
      dataDir: expect.stringContaining(path.join("custom-pglite", "directory")),
    },
  });
});

test("buildConfigAndIndexingFunctions() database uses pglite if specified even if DATABASE_URL env var present", async () => {
  const config = createConfig({
    database: { kind: "pglite" },
    networks: { mainnet: { chainId: 1, transport: http() } },
    contracts: { a: { network: "mainnet", abi: [event0] } },
  });

  vi.stubEnv("DATABASE_URL", "postgres://username@localhost:5432/database");

  const { databaseConfig } = await buildConfigAndIndexingFunctions({
    config,
    rawIndexingFunctions: [{ name: "a:Event0", fn: () => {} }],
    options,
  });
  expect(databaseConfig).toMatchObject({
    kind: "pglite",
    options: {
      dataDir: expect.stringContaining(path.join(".ponder", "pglite")),
    },
  });

  vi.unstubAllEnvs();
});

test("buildConfigAndIndexingFunctions() database uses postgres if DATABASE_URL env var present", async () => {
  const config = createConfig({
    networks: { mainnet: { chainId: 1, transport: http() } },
    contracts: { a: { network: "mainnet", abi: [event0] } },
  });

  vi.stubEnv("DATABASE_URL", "postgres://username@localhost:5432/database");

  const { databaseConfig } = await buildConfigAndIndexingFunctions({
    config,
    rawIndexingFunctions: [{ name: "a:Event0", fn: () => {} }],
    options,
  });
  expect(databaseConfig).toMatchObject({
    kind: "postgres",
    poolConfig: {
      connectionString: "postgres://username@localhost:5432/database",
    },
  });

  vi.unstubAllEnvs();
});

test("buildConfigAndIndexingFunctions() database uses postgres if DATABASE_PRIVATE_URL env var present", async () => {
  const config = createConfig({
    networks: { mainnet: { chainId: 1, transport: http() } },
    contracts: { a: { network: "mainnet", abi: [event0] } },
  });

  vi.stubEnv("DATABASE_URL", "postgres://username@localhost:5432/database");
  vi.stubEnv(
    "DATABASE_PRIVATE_URL",
    "postgres://username@localhost:5432/better_database",
  );

  const { databaseConfig } = await buildConfigAndIndexingFunctions({
    config,
    rawIndexingFunctions: [{ name: "a:Event0", fn: () => {} }],
    options,
  });
  expect(databaseConfig).toMatchObject({
    kind: "postgres",
    poolConfig: {
      connectionString: "postgres://username@localhost:5432/better_database",
    },
  });

  vi.unstubAllEnvs();
});

test("buildConfigAndIndexingFunctions() throws for postgres database with no connection string", async () => {
  const config = createConfig({
    database: { kind: "postgres" },
    networks: { mainnet: { chainId: 1, transport: http() } },
    contracts: { a: { network: "mainnet", abi: [event0] } },
  });

  const prev = process.env.DATABASE_URL;
  // biome-ignore lint/performance/noDelete: Required to test default behavior.
  delete process.env.DATABASE_URL;

  await expect(() =>
    buildConfigAndIndexingFunctions({
      config,
      rawIndexingFunctions: [{ name: "a:Event0", fn: () => {} }],
      options,
    }),
  ).rejects.toThrow(
    "Invalid database configuration: 'kind' is set to 'postgres' but no connection string was provided.",
  );

  process.env.DATABASE_URL = prev;
});

test("buildConfigAndIndexingFunctions() database with postgres uses pool config", async () => {
  const config = createConfig({
    database: {
      kind: "postgres",
      connectionString: "postgres://username@localhost:5432/database",
      poolConfig: { max: 100 },
    },
    networks: { mainnet: { chainId: 1, transport: http() } },
    contracts: { a: { network: "mainnet", abi: [event0] } },
  });

  const { databaseConfig } = await buildConfigAndIndexingFunctions({
    config,
    rawIndexingFunctions: [{ name: "a:Event0", fn: () => {} }],
    options,
  });
  expect(databaseConfig).toMatchObject({
    kind: "postgres",
    poolConfig: {
      connectionString: "postgres://username@localhost:5432/database",
      max: 100,
    },
  });
});

test("buildConfigAndIndexingFunctions() account source", async () => {
  const config = createConfig({
    networks: {
      mainnet: { chainId: 1, transport: http("http://127.0.0.1:8545") },
    },
    accounts: {
      a: {
        network: { mainnet: {} },
        address: address1,
        startBlock: 16370000,
        endBlock: 16370020,
      },
    },
  });

  const { sources } = await buildConfigAndIndexingFunctions({
    config,
    rawIndexingFunctions: [
      { name: "a:transfer:from", fn: () => {} },
      { name: "a:transaction:to", fn: () => {} },
    ],
    options,
  });

  expect(sources).toHaveLength(2);

  expect(sources[0]?.networkName).toBe("mainnet");
  expect(sources[1]?.networkName).toBe("mainnet");

  expect(sources[0]?.name).toBe("a");
  expect(sources[1]?.name).toBe("a");

  expect(sources[0]?.filter.type).toBe("transaction");
  expect(sources[1]?.filter.type).toBe("transfer");

  expect(sources[0]?.filter.fromBlock).toBe(16370000);
  expect(sources[1]?.filter.fromBlock).toBe(16370000);

  expect(sources[0]?.filter.toBlock).toBe(16370020);
  expect(sources[1]?.filter.toBlock).toBe(16370020);
});

test("buildConfigAndIndexingFunctions() block source", async () => {
  const config = createConfig({
    networks: {
      mainnet: { chainId: 1, transport: http("http://127.0.0.1:8545") },
    },
    blocks: {
      a: {
        network: { mainnet: {} },
        startBlock: 16370000,
        endBlock: 16370020,
      },
    },
  });

  const { sources } = await buildConfigAndIndexingFunctions({
    config,
    rawIndexingFunctions: [{ name: "a:block", fn: () => {} }],
    options,
  });

  expect(sources).toHaveLength(1);

  expect(sources[0]?.networkName).toBe("mainnet");
  expect(sources[0]?.name).toBe("a");
  expect(sources[0]?.filter.type).toBe("block");
  // @ts-ignore
  expect(sources[0]?.filter.interval).toBe(1);
  expect(sources[0]?.filter.fromBlock).toBe(16370000);
  expect(sources[0]?.filter.toBlock).toBe(16370020);
});<|MERGE_RESOLUTION|>--- conflicted
+++ resolved
@@ -1,16 +1,12 @@
 import path from "node:path";
 import type { Options } from "@/common/options.js";
-<<<<<<< HEAD
+import { factory } from "@/config/address.js";
 import {
   type LogFactory,
   type LogFilter,
   type TraceFilter,
   shouldGetTransactionReceipt,
 } from "@/sync/source.js";
-=======
-import { factory } from "@/config/address.js";
-import type { LogFactory, LogFilter, TraceFilter } from "@/sync/source.js";
->>>>>>> cf808e3a
 import {
   http,
   type Address,
