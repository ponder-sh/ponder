--- conflicted
+++ resolved
@@ -29,8 +29,7 @@
   });
 
   // Validate tables
-<<<<<<< HEAD
-  Object.entries(schemaToTables(schema)).forEach(
+  Object.entries(getTables(schema)).forEach(
     ([tableName, [table, constraints]]) => {
       validateTableOrColumnName(tableName, "Table");
 
@@ -38,62 +37,6 @@
       if (table.id === undefined)
         throw new Error(
           `Validation failed: Table '${tableName}' does not have an 'id' column.`,
-=======
-  Object.entries(getTables(schema)).forEach(([tableName, table]) => {
-    validateTableOrColumnName(tableName, "Table");
-
-    // Validate the id column
-    if (table.id === undefined)
-      throw new Error(
-        `Validation failed: Table '${tableName}' does not have an 'id' column.`,
-      );
-
-    if (isEnumColumn(table.id))
-      throw new Error(
-        `Validation failed: Invalid type for ID column '${tableName}.id'. Got 'enum', expected one of ['string', 'hex', 'bigint', 'int'].`,
-      );
-    if (isOneColumn(table.id))
-      throw new Error(
-        `Validation failed: Invalid type for ID column '${tableName}.id'. Got 'one', expected one of ['string', 'hex', 'bigint', 'int'].`,
-      );
-    if (isManyColumn(table.id))
-      throw new Error(
-        `Validation failed: Invalid type for ID column '${tableName}.id'. Got 'many', expected one of ['string', 'hex', 'bigint', 'int'].`,
-      );
-    if (isReferenceColumn(table.id))
-      throw new Error(
-        `Validation failed: Invalid type for ID column '${tableName}.id'. ID columns cannot use the '.references' modifier.`,
-      );
-
-    if (
-      table.id[" scalar"] !== "bigint" &&
-      table.id[" scalar"] !== "string" &&
-      table.id[" scalar"] !== "hex" &&
-      table.id[" scalar"] !== "int"
-    )
-      throw new Error(
-        `Validation failed: Invalid type for ID column '${tableName}.id'. Got '${table.id[" scalar"]}', expected one of ['string', 'hex', 'bigint', 'int'].`,
-      );
-
-    if (isOptionalColumn(table.id))
-      throw new Error(
-        `Validation failed: Invalid type for ID column '${tableName}.id'. ID columns cannot be optional.`,
-      );
-    if (isListColumn(table.id))
-      throw new Error(
-        `Validation failed: Invalid type for ID column '${tableName}.id'. ID columns cannot be a list.`,
-      );
-
-    // Validate all other columns
-    Object.entries(table).forEach(([columnName, column]) => {
-      if (columnName === "id") return;
-
-      validateTableOrColumnName(columnName, "Column");
-
-      if (isOneColumn(column)) {
-        const usedColumn = Object.entries(table).find(
-          ([c]) => c === column[" reference"],
->>>>>>> c5a9092e
         );
 
       if (isEnumColumn(table.id))
@@ -123,7 +66,6 @@
           `Validation failed: Invalid type for ID column '${tableName}.id'. Got '${table.id[" scalar"]}', expected one of ['string', 'hex', 'bigint', 'int'].`,
         );
 
-<<<<<<< HEAD
       if (isOptionalColumn(table.id))
         throw new Error(
           `Validation failed: Invalid type for ID column '${tableName}.id'. ID columns cannot be optional.`,
@@ -138,17 +80,6 @@
         if (columnName === "id") return;
 
         validateTableOrColumnName(columnName, "Column");
-=======
-      if (isManyColumn(column)) {
-        const usedTable = Object.entries(getTables(schema)).find(
-          ([name]) => name === column[" referenceTable"],
-        );
-
-        if (usedTable === undefined) {
-          const otherTables = Object.keys(getTables(schema)).filter(
-            (t) => t !== tableName,
-          );
->>>>>>> c5a9092e
 
         if (isOneColumn(column)) {
           const usedColumn = Object.entries(table).find(
@@ -183,13 +114,12 @@
         }
 
         if (isManyColumn(column)) {
-          const usedTable = Object.entries(schemaToTables(schema)).find(
+          const usedTable = Object.entries(getTables(schema)).find(
             ([name]) => name === column[" referenceTable"],
           );
 
-<<<<<<< HEAD
           if (usedTable === undefined) {
-            const otherTables = Object.keys(schemaToTables(schema)).filter(
+            const otherTables = Object.keys(getTables(schema)).filter(
               (t) => t !== tableName,
             );
 
@@ -205,22 +135,8 @@
           const usedTableColumns = Object.entries(usedTable[1][0]);
           const usedColumn = usedTableColumns.find(
             ([columnName]) => columnName === column[" referenceColumn"],
-=======
-      if (isEnumColumn(column)) {
-        const referencedEnum = Object.entries(getEnums(schema)).find(
-          ([enumName]) => enumName === column[" enum"],
-        );
-        if (referencedEnum === undefined) {
-          throw new Error(
-            `Validation failed: Enum column '${tableName}.${columnName}' doesn't reference a valid enum. Got '${
-              column[" enum"]
-            }', expected one of [${Object.keys(getEnums(schema))
-              .map((e) => `'${e}'`)
-              .join(", ")}].`,
->>>>>>> c5a9092e
-          );
-
-<<<<<<< HEAD
+          );
+
           if (usedColumn === undefined) {
             throw new Error(
               `Validation failed. Relationship column '${tableName}.${columnName}' uses a column that does not exist. Got '${
@@ -250,28 +166,14 @@
         }
 
         if (isEnumColumn(column)) {
-          const referencedEnum = Object.entries(schemaToEnums(schema)).find(
+          const referencedEnum = Object.entries(getEnums(schema)).find(
             ([enumName]) => enumName === column[" enum"],
-=======
-      if (isReferenceColumn(column)) {
-        const referencedTable = Object.entries(getTables(schema)).find(
-          ([tableName]) => tableName === extractReferenceTable(column),
-        );
-
-        if (referencedTable === undefined) {
-          throw new Error(
-            `Validation failed: Foreign key column '${tableName}.${columnName}' does not reference a valid ID column. Got '${extractReferenceTable(
-              column,
-            )}', expected one of [${Object.keys(getTables(schema))
-              .map((t) => `'${t}.id'`)
-              .join(", ")}].`,
->>>>>>> c5a9092e
           );
           if (referencedEnum === undefined) {
             throw new Error(
               `Validation failed: Enum column '${tableName}.${columnName}' doesn't reference a valid enum. Got '${
                 column[" enum"]
-              }', expected one of [${Object.keys(schemaToEnums(schema))
+              }', expected one of [${Object.keys(getEnums(schema))
                 .map((e) => `'${e}'`)
                 .join(", ")}].`,
             );
@@ -279,7 +181,7 @@
         }
 
         if (isReferenceColumn(column)) {
-          const referencedTable = Object.entries(schemaToTables(schema)).find(
+          const referencedTable = Object.entries(getTables(schema)).find(
             ([tableName]) => tableName === extractReferenceTable(column),
           );
 
@@ -287,7 +189,7 @@
             throw new Error(
               `Validation failed: Foreign key column '${tableName}.${columnName}' does not reference a valid ID column. Got '${extractReferenceTable(
                 column,
-              )}', expected one of [${Object.keys(schemaToTables(schema))
+              )}', expected one of [${Object.keys(getTables(schema))
                 .map((t) => `'${t}.id'`)
                 .join(", ")}].`,
             );
