import type { Common } from "@/common/common.js";
import type { Network } from "@/config/networks.js";
import {
  type BlockSource,
  type EventSource,
  type FactorySource,
  type LogSource,
  sourceIsBlock,
  sourceIsFactory,
  sourceIsLog,
} from "@/config/sources.js";
import type { SyncStore } from "@/sync-store/store.js";
import {
  type SyncBlock,
  type SyncLog,
  _eth_getBlockByHash,
  _eth_getBlockByNumber,
  _eth_getLogs,
  _eth_getTransactionReceipt,
} from "@/sync/index.js";
import { type Checkpoint, maxCheckpoint } from "@/utils/checkpoint.js";
import { range } from "@/utils/range.js";
import type { RequestQueue } from "@/utils/requestQueue.js";
import { wait } from "@/utils/wait.js";
import { type Queue, createQueue } from "@ponder/common";
import { type Address, type Hex, hexToNumber } from "viem";
import { isMatchedLogInBloomFilter, zeroLogsBloom } from "./bloom.js";
import { filterLogs } from "./filter.js";
import {
  type LightBlock,
  type LightLog,
  sortLogs,
  syncBlockToLightBlock,
  syncLogToLightLog,
} from "./format.js";

export type Service = {
  // static
  common: Common;
  syncStore: SyncStore;
  network: Network;
  requestQueue: RequestQueue;
  sources: EventSource[];

  // state
  isKilled: boolean;
  finalizedBlock: LightBlock;
  /**
   * Blocks and logs that have been ingested and are
   * waiting to be finalized. It is an invariant that
   * all blocks are linked to each other,
   * `parentHash` => `hash`.
   */
  localChain: LocalBlockchainState[];
  queue: Queue<void, SyncBlock> | undefined;

  // callbacks
  onEvent: (event: RealtimeSyncEvent) => void;
  onFatalError: (error: Error) => void;

  // derived static
  /** List of all possible event selectors based on the provided `sources`. */
  eventSelectors: Hex[];
  hasFactorySource: boolean;
  hasTransactionReceiptSource: boolean;
  logFilterSources: LogSource[];
  factorySources: FactorySource[];
  blockSources: BlockSource[];
};

export type RealtimeSyncEvent =
  | {
      type: "reorg";
      chainId: number;
      safeCheckpoint: Checkpoint;
    }
  | {
      type: "checkpoint";
      chainId: number;
      checkpoint: Checkpoint;
    }
  | {
      type: "finalize";
      chainId: number;
      checkpoint: Checkpoint;
    };

type LocalBlockchainState = {
  block: LightBlock;
  logs: LightLog[];
};

export const create = ({
  common,
  syncStore,
  network,
  requestQueue,
  sources,
  finalizedBlock,
  onEvent,
  onFatalError,
}: {
  common: Common;
  syncStore: SyncStore;
  network: Network;
  requestQueue: RequestQueue;
  sources: EventSource[];
  finalizedBlock: SyncBlock;
  onEvent: (event: RealtimeSyncEvent) => void;
  onFatalError: (error: Error) => void;
}): Service => {
  // get event selectors from sources
  const eventSelectors = sources.flatMap((source) => {
    if (!sourceIsFactory(source) && !sourceIsLog(source)) return [];

    const topics: Hex[] = [];

    if (sourceIsFactory(source)) {
      topics.push(source.criteria.eventSelector);
    }

    const topic0 = source.criteria.topics?.[0];
    if (topic0 !== undefined && topic0 !== null) {
      if (Array.isArray(topic0)) topics.push(...topic0);
      else topics.push(topic0);
    }
    return topics;
  });

  const logFilterSources = sources.filter(sourceIsLog);
  const factorySources = sources.filter(sourceIsFactory);
  const blockSources = sources.filter(sourceIsBlock);

  return {
    common,
    syncStore,
    network,
    requestQueue,
    sources,
    isKilled: false,
    finalizedBlock: syncBlockToLightBlock(finalizedBlock),
    localChain: [],
    queue: undefined,
    onEvent,
    onFatalError,
    eventSelectors,
    hasFactorySource: sources.some(sourceIsFactory),
    hasTransactionReceiptSource:
      logFilterSources.some((s) => s.criteria.includeTransactionReceipts) ||
      factorySources.some((s) => s.criteria.includeTransactionReceipts),
    logFilterSources,
    factorySources,
    blockSources,
  };
};

export const start = (service: Service) => {
  /**
   * The queue reacts to a new block. The four states are:
   * 1) Block is the same as the one just processed, no-op.
   * 2) Block is exactly one block ahead of the last processed,
   *    handle this new block (happy path).
   * 3) Block is more than one ahead of the last processed,
   *    fetch all intermediate blocks and enqueue them again.
   * 4) Block is behind the last processed. This is a sign that
   *    a reorg has occurred.
   */
  const queue = createQueue({
    browser: false,
    concurrency: 1,
    initialStart: true,
    worker: async (newHeadBlock: SyncBlock) => {
      const latestLocalBlock = getLatestLocalBlock(service);
      const newHeadBlockNumber = hexToNumber(newHeadBlock.number);

      // We already saw and handled this block. No-op.
      if (latestLocalBlock.hash === newHeadBlock.hash) {
        service.common.logger.trace({
          service: "realtime",
          msg: `Skipped processing '${service.network.name}' block ${newHeadBlockNumber}, already synced`,
        });

        return;
      }

      for (let i = 0; i < 6; i++) {
        try {
          // Quickly check for a reorg by comparing block numbers. If the block
          // number has not increased, a reorg must have occurred.
          if (latestLocalBlock.number >= newHeadBlockNumber) {
            await handleReorg(service, newHeadBlock);

            queue.clear();
            return;
          }

          // Blocks are missing. They should be fetched and enqueued.
          if (latestLocalBlock.number + 1 < newHeadBlockNumber) {
            // Retrieve missing blocks, but only fetch 50 at most.
            const missingBlockRange = range(
              latestLocalBlock.number + 1,
              Math.min(newHeadBlockNumber, latestLocalBlock.number + 51),
            );
            const pendingBlocks = await Promise.all(
              missingBlockRange.map((blockNumber) =>
                _eth_getBlockByNumber(service, { blockNumber }),
              ),
            );

            service.common.logger.debug({
              service: "realtime",
              msg: `Fetched ${missingBlockRange.length} missing '${
                service.network.name
              }' blocks from ${latestLocalBlock.number + 1} to ${Math.min(
                newHeadBlockNumber,
                latestLocalBlock.number + 51,
              )}`,
            });

            // This is needed to ensure proper `kill()` behavior. When the service
            // is killed, nothing should be added to the queue, or else `onIdle()`
            // will never resolve.
            if (service.isKilled) return;

            queue.clear();

            for (const pendingBlock of pendingBlocks) {
              queue.add(pendingBlock);
            }

            queue.add(newHeadBlock);

            return;
          }

          // Check if a reorg occurred by validating the chain of block hashes.
          if (newHeadBlock.parentHash !== latestLocalBlock.hash) {
            await handleReorg(service, newHeadBlock);
            queue.clear();
            return;
          }

          // New block is exactly one block ahead of the local chain.
          // Attempt to ingest it.
          await handleBlock(service, { newHeadBlock });

          return;
        } catch (_error) {
          if (service.isKilled) return;

          const error = _error as Error;

          service.common.logger.warn({
            service: "realtime",
            msg: `Failed to process '${service.network.name}' block ${newHeadBlockNumber} with error: ${error}`,
          });

          if (i === 5) {
            service.common.logger.error({
              service: "realtime",
              msg: `Fatal error: Unable to process '${service.network.name}' block ${newHeadBlockNumber} after 5 attempts due to error:`,
              error,
            });

            service.onFatalError(error);
          } else {
            await wait(250 * 2 ** i);
          }
        }
      }
    },
  });

  const enqueue = async () => {
    try {
      const block = await _eth_getBlockByNumber(service, {
        blockTag: "latest",
      });

      return queue.add(block);
    } catch (_error) {
      if (service.isKilled) return;

      const error = _error as Error;

      service.common.logger.warn({
        service: "realtime",
        msg: `Failed to fetch latest '${service.network.name}' block with error: ${error}`,
      });
    }
  };

  setInterval(enqueue, service.network.pollingInterval);

  service.queue = queue;

  // Note: this is done just for testing.
  return enqueue().then(() => queue);
};

export const kill = async (service: Service) => {
  service.isKilled = true;
  service.queue?.pause();
  service.queue?.clear();
  await service.queue?.onIdle();
};

/**
 * 1) Determine if a reorg occurred.
 * 2) Insert new event data into the store.
 * 3) Determine if a new range of events has become finalized,
 *    if so validate the local chain before removing the
 *    finalized data.
 *
 * @param newHeadBlock Block to be injested. Must be exactly
 * 1 block ahead of the local chain.
 * @returns true if a reorg occurred
 */
export const handleBlock = async (
  service: Service,
  { newHeadBlock }: { newHeadBlock: SyncBlock },
) => {
  const newHeadBlockNumber = hexToNumber(newHeadBlock.number);
  const newHeadBlockTimestamp = hexToNumber(newHeadBlock.timestamp);

  service.common.logger.debug({
    service: "realtime",
    msg: `Started syncing '${service.network.name}' block ${newHeadBlockNumber}`,
  });

  let newLogs: SyncLog[] = [];

  // "eth_getLogs" calls can be skipped if a negative match is given from "logsBloom".
  const mustRequestGetLogs =
    service.hasFactorySource ||
    newHeadBlock.logsBloom === zeroLogsBloom ||
    isMatchedLogInBloomFilter({
      bloom: newHeadBlock.logsBloom,
      logFilters: service.logFilterSources.map((s) => s.criteria),
    });

  if (mustRequestGetLogs) {
    const logs = await _eth_getLogs(service, {
      topics: [service.eventSelectors],
      blockHash: newHeadBlock.hash,
    });

    newLogs = await getMatchedLogs(service, {
      logs,
      insertChildAddressLogs: true,
      upToBlockNumber: BigInt(newHeadBlockNumber),
    });
  } else {
    service.common.logger.debug({
      service: "realtime",
      msg: `Skipped fetching logs for '${service.network.name}' block ${newHeadBlockNumber} due to bloom filter result`,
    });
  }

  // Add pending event data to sync store and local event data. Ordering is
  // important because the sync store operation may throw an error, causing a retry.

  const transactionHashes = new Set(newLogs.map((l) => l.transactionHash));
  const transactions = newHeadBlock.transactions.filter((t) =>
    transactionHashes.has(t.hash),
  );

  const newTransactionReceipts = service.hasTransactionReceiptSource
    ? await Promise.all(
        transactions.map(({ hash }) =>
          _eth_getTransactionReceipt(service, { hash }),
        ),
      )
    : [];

  const isBlockFilterMatched = service.blockSources.some(
    (blockSource) =>
      (newHeadBlockNumber - blockSource.criteria.offset) %
        blockSource.criteria.frequency ===
      0,
  );

  if (newLogs.length > 0) {
    await service.syncStore.insertRealtimeBlock({
      chainId: service.network.chainId,
      block: newHeadBlock,
      transactions,
      transactionReceipts: newTransactionReceipts,
      logs: newLogs,
    });

    const logCountText =
      newLogs.length === 1 ? "1 log" : `${newLogs.length} logs`;
    service.common.logger.info({
      service: "realtime",
      msg: `Synced ${logCountText} from '${service.network.name}' block ${newHeadBlockNumber}`,
    });
  } else if (isBlockFilterMatched) {
    await service.syncStore.insertRealtimeBlock({
      chainId: service.network.chainId,
      block: newHeadBlock,
      transactions: [],
      transactionReceipts: [],
      logs: [],
    });

    service.common.logger.info({
      service: "realtime",
      msg: `Synced block ${newHeadBlockNumber} from '${service.network.name}' `,
    });
  }

  service.onEvent({
    type: "checkpoint",
    chainId: service.network.chainId,
    checkpoint: {
      ...maxCheckpoint,
      blockTimestamp: newHeadBlockTimestamp,
<<<<<<< HEAD
      chainId: BigInt(service.network.chainId),
      blockNumber: BigInt(newHeadBlockNumber),
    } as Checkpoint,
=======
      chainId: service.network.chainId,
      blockNumber: newHeadBlockNumber,
    } satisfies Checkpoint,
>>>>>>> 94710535
  });

  service.localChain.push({
    block: syncBlockToLightBlock(newHeadBlock),
    logs: newLogs.map(syncLogToLightLog),
  });

  service.common.metrics.ponder_realtime_latest_block_number.set(
    { network: service.network.name },
    newHeadBlockNumber,
  );
  service.common.metrics.ponder_realtime_latest_block_timestamp.set(
    { network: service.network.name },
    newHeadBlockTimestamp,
  );

  // Determine if a new range has become finalized by evaluating if the
  // latest block number is 2 * finalityBlockCount >= finalized block number.
  // Essentially, there is a range the width of finalityBlockCount that is entirely
  // finalized.
  const blockMovesFinality =
    newHeadBlockNumber >=
    service.finalizedBlock.number + 2 * service.network.finalityBlockCount;
  if (blockMovesFinality) {
    const pendingFinalizedBlock = service.localChain.find(
      ({ block }) =>
        block.number ===
        newHeadBlockNumber - service.network.finalityBlockCount,
    )!.block;

    // Validate the local chain by re-requesting logs and checking for inconsistencies
    // between the local and recently fetched data. This is neccessary because
    // degraded rpc providers have trouble indexing logs near the tip of the chain.
    try {
      const hasInvalidLogs = await validateLocalBlockchainState(
        service,
        pendingFinalizedBlock,
      );

      if (hasInvalidLogs) {
        service.common.logger.debug({
          service: "realtime",
          msg: `Detected inconsistency between local and remote '${
            service.network.name
          }' chain from block ${service.finalizedBlock.number + 1} to ${
            pendingFinalizedBlock.number
          }`,
        });
      } else {
        service.common.logger.debug({
          service: "realtime",
          msg: `Validated local '${service.network.name}' chain from block ${
            service.finalizedBlock.number + 1
          } to ${pendingFinalizedBlock.number}`,
        });
      }
    } catch (error_) {
      const error = error_ as Error;
      service.common.logger.debug({
        service: "realtime",
        msg: `Failed to validate local '${
          service.network.name
        }' chain from block ${service.finalizedBlock.number + 1} to ${
          pendingFinalizedBlock.number
        } with error: ${error}`,
      });
    }

    // Insert cache intervals into the store and update the local chain.
    // Ordering is important here because the database query can fail.
    await service.syncStore.insertRealtimeInterval({
      chainId: service.network.chainId,
      logFilters: service.logFilterSources.map((l) => l.criteria),
      factories: service.factorySources.map((f) => f.criteria),
      blockFilters: service.blockSources.map((b) => b.criteria),
      interval: {
        startBlock: BigInt(service.finalizedBlock.number + 1),
        endBlock: BigInt(pendingFinalizedBlock.number),
      },
    });

    service.common.logger.debug({
      service: "realtime",
      msg: `Finalized ${
        pendingFinalizedBlock.number - service.finalizedBlock.number + 1
      } '${service.network.name}' blocks from ${
        service.finalizedBlock.number + 1
      } to ${pendingFinalizedBlock.number}`,
    });

    service.localChain = service.localChain.filter(
      ({ block }) => block.number > pendingFinalizedBlock.number,
    );

    service.finalizedBlock = pendingFinalizedBlock;

    service.onEvent({
      type: "finalize",
      chainId: service.network.chainId,
      checkpoint: {
        ...maxCheckpoint,
        blockTimestamp: service.finalizedBlock.timestamp,
        chainId: service.network.chainId,
        blockNumber: service.finalizedBlock.number,
      } satisfies Checkpoint,
    });
  }

  service.common.logger.debug({
    service: "realtime",
    msg: `Finished syncing '${service.network.name}' block ${newHeadBlockNumber}`,
  });
};

/**
 * Traverse the remote chain until we find a block that is
 * compatible with out local chain.
 *
 * @param newHeadBlock Block that caused reorg to be detected.
 * Must be at most 1 block ahead of the local chain.
 */
export const handleReorg = async (
  service: Service,
  newHeadBlock: SyncBlock,
) => {
  const forkedBlockNumber = hexToNumber(newHeadBlock.number);

  service.common.logger.warn({
    service: "realtime",
    msg: `Detected forked '${service.network.name}' block at height ${forkedBlockNumber}`,
  });

  // Prune the local chain of blocks that have been reorged out
  const newLocalChain = service.localChain.filter(
    ({ block }) => block.number < forkedBlockNumber,
  );

  // Block we are attempting to fit into the local chain.
  let remoteBlock = newHeadBlock;

  while (true) {
    const parentBlock = getLatestLocalBlock({
      localChain: newLocalChain,
      finalizedBlock: service.finalizedBlock,
    });

    if (parentBlock.hash === remoteBlock.parentHash) {
      await service.syncStore.deleteRealtimeData({
        chainId: service.network.chainId,
        fromBlock: BigInt(parentBlock.number),
      });

      service.localChain = newLocalChain;

      service.onEvent({
        type: "reorg",
        chainId: service.network.chainId,
        safeCheckpoint: {
          ...maxCheckpoint,
          blockTimestamp: parentBlock.timestamp,
          chainId: BigInt(service.network.chainId),
          blockNumber: BigInt(parentBlock.number),
        },
      });

      service.common.logger.warn({
        service: "realtime",
        msg: `Reconciled ${
          forkedBlockNumber - parentBlock.number
        }-block reorg on '${service.network.name}' with common ancestor block ${
          parentBlock.number
        }`,
      });

      return;
    }

    if (newLocalChain.length === 0) break;
    else {
      remoteBlock = await _eth_getBlockByHash(service, {
        blockHash: remoteBlock.parentHash,
      });
      newLocalChain.pop();
    }
  }

  // No compatible block was found in the local chain, must be a deep reorg.

  const msg = `Encountered unrecoverable '${service.network.name}' reorg beyond finalized block ${service.finalizedBlock.number}`;

  service.common.logger.warn({ service: "realtime", msg });
  service.onFatalError(new Error(msg));

  service.localChain = [];
};

const getMatchedLogs = async (
  service: Service,
  {
    logs,
    insertChildAddressLogs,
    upToBlockNumber,
  }: {
    logs: SyncLog[];
    insertChildAddressLogs: boolean;
    upToBlockNumber: bigint;
  },
) => {
  if (service.hasFactorySource === false) {
    return filterLogs({
      logs,
      logFilters: service.logFilterSources.map((s) => s.criteria),
    });
  } else {
    if (insertChildAddressLogs) {
      // Find and insert any new child contracts.
      const matchedFactoryLogs = filterLogs({
        logs,
        logFilters: service.factorySources.map((fs) => ({
          address: fs.criteria.address,
          topics: [fs.criteria.eventSelector],
        })),
      });

      await service.syncStore.insertFactoryChildAddressLogs({
        chainId: service.network.chainId,
        logs: matchedFactoryLogs,
      });
    }

    // Find any logs matching log filters or child contract filters.
    // NOTE: It might make sense to just insert all logs rather than introduce
    // a potentially slow DB operation here. It's a tradeoff between sync
    // latency and database growth.
    // NOTE: Also makes sense to hold factoryChildAddresses in memory rather than
    // a query each interval.
    const factoryLogFilters = await Promise.all(
      service.factorySources.map(async (factory) => {
        const iterator = service.syncStore.getFactoryChildAddresses({
          chainId: service.network.chainId,
          factory: factory.criteria,
          fromBlock: BigInt(factory.startBlock),
          toBlock: upToBlockNumber,
        });
        const childContractAddresses: Address[] = [];
        for await (const batch of iterator) {
          childContractAddresses.push(...batch);
        }
        return {
          address: childContractAddresses,
          topics: factory.criteria.topics,
        };
      }),
    );

    return filterLogs({
      logs,
      logFilters: [
        ...service.logFilterSources.map((l) => l.criteria),
        ...factoryLogFilters,
      ],
    });
  }
};

export const validateLocalBlockchainState = async (
  service: Service,
  pendingFinalizedBlock: LightBlock,
) => {
  const logs = await _eth_getLogs(service, {
    fromBlock: service.finalizedBlock.number + 1,
    toBlock: pendingFinalizedBlock.number,
  }).then(sortLogs);

  const remoteLogs = await getMatchedLogs(service, {
    logs,
    insertChildAddressLogs: false,
    upToBlockNumber: BigInt(pendingFinalizedBlock.number),
  });

  const localLogs = sortLogs(
    service.localChain
      .filter(({ block }) => block.number <= pendingFinalizedBlock.number)
      .flatMap(({ logs }) => logs),
  );

  for (let i = 0; i < localLogs.length && i < remoteLogs.length; i++) {
    if (
      remoteLogs[i].blockHash !== localLogs[i].blockHash ||
      remoteLogs[i].logIndex !== localLogs[i].logIndex
    ) {
      return true;
    }
  }

  if (localLogs.length !== remoteLogs.length) {
    return true;
  }

  return false;
};

const getLatestLocalBlock = ({
  localChain,
  finalizedBlock,
}: Pick<Service, "localChain" | "finalizedBlock">) => {
  if (localChain.length === 0) {
    return finalizedBlock;
  } else return localChain[localChain.length - 1].block;
};<|MERGE_RESOLUTION|>--- conflicted
+++ resolved
@@ -416,15 +416,9 @@
     checkpoint: {
       ...maxCheckpoint,
       blockTimestamp: newHeadBlockTimestamp,
-<<<<<<< HEAD
       chainId: BigInt(service.network.chainId),
       blockNumber: BigInt(newHeadBlockNumber),
-    } as Checkpoint,
-=======
-      chainId: service.network.chainId,
-      blockNumber: newHeadBlockNumber,
     } satisfies Checkpoint,
->>>>>>> 94710535
   });
 
   service.localChain.push({
@@ -527,8 +521,8 @@
       checkpoint: {
         ...maxCheckpoint,
         blockTimestamp: service.finalizedBlock.timestamp,
-        chainId: service.network.chainId,
-        blockNumber: service.finalizedBlock.number,
+        chainId: BigInt(service.network.chainId),
+        blockNumber: BigInt(service.finalizedBlock.number),
       } satisfies Checkpoint,
     });
   }
