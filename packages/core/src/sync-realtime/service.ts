--- conflicted
+++ resolved
@@ -727,23 +727,8 @@
     );
 
     if (remoteFinalizedBlock.hash !== this.finalizedBlock.hash) {
-<<<<<<< HEAD
-      this.emit("deepReorg", {
-        detectedAtBlockNumber: latestBlockNumber,
-        minimumDepth: latestBlockNumber - this.blocks[0].number,
-      });
-
-      const msg = `Unable to reconcile >${
-        latestBlockNumber - this.blocks[0].number
-      }-block reorg (network=${this.network.name})`;
-
+      const msg = `Detected unrecoverable reorg at block ${this.finalizedBlock.number} with local hash ${this.finalizedBlock.hash} and remote hash ${remoteFinalizedBlock.hash} (network=${this.network.name})`;
       this.common.logger.warn({ service: "realtime", msg });
-=======
-      this.common.logger.warn({
-        service: "realtime",
-        msg: `Detected unrecoverable reorg at block ${this.finalizedBlock.number} with local hash ${this.finalizedBlock.hash} and remote hash ${remoteFinalizedBlock.hash} (network=${this.network.name})`,
-      });
->>>>>>> f48e955f
 
       this.emit("fatal", new Error(msg));
 
