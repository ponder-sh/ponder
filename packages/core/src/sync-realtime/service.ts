--- conflicted
+++ resolved
@@ -136,10 +136,6 @@
     callTraceSources,
     factoryCallTraceSources,
     blockSources,
-<<<<<<< HEAD
-=======
-    callTraceSources,
->>>>>>> 2ff80078
   };
 };
 
@@ -345,20 +341,14 @@
 
   const shouldRequestLogs =
     positiveBloomFilter &&
-<<<<<<< HEAD
     (service.logFilterSources.length > 0 ||
-      service.factoryLogSources.length > 0)
-      ? await _eth_getLogs(service, { blockHash: newHeadBlock.hash })
-      : [];
-=======
-    (service.logFilterSources.length > 0 || service.factorySources.length > 0);
+      service.factoryLogSources.length > 0);
   const shouldRequestTraces = service.callTraceSources.length > 0;
 
   // Request logs
   const blockLogs = shouldRequestLogs
     ? await _eth_getLogs(service, { blockHash: newHeadBlock.hash })
     : [];
->>>>>>> 2ff80078
   const newLogs = await getMatchedLogs(service, {
     logs: blockLogs,
     upToBlockNumber: BigInt(newHeadBlockNumber),
