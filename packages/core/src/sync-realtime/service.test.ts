<<<<<<< HEAD
/* eslint-disable @typescript-eslint/no-unused-vars */
import { HttpRequestError } from "viem";
=======
import {
  type EIP1193RequestFn,
  HttpRequestError,
  checksumAddress,
  parseAbi,
} from "viem";
import { rpc } from "viem/utils";
>>>>>>> 4261c8a6
import { beforeEach, expect, test, vi } from "vitest";

import { setupAnvil, setupSyncStore } from "@/_test/setup.js";
import { simulate } from "@/_test/simulate.js";
import { publicClient, testClient } from "@/_test/utils.js";
import { maxCheckpoint, zeroCheckpoint } from "@/utils/checkpoint.js";
import { decodeToBigInt } from "@/utils/encoding.js";
import { toLowerCase } from "@/utils/lowercase.js";
import { range } from "@/utils/range.js";

import { RealtimeSyncService } from "./service.js";

beforeEach((context) => setupAnvil(context));
beforeEach((context) => setupSyncStore(context));

const getBlockNumbers = () =>
  publicClient.getBlockNumber().then((b) => ({
    latestBlockNumber: Number(b),
    // deploy() + simulate() takes 4 blocks
    finalizedBlockNumber: Number(b) - 4,
  }));

test("setup() returns block numbers", async (context) => {
  const { common, syncStore, sources, networks } = context;

  const blockNumbers = await getBlockNumbers();

  const service = new RealtimeSyncService({
    common,
    syncStore,
    network: networks[0],
    sources: [sources[0]],
  });

  const { latestBlockNumber, finalizedBlockNumber } = await service.setup();

  expect(latestBlockNumber).toBe(blockNumbers.latestBlockNumber);
  expect(finalizedBlockNumber).toBe(blockNumbers.finalizedBlockNumber);

  await service.kill();
});

test("start() adds blocks to the store from finalized to latest", async (context) => {
  const { common, syncStore, networks, sources } = context;

  const blockNumbers = await getBlockNumbers();

  const service = new RealtimeSyncService({
    common,
    syncStore,
    network: networks[0],
    sources: [sources[0]],
  });

  await service.setup();
  await service.start();
  await service.onIdle();

  const blocks = await syncStore.db.selectFrom("blocks").selectAll().execute();

  expect(blocks).toHaveLength(1);
  expect(blocks.map((block) => decodeToBigInt(block.number))).toMatchObject([
    BigInt(blockNumbers.latestBlockNumber - 2),
  ]);

  await service.kill();
});

test("start() adds all required transactions to the store", async (context) => {
  const { common, syncStore, networks, sources } = context;

  const service = new RealtimeSyncService({
    common,
    syncStore,
    network: networks[0],
    sources: [sources[0]],
  });

  await service.setup();
  await service.start();
  await service.onIdle();

  const logs = await syncStore.db.selectFrom("logs").selectAll().execute();
  const requiredTransactionHashes = new Set(logs.map((l) => l.transactionHash));

  const transactions = await syncStore.db
    .selectFrom("transactions")
    .selectAll()
    .execute();

  expect(transactions.length).toEqual(requiredTransactionHashes.size);
  transactions.forEach((transaction) => {
    expect(requiredTransactionHashes.has(transaction.hash)).toEqual(true);
  });

  await service.kill();
});

test("start() adds all matched logs to the store", async (context) => {
  const { common, syncStore, networks, sources, erc20 } = context;

  const service = new RealtimeSyncService({
    common,
    syncStore,
    network: networks[0],
    sources: [sources[0]],
  });

  await service.setup();
  await service.start();
  await service.onIdle();

  const logs = await syncStore.db.selectFrom("logs").selectAll().execute();
  expect(logs).toHaveLength(2);
  logs.forEach((log) => {
    expect(log.address).toEqual(erc20.address);
  });

  await service.kill();
});

test("start() handles new blocks", async (context) => {
  const { common, syncStore, sources, networks, erc20, factory } = context;

  const blockNumbers = await getBlockNumbers();

  const service = new RealtimeSyncService({
    common,
    syncStore,
    network: networks[0],
    sources: [sources[0]],
  });

  await service.setup();
  await service.start();

  await simulate({
    erc20Address: erc20.address,
    factoryAddress: factory.address,
  });

  await service.addNewLatestBlock();

  await service.onIdle();

  const blocks = await syncStore.db.selectFrom("blocks").selectAll().execute();

  expect(blocks).toHaveLength(2);

  expect(blocks.map((block) => decodeToBigInt(block.number))).toMatchObject([
    BigInt(blockNumbers.latestBlockNumber - 2),
    BigInt(blockNumbers.latestBlockNumber + 1),
  ]);

  await service.kill();
});

test("start() handles error while fetching new latest block gracefully", async (context) => {
  const { common, syncStore, sources, networks, erc20, factory } = context;

  const blockNumbers = await getBlockNumbers();

  const rpcRequestSpy = vi.spyOn(networks[0], "request");

  const service = new RealtimeSyncService({
    common,
    syncStore,
    network: networks[0],
    sources: [sources[0]],
  });

  await service.setup();
  await service.start();

  await simulate({
    erc20Address: erc20.address,
    factoryAddress: factory.address,
  });

  // Mock a failed new block request.
  rpcRequestSpy.mockRejectedValueOnce(
    new HttpRequestError({ url: "http://ponder.sh/rpc" }),
  );
  await service.addNewLatestBlock();

  // Now, this one should succeed.
  await service.addNewLatestBlock();

  await service.onIdle();

  const blocks = await syncStore.db.selectFrom("blocks").selectAll().execute();
  expect(blocks).toHaveLength(2);
  expect(blocks.map((block) => decodeToBigInt(block.number))).toMatchObject([
    BigInt(blockNumbers.latestBlockNumber - 2),
    BigInt(blockNumbers.latestBlockNumber + 1),
  ]);

  await service.kill();
});

test("start() emits realtimeCheckpoint events", async (context) => {
  const { common, syncStore, sources, networks } = context;

  const blockNumbers = await getBlockNumbers();

  const service = new RealtimeSyncService({
    common,
    syncStore,
    network: networks[0],
    sources: [sources[0]],
  });

  const emitSpy = vi.spyOn(service, "emit");

  await service.setup();
  await service.start();
  await service.onIdle();

  expect(emitSpy).toHaveBeenCalledTimes(4);

  expect(emitSpy).toHaveBeenCalledWith("realtimeCheckpoint", {
    blockNumber: blockNumbers.latestBlockNumber - 3,
    // Anvil messes with the block number for blocks mined locally.
    blockTimestamp: expect.any(Number),
    chainId: 1,
  });
  expect(emitSpy).toHaveBeenCalledWith("realtimeCheckpoint", {
    blockNumber: blockNumbers.latestBlockNumber - 2,
    // Anvil messes with the block number for blocks mined locally.
    blockTimestamp: expect.any(Number),
    chainId: 1,
  });
  expect(emitSpy).toHaveBeenCalledWith("realtimeCheckpoint", {
    blockNumber: blockNumbers.latestBlockNumber - 1,
    // Anvil messes with the block number for blocks mined locally.
    blockTimestamp: expect.any(Number),
    chainId: 1,
  });
  expect(emitSpy).toHaveBeenCalledWith("realtimeCheckpoint", {
    blockNumber: blockNumbers.latestBlockNumber,
    // Anvil messes with the block number for blocks mined locally.
    blockTimestamp: expect.any(Number),
    chainId: 1,
  });

  await service.kill();
});

test("start() inserts log filter interval records for finalized blocks", async (context) => {
  const { common, syncStore, sources, networks, erc20, factory } = context;

  const blockNumbers = await getBlockNumbers();

  const service = new RealtimeSyncService({
    common,
    syncStore,
    network: networks[0],
    sources: [sources[0]],
  });

  const emitSpy = vi.spyOn(service, "emit");

  await service.setup();
  await service.start();

  for (const _ in range(0, 2)) {
    await simulate({
      erc20Address: erc20.address,
      factoryAddress: factory.address,
    });
  }

  await service.addNewLatestBlock();
  await service.onIdle();

  const logFilterIntervals = await syncStore.getLogFilterIntervals({
    chainId: sources[0].chainId,
    logFilter: sources[0].criteria,
  });
  expect(logFilterIntervals).toMatchObject([
    [blockNumbers.finalizedBlockNumber + 1, blockNumbers.latestBlockNumber],
  ]);

  expect(emitSpy).toHaveBeenCalledWith("finalityCheckpoint", {
    blockNumber: blockNumbers.latestBlockNumber,
    blockTimestamp: expect.any(Number),
    chainId: 1,
  });

  await service.kill();
});

test("start() deletes data from the store after 3 block shallow reorg", async (context) => {
  const { common, syncStore, sources, networks, erc20, factory } = context;

  const blockNumbers = await getBlockNumbers();

  const service = new RealtimeSyncService({
    common,
    syncStore,
    network: networks[0],
    sources: [sources[0]],
  });

  await service.setup();
  await service.start();

  // Take a snapshot of the chain at the original block height.
  const originalSnapshotId = await testClient.snapshot();

  for (const _ in range(0, 2)) {
    await simulate({
      erc20Address: erc20.address,
      factoryAddress: factory.address,
    });
  }

  // Allow the service to process the new blocks.
  await service.addNewLatestBlock();
  await service.onIdle();

  const blocks = await syncStore.db.selectFrom("blocks").selectAll().execute();
  expect(blocks.map((block) => decodeToBigInt(block.number))).toMatchObject([
    BigInt(blockNumbers.latestBlockNumber - 2),
    BigInt(blockNumbers.latestBlockNumber + 1),
    BigInt(blockNumbers.latestBlockNumber + 4),
  ]);

  // Now, revert to the original snapshot.
  await testClient.revert({ id: originalSnapshotId });

  await simulate({
    erc20Address: erc20.address,
    factoryAddress: factory.address,
  });

  // Allow the service to process the new blocks.
  await service.addNewLatestBlock();
  await service.onIdle();
  await service.onIdle();

  const blocksAfterReorg = await syncStore.db
    .selectFrom("blocks")
    .selectAll()
    .execute();
  expect(
    blocksAfterReorg.map((block) => decodeToBigInt(block.number)),
  ).toMatchObject([
    BigInt(blockNumbers.latestBlockNumber - 2),
    BigInt(blockNumbers.latestBlockNumber + 1),
  ]);

  await service.kill();
});

test("start() emits shallowReorg event after 3 block shallow reorg", async (context) => {
  const { common, syncStore, sources, networks, erc20, factory } = context;

  const blockNumbers = await getBlockNumbers();

  const service = new RealtimeSyncService({
    common,
    syncStore,
    network: networks[0],
    sources: [sources[0]],
  });

  const emitSpy = vi.spyOn(service, "emit");

  await service.setup();
  await service.start();

  // Take a snapshot of the chain at the original block height.
  const originalSnapshotId = await testClient.snapshot();

  await simulate({
    erc20Address: erc20.address,
    factoryAddress: factory.address,
  });

  // Allow the service to process the new blocks.
  await service.addNewLatestBlock();
  await service.onIdle();

  // Now, revert to the original snapshot.
  await testClient.revert({ id: originalSnapshotId });
  await testClient.mine({ blocks: 1 });

  // Add one new empty block (16380001).
  await service.addNewLatestBlock();
  await service.onIdle();

  expect(emitSpy).toHaveBeenCalledWith("shallowReorg", {
    blockTimestamp: expect.any(Number),
    blockNumber: blockNumbers.latestBlockNumber,
    chainId: 1,
  });

  await service.kill();
});

test("emits deepReorg event after deep reorg", async (context) => {
  const { common, syncStore, sources, networks, erc20, factory } = context;

  const blockNumbers = await getBlockNumbers();

  const service = new RealtimeSyncService({
    common,
    syncStore,
    network: networks[0],
    sources: [sources[0]],
  });

  const emitSpy = vi.spyOn(service, "emit");

  await service.setup();
  await service.start();

  // Take a snapshot of the chain at the original block height.
  const originalSnapshotId = await testClient.snapshot();

  for (const _ in range(0, 3)) {
    await simulate({
      erc20Address: erc20.address,
      factoryAddress: factory.address,
    });
  }
  // Allow the service to process the new blocks.
  await service.addNewLatestBlock();
  await service.onIdle();

  expect(emitSpy).toHaveBeenCalledWith("finalityCheckpoint", {
    blockNumber: blockNumbers.latestBlockNumber,
    blockTimestamp: expect.any(Number),
    chainId: 1,
  });

  // Now, revert to the original snapshot and mine 8 blocks, with a different chain history than before.
  await testClient.revert({ id: originalSnapshotId });
  for (const _ in range(0, 3)) {
    await simulate({
      erc20Address: erc20.address,
      factoryAddress: factory.address,
    });
  }

  // Allow the service to process the new block, detecting a reorg.
  await service.addNewLatestBlock();
  await service.onIdle();

  expect(emitSpy).toHaveBeenCalledWith("deepReorg", {
    detectedAtBlockNumber: blockNumbers.latestBlockNumber + 9,
    minimumDepth: 5,
  });

  await service.kill();
});

test("start() with factory contract inserts new child contracts records and child contract events", async (context) => {
  const { common, syncStore, sources, networks, erc20, factory } = context;

  const blockNumbers = await getBlockNumbers();

  const service = new RealtimeSyncService({
    common,
    syncStore,
    network: networks[0],
    sources: [sources[1]],
  });

  await service.setup();
  await service.start();

  await simulate({
    erc20Address: erc20.address,
    factoryAddress: factory.address,
  });

  await service.addNewLatestBlock();
  await service.onIdle();

  const iterator = syncStore.getFactoryChildAddresses({
    chainId: sources[1].chainId,
    factory: sources[1].criteria,
    upToBlockNumber: BigInt(blockNumbers.latestBlockNumber),
  });

  const childContractAddresses = [];
  for await (const page of iterator) childContractAddresses.push(...page);

  expect(childContractAddresses).toMatchObject([toLowerCase(factory.pair)]);

  const eventIterator = syncStore.getLogEvents({
    fromCheckpoint: zeroCheckpoint,
    toCheckpoint: maxCheckpoint,
    factories: [
      {
        id: "Pair",
        chainId: sources[1].chainId,
        criteria: sources[1].criteria,
      },
    ],
  });
  const events = [];
  for await (const page of eventIterator) events.push(...page.events);

  expect(events).toHaveLength(2);
  expect(events[0]).toMatchObject(
    expect.objectContaining({
      sourceId: "Pair",
      log: expect.objectContaining({
        address: factory.pair,
      }),
    }),
  );

  await service.kill();
});<|MERGE_RESOLUTION|>--- conflicted
+++ resolved
@@ -1,15 +1,4 @@
-<<<<<<< HEAD
-/* eslint-disable @typescript-eslint/no-unused-vars */
 import { HttpRequestError } from "viem";
-=======
-import {
-  type EIP1193RequestFn,
-  HttpRequestError,
-  checksumAddress,
-  parseAbi,
-} from "viem";
-import { rpc } from "viem/utils";
->>>>>>> 4261c8a6
 import { beforeEach, expect, test, vi } from "vitest";
 
 import { setupAnvil, setupSyncStore } from "@/_test/setup.js";
