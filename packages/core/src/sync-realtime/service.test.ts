--- conflicted
+++ resolved
@@ -5,7 +5,6 @@
 } from "@/_test/setup.js";
 import { simulate, simulateErc20 } from "@/_test/simulate.js";
 import { testClient } from "@/_test/utils.js";
-import { maxCheckpoint } from "@/utils/checkpoint.js";
 import { decodeToBigInt } from "@/utils/encoding.js";
 import { toLowerCase } from "@/utils/lowercase.js";
 import { beforeEach, expect, test, vi } from "vitest";
@@ -53,7 +52,6 @@
   service.start();
 
   expect(emitSpy).toHaveBeenCalledWith("realtimeCheckpoint", {
-    ...maxCheckpoint,
     blockNumber: 0,
     // Anvil messes with the block timestamp for blocks mined locally.
     blockTimestamp: expect.any(Number),
@@ -106,7 +104,6 @@
   });
 
   expect(emitSpy).toHaveBeenCalledWith("realtimeCheckpoint", {
-    ...maxCheckpoint,
     blockNumber: 4,
     // Anvil messes with the block timestamp for blocks mined locally.
     blockTimestamp: expect.any(Number),
@@ -117,66 +114,6 @@
   await cleanup();
 });
 
-<<<<<<< HEAD
-test("start() sync realtime data with batch method", async (context) => {
-  const { common, networks, requestQueues, sources, erc20 } = context;
-  const { syncStore, cleanup } = await setupDatabaseServices(context);
-
-  const service = new RealtimeSyncService({
-    common,
-    syncStore,
-    network: networks[0],
-    requestQueue: requestQueues[0],
-    sources: [sources[0]],
-  });
-
-  const emitSpy = vi.spyOn(service, "emit");
-  const determineSpy = vi.spyOn(service, "determineSyncPath");
-
-  await service.setup();
-  await testClient.mine({ blocks: 1 });
-  service.start();
-  await service.onIdle();
-
-  expect(determineSpy).toHaveLastReturnedWith("batch");
-
-  const blocks = await syncStore.db.selectFrom("blocks").selectAll().execute();
-  const logs = await syncStore.db.selectFrom("logs").selectAll().execute();
-  const transactions = await syncStore.db
-    .selectFrom("transactions")
-    .selectAll()
-    .execute();
-
-  const requiredTransactionHashes = new Set(logs.map((l) => l.transactionHash));
-
-  expect(blocks).toHaveLength(1);
-  expect(transactions.length).toEqual(requiredTransactionHashes.size);
-  expect(logs).toHaveLength(2);
-
-  expect(blocks.map((block) => decodeToBigInt(block.number))).toMatchObject([
-    2n,
-  ]);
-  logs.forEach((log) => {
-    expect(log.address).toEqual(erc20.address);
-  });
-  transactions.forEach((transaction) => {
-    expect(requiredTransactionHashes.has(transaction.hash)).toEqual(true);
-  });
-
-  expect(emitSpy).toHaveBeenCalledWith("realtimeCheckpoint", {
-    ...maxCheckpoint,
-    blockNumber: 5,
-    // Anvil messes with the block timestamp for blocks mined locally.
-    blockTimestamp: expect.any(Number),
-    chainId: 1,
-  });
-
-  service.kill();
-  await cleanup();
-});
-
-=======
->>>>>>> bc5e0165
 test("start() insert logFilterInterval records with traversal method", async (context) => {
   const { common, networks, requestQueues, sources } = context;
   const { syncStore, cleanup } = await setupDatabaseServices(context);
@@ -209,60 +146,11 @@
   expect(logFilterIntervals).toMatchObject([[1, 4]]);
 
   expect(emitSpy).toHaveBeenCalledWith("finalityCheckpoint", {
-    ...maxCheckpoint,
-    blockNumber: 4,
-    blockTimestamp: expect.any(Number),
-    chainId: 1,
-  });
-
-<<<<<<< HEAD
-  expect(requestSpy).toHaveBeenCalledTimes(1);
-
-  service.kill();
-  await cleanup();
-});
-
-test("start() insert logFilterInterval records with batch method", async (context) => {
-  const { common, networks, requestQueues, sources } = context;
-  const { syncStore, cleanup } = await setupDatabaseServices(context);
-
-  const service = new RealtimeSyncService({
-    common,
-    syncStore,
-    network: networks[0],
-    requestQueue: requestQueues[0],
-    sources: [sources[0]],
-  });
-
-  const emitSpy = vi.spyOn(service, "emit");
-  const determineSpy = vi.spyOn(service, "determineSyncPath");
-
-  await service.setup();
-
-  for (let i = 0; i < 4; i++) {
-    await simulateErc20(context.erc20.address);
-  }
-
-  service.start();
-  await service.onIdle();
-
-  expect(determineSpy).toHaveLastReturnedWith("batch");
-
-  const logFilterIntervals = await syncStore.getLogFilterIntervals({
-    chainId: sources[0].chainId,
-    logFilter: sources[0].criteria,
-  });
-  expect(logFilterIntervals).toMatchObject([[1, 2]]);
-
-  expect(emitSpy).toHaveBeenCalledWith("finalityCheckpoint", {
-    ...maxCheckpoint,
-    blockNumber: 2,
-    blockTimestamp: expect.any(Number),
-    chainId: 1,
-  });
-
-=======
->>>>>>> bc5e0165
+    blockNumber: 4,
+    blockTimestamp: expect.any(Number),
+    chainId: 1,
+  });
+
   service.kill();
   await cleanup();
 });
@@ -370,14 +258,12 @@
   await service.onIdle();
 
   expect(emitSpy).toHaveBeenCalledWith("reorg", {
-    ...maxCheckpoint,
     blockTimestamp: expect.any(Number),
     chainId: 1,
     blockNumber: 4,
   });
 
   expect(emitSpy).toHaveBeenCalledWith("finalityCheckpoint", {
-    ...maxCheckpoint,
     blockTimestamp: expect.any(Number),
     chainId: 1,
     blockNumber: 4,
@@ -489,7 +375,6 @@
   });
 
   expect(emitSpy).toHaveBeenCalledWith("realtimeCheckpoint", {
-    ...maxCheckpoint,
     blockNumber: 4,
     // Anvil messes with the block timestamp for blocks mined locally.
     blockTimestamp: expect.any(Number),
@@ -526,7 +411,6 @@
   expect(logFilterIntervals).toMatchObject([[1, 4]]);
 
   expect(emitSpy).toHaveBeenCalledWith("finalityCheckpoint", {
-    ...maxCheckpoint,
     blockNumber: 4,
     // Anvil messes with the block timestamp for blocks mined locally.
     blockTimestamp: expect.any(Number),
