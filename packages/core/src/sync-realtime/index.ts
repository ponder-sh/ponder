--- conflicted
+++ resolved
@@ -31,11 +31,7 @@
   SyncTransaction,
   SyncTransactionReceipt,
 } from "@/types/sync.js";
-<<<<<<< HEAD
-import { type Queue, createQueue } from "@/utils/queue.js";
-=======
 import { mutex } from "@/utils/mutex.js";
->>>>>>> 7994d8c5
 import { range } from "@/utils/range.js";
 import type { RequestQueue } from "@/utils/requestQueue.js";
 import {
@@ -48,10 +44,7 @@
 } from "@/utils/rpc.js";
 import { startClock } from "@/utils/timer.js";
 import { wait } from "@/utils/wait.js";
-<<<<<<< HEAD
-=======
-import type { Queue } from "@ponder/common";
->>>>>>> 7994d8c5
+import type { Queue } from "@utils/queue.js";
 import { type Address, type Hash, hexToNumber, zeroHash } from "viem";
 import { isFilterInBloom, zeroLogsBloom } from "./bloom.js";
 
