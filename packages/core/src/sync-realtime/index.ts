import type { Common } from "@/common/common.js";
import type { Network } from "@/config/networks.js";
import type { SyncStore } from "@/sync-store/index.js";
import { syncBlockToLightBlock } from "@/sync/index.js";
import {
  type BlockFilter,
  type CallTraceFilter,
  type Factory,
  type Filter,
  type LogFilter,
  type Source,
  isAddressFactory,
} from "@/sync/source.js";
import type {
  LightBlock,
  SyncBlock,
  SyncCallTrace,
  SyncLog,
  SyncTransaction,
  SyncTransactionReceipt,
} from "@/types/sync.js";
import { range } from "@/utils/range.js";
import type { RequestQueue } from "@/utils/requestQueue.js";
import {
  _eth_getBlockByHash,
  _eth_getBlockByNumber,
  _eth_getLogs,
  _eth_getTransactionReceipt,
  _trace_block,
} from "@/utils/rpc.js";
import { wait } from "@/utils/wait.js";
import { type Queue, createQueue } from "@ponder/common";
import { type Address, type Hash, hexToNumber } from "viem";
import { isFilterInBloom, zeroLogsBloom } from "./bloom.js";
import {
  isBlockFilterMatched,
  isCallTraceFilterMatched,
  isLogFactoryMatched,
  isLogFilterMatched,
} from "./filter.js";

export type RealtimeSync = {
  start(finalizedBlock: LightBlock): Promise<Queue<void, BlockData>>;
  kill(): Promise<void>;
  localChain: LightBlock[];
};

type CreateRealtimeSyncParameters = {
  common: Common;
  network: Network;
  requestQueue: RequestQueue;
  sources: Source[];
  syncStore: SyncStore;
  onEvent: (event: RealtimeSyncEvent) => void;
  onFatalError: (error: Error) => void;
};

type BlockData = {
  block: SyncBlock;
  logs: SyncLog[];
  callTraces: SyncCallTrace[];
  transactions: SyncTransaction[];
  transactionReceipts: SyncTransactionReceipt[];
};

export type RealtimeSyncEvent =
  | ({
      type: "block";
<<<<<<< HEAD
    } & BlockData)
=======
      filters: Set<Filter>;
      block: SyncBlock;
      logs: SyncLog[];
      callTraces: SyncCallTrace[];
      transactions: SyncTransaction[];
      transactionReceipts: SyncTransactionReceipt[];
    }
>>>>>>> b24acfdb
  | {
      type: "finalize";
      block: LightBlock;
    }
  | {
      type: "reorg";
      block: LightBlock;
      reorgedBlocks: LightBlock[];
    };

const ERROR_TIMEOUT = [
  1, 2, 5, 10, 30, 60, 60, 60, 60, 60, 60, 60, 60, 60,
] as const;
const MAX_QUEUED_BLOCKS = 25;

export const createRealtimeSync = (
  args: CreateRealtimeSyncParameters,
): RealtimeSync => {
  ////////
  // state
  ////////
  let isKilled = false;
  let finalizedBlock: LightBlock;
  /**
   * Blocks and logs that have been ingested and are
   * waiting to be finalized. It is an invariant that
   * all blocks are linked to each other,
   * `parentHash` => `hash`.
   */
  let localChain: LightBlock[] = [];
  let queue: Queue<void, BlockData>;
  let consecutiveErrors = 0;
  let interval: NodeJS.Timeout | undefined;

  const factories: Factory[] = [];
  const logFilters: LogFilter[] = [];
  const callTraceFilters: CallTraceFilter[] = [];
  const blockFilters: BlockFilter[] = [];

  for (const source of args.sources) {
    if (source.type === "contract") {
      if (source.filter.type === "log") {
        logFilters.push(source.filter);
      } else if (source.filter.type === "callTrace") {
        callTraceFilters.push(source.filter);
      }

      const _address =
        source.filter.type === "log"
          ? source.filter.address
          : source.filter.toAddress;
      if (isAddressFactory(_address)) {
        factories.push(_address);
      }
    } else if (source.type === "block") {
      blockFilters.push(source.filter);
    }
  }

  /**
   * 1) Determine if a reorg occurred.
   * 2) Insert new event data into the store.
   * 3) Determine if a new range of events has become finalized,
   *    if so insert interval to store and remove the finalized data.
   *
   * @param block Block to be injested. Must be exactly
   * 1 block ahead of the local chain.
   * @returns true if a reorg occurred
   */
  const handleBlock = async ({
    block,
    logs,
    callTraces,
    transactions,
    transactionReceipts,
  }: BlockData) => {
    args.common.logger.debug({
      service: "realtime",
      msg: `Started syncing '${args.network.name}' block ${hexToNumber(block.number)}`,
    });

<<<<<<< HEAD
    // Get all addresses from `logs` that are from a factory
    const childAddresses = new Set<Address>();
    for (const filter of factories) {
      if (logs.length > 0) {
        const _childAddresses = await args.syncStore.filterChildAddresses({
          filter,
          addresses: logs.map(({ address }) => address),
        });
        for (const address of _childAddresses) childAddresses.add(address);
      }
    }

    /**
     * `logs` and `callTraces` must be filtered again (already filtered in `extract`)
     *  because `extract` doesn't have factory address information.
     */

    // Remove logs that don't match a filter, accounting for factory addresses
    logs = logs.filter((log) =>
      logFilters.some((filter) => {
        const isMatched = isLogFilterMatched({ filter, block, log });

        if (isAddressFactory(filter.address)) {
          return isMatched && childAddresses.has(log.address);
        }

        return isMatched;
      }),
    );

    // Remote call traces that don't match a filter, accounting for factory addresses
    callTraces = callTraces.filter((callTrace) =>
      callTraceFilters.some((filter) => {
        const isMatched = isCallTraceFilterMatched({
          filter,
          block,
          callTrace,
        });

        if (isAddressFactory(filter.toAddress)) {
          return isMatched && childAddresses.has(callTrace.action.to);
        }

        return isMatched;
      }),
    );
=======
    const { logs, callTraces, transactions, transactionReceipts, filters } =
      await extract(block);
>>>>>>> b24acfdb

    if (logs.length > 0 || callTraces.length > 0) {
      const _text: string[] = [];

      if (logs.length === 1) {
        _text.push("1 log");
      } else if (logs.length > 1) {
        _text.push(`${logs.length} logs`);
      }

      if (callTraces.length === 1) {
        _text.push("1 call trace");
      } else if (callTraces.length > 1) {
        _text.push(`${callTraces.length} call traces`);
      }

      const text = _text.filter((t) => t !== undefined).join(" and ");
      args.common.logger.info({
        service: "realtime",
        msg: `Synced ${text} from '${args.network.name}' block ${hexToNumber(block.number)}`,
      });
    } else {
      args.common.logger.info({
        service: "realtime",
        msg: `Synced block ${hexToNumber(block.number)} from '${args.network.name}' `,
      });
    }

    localChain.push(syncBlockToLightBlock(block));

    args.onEvent({
      type: "block",
      filters,
      block,
      logs,
      callTraces,
      transactions,
      transactionReceipts,
    });

    args.common.metrics.ponder_realtime_latest_block_number.set(
      { network: args.network.name },
      hexToNumber(block.number),
    );
    args.common.metrics.ponder_realtime_latest_block_timestamp.set(
      { network: args.network.name },
      hexToNumber(block.timestamp),
    );

    // Determine if a new range has become finalized by evaluating if the
    // latest block number is 2 * finalityBlockCount >= finalized block number.
    // Essentially, there is a range the width of finalityBlockCount that is entirely
    // finalized.
    const blockMovesFinality =
      hexToNumber(block.number) >=
      hexToNumber(finalizedBlock.number) + 2 * args.network.finalityBlockCount;
    if (blockMovesFinality) {
      const pendingFinalizedBlock = localChain.find(
        (lb) =>
          hexToNumber(lb.number) ===
          hexToNumber(block.number) - args.network.finalityBlockCount,
      )!;

      args.common.logger.debug({
        service: "realtime",
        msg: `Finalized ${hexToNumber(pendingFinalizedBlock.number) - hexToNumber(finalizedBlock.number) + 1} '${
          args.network.name
        }' blocks from ${hexToNumber(finalizedBlock.number) + 1} to ${pendingFinalizedBlock.number}`,
      });

      localChain = localChain.filter(
        (lb) =>
          hexToNumber(lb.number) > hexToNumber(pendingFinalizedBlock.number),
      );

      finalizedBlock = pendingFinalizedBlock;

      args.onEvent({ type: "finalize", block: pendingFinalizedBlock });
    }

    args.common.logger.debug({
      service: "realtime",
      msg: `Finished syncing '${args.network.name}' block ${hexToNumber(block.number)}`,
    });
  };

  /**
   * Traverse the remote chain until we find a block that is
   * compatible with out local chain.
   *
   * @param block Block that caused reorg to be detected.
   * Must be at most 1 block ahead of the local chain.
   */
  const handleReorg = async (block: SyncBlock) => {
    args.common.logger.warn({
      service: "realtime",
      msg: `Detected forked '${args.network.name}' block at height ${hexToNumber(block.number)}`,
    });

    // Record blocks that have been removed from the local chain.
    const reorgedBlocks = localChain.filter(
      (lb) => hexToNumber(lb.number) >= hexToNumber(block.number),
    );

    // Prune the local chain of blocks that have been reorged out
    localChain = localChain.filter(
      (lb) => hexToNumber(lb.number) < hexToNumber(block.number),
    );

    // Block we are attempting to fit into the local chain.
    let remoteBlock = block;

    while (true) {
      const parentBlock = getLatestLocalBlock();

      if (parentBlock.hash === remoteBlock.parentHash) {
        args.onEvent({ type: "reorg", block: parentBlock, reorgedBlocks });

        args.common.logger.warn({
          service: "realtime",
          msg: `Reconciled ${hexToNumber(block.number) - hexToNumber(parentBlock.number)}-block reorg on '${
            args.network.name
          }' with common ancestor block ${hexToNumber(parentBlock.number)}`,
        });

        return;
      }

      if (localChain.length === 0) break;
      else {
        remoteBlock = await _eth_getBlockByHash(args.requestQueue, {
          hash: remoteBlock.parentHash,
        });
        // Add tip to `reorgedBlocks`
        reorgedBlocks.push(localChain.pop()!);
      }
    }

    // No compatible block was found in the local chain, must be a deep reorg.

    const msg = `Encountered unrecoverable '${args.network.name}' reorg beyond finalized block ${hexToNumber(finalizedBlock.number)}`;

    args.common.logger.warn({ service: "realtime", msg });

    throw new Error(msg);
  };

  /**
   * Request and filter all relevant data pertaining to `block` and `args.sources`
   *
   * Note: The data returned by this function may include false positives. This
   * is due to the fact that factory addresses are unknown and are always
   * treated as "matched".
   */
  const extract = async (block: SyncBlock): Promise<BlockData> => {
    ////////
    // Logs
    ////////

    // "eth_getLogs" calls can be skipped if no filters match `newHeadBlock.logsBloom`.
    const shouldRequestLogs =
      block.logsBloom === zeroLogsBloom ||
      logFilters.some((filter) => isFilterInBloom({ block, filter }));

    let logs: SyncLog[] = [];
    if (shouldRequestLogs) {
      logs = await _eth_getLogs(args.requestQueue, { blockHash: block.hash });

      // Protect against RPCs returning empty logs. Known to happen near chain tip.
      if (block.logsBloom !== zeroLogsBloom && logs.length === 0) {
        throw new Error(
          `Detected invalid '${args.network.name}' eth_getLogs response.`,
        );
      }
    }

    if (
      shouldRequestLogs === false &&
      args.sources.some((s) => s.filter.type === "log")
    ) {
      args.common.logger.debug({
        service: "realtime",
        msg: `Skipped fetching logs for '${args.network.name}' block ${hexToNumber(block.number)} due to bloom filter result`,
      });
    }

    ////////
    // Traces
    ////////

    const shouldRequestTraces = callTraceFilters.length > 0;

    let callTraces: SyncCallTrace[] = [];
    if (shouldRequestTraces) {
      const traces = await _trace_block(args.requestQueue, {
        blockNumber: hexToNumber(block.number),
      });

      // Protect against RPCs returning empty traces. Known to happen near chain tip.
      // Use the fact that any transaction produces a trace.
      if (block.transactions.length !== 0 && traces.length === 0) {
        throw new Error(
          `Detected invalid '${args.network.name}' trace_block response.`,
        );
      }

      callTraces = traces.filter(
        (trace) => trace.type === "call",
      ) as SyncCallTrace[];
    }

    // Check that traces refer to the correct block
    for (const trace of callTraces) {
      if (trace.blockHash !== block.hash) {
        throw new Error(
          `Received call trace with block hash '${trace.blockHash}' that does not match current head block '${block.hash}'`,
        );
      }
    }

    ////////
    // Get Matched
    ////////

    const matchedFilters = new Set<Filter>();

    // Insert `logs` that contain factory child addresses
    const _logs = logs.filter((log) =>
      factories.some((filter) => isLogFactoryMatched({ filter, log })),
    );
    await args.syncStore.insertLogs({
      logs: _logs.map((log) => ({ log })),
      shouldUpdateCheckpoint: false,
      chainId: args.network.chainId,
    });

<<<<<<< HEAD
    // Remove logs that don't match a filter
    logs = logs.filter((log) =>
      logFilters.some((filter) => isLogFilterMatched({ filter, block, log })),
    );

    // Remote call traces that don't match a filter
    callTraces = callTraces.filter((callTrace) =>
      callTraceFilters.some((filter) =>
        isCallTraceFilterMatched({
          filter,
          block,
          callTrace,
        }),
      ),
=======
    // Get all addresses from `logs` that are from a factory
    const childAddresses = new Set<Address>();
    for (const filter of factories) {
      if (logs.length > 0) {
        const _childAddresses = await args.syncStore.filterChildAddresses({
          filter,
          addresses: logs.map(({ address }) => address),
        });
        for (const address of _childAddresses) childAddresses.add(address);
      }
    }

    // Remove logs that don't match a filter, record matched log filters
    logs = logs.filter((log) => {
      const isFilterMatched = logFilters.map((filter) => {
        const isMatched = isLogFilterMatched({ filter, block, log });

        if (isAddressFactory(filter.address)) {
          return isMatched && childAddresses.has(log.address);
        }

        return isMatched;
      });

      for (let i = 0; i < logFilters.length; i++) {
        if (isFilterMatched[i]!) matchedFilters.add(logFilters[i]!);
      }

      return isFilterMatched.some((m) => m);
    });

    // Remove call traces that don't match a filter, record matched call trace filters
    callTraces = callTraces.filter((callTrace) => {
      const isFilterMatched = callTraceFilters.map((filter) => {
        const isMatched = isCallTraceFilterMatched({
          filter,
          block,
          callTrace,
        });

        if (isAddressFactory(filter.toAddress)) {
          return isMatched && childAddresses.has(callTrace.action.to);
        }

        return isMatched;
      });

      for (let i = 0; i < callTraceFilters.length; i++) {
        if (isFilterMatched[i]!) matchedFilters.add(callTraceFilters[i]!);
      }

      return isFilterMatched.some((m) => m);
    });

    // Record matched block filters
    const isFilterMatched = blockFilters.map((filter) =>
      isBlockFilterMatched({ filter, block }),
>>>>>>> b24acfdb
    );

    for (let i = 0; i < blockFilters.length; i++) {
      if (isFilterMatched[i]!) matchedFilters.add(blockFilters[i]!);
    }

    ////////
    // Transactions
    ////////

    const transactionHashes = new Set<Hash>();
    for (const log of logs) {
      transactionHashes.add(log.transactionHash);
    }
    for (const trace of callTraces) {
      transactionHashes.add(trace.transactionHash);
    }

    const transactions = block.transactions.filter((t) =>
      transactionHashes.has(t.hash),
    );

    ////////
    // Transaction Receipts
    ////////

    const shouldRequestTransactionReceipts =
      args.sources.some(
        (s) => s.type === "contract" && s.filter.includeTransactionReceipts,
      ) || callTraces.length > 0;

    let transactionReceipts: SyncTransactionReceipt[] = [];
    if (shouldRequestTransactionReceipts) {
      transactionReceipts = await Promise.all(
        transactions.map(({ hash }) =>
          _eth_getTransactionReceipt(args.requestQueue, { hash }),
        ),
      );
    }

    // Filter out call traces from reverted transactions

    const revertedTransactions = new Set<Hash>();
    for (const receipt of transactionReceipts) {
      if (receipt.status === "0x0") {
        revertedTransactions.add(receipt.transactionHash);
      }
    }

    callTraces = callTraces.filter(
      (trace) => revertedTransactions.has(trace.transactionHash) === false,
    );

    return {
<<<<<<< HEAD
      block,
=======
      filters: matchedFilters,
>>>>>>> b24acfdb
      logs,
      callTraces,
      transactions,
      transactionReceipts,
    };
  };

  const getLatestLocalBlock = () => {
    if (localChain.length === 0) {
      return finalizedBlock;
    } else return localChain[localChain.length - 1]!;
  };

  return {
    start(_finalizedBlock) {
      finalizedBlock = _finalizedBlock;
      /**
       * The queue reacts to a new block. The four states are:
       * 1) Block is the same as the one just processed, no-op.
       * 2) Block is exactly one block ahead of the last processed,
       *    handle this new block (happy path).
       * 3) Block is more than one ahead of the last processed,
       *    fetch all intermediate blocks and enqueue them again.
       * 4) Block is behind the last processed. This is a sign that
       *    a reorg has occurred.
       */
      queue = createQueue({
        browser: false,
        concurrency: 1,
        initialStart: true,
        worker: async ({ block, ...rest }: BlockData) => {
          const latestLocalBlock = getLatestLocalBlock();

          // We already saw and handled this block. No-op.
          if (latestLocalBlock.hash === block.hash) {
            args.common.logger.trace({
              service: "realtime",
              msg: `Skipped processing '${args.network.name}' block ${hexToNumber(block.number)}, already synced`,
            });

            return;
          }

          try {
            // Quickly check for a reorg by comparing block numbers. If the block
            // number has not increased, a reorg must have occurred.
            if (
              hexToNumber(latestLocalBlock.number) >= hexToNumber(block.number)
            ) {
              await handleReorg(block);

              queue.clear();
              return;
            }

            // Blocks are missing. They should be fetched and enqueued.
            if (
              hexToNumber(latestLocalBlock.number) + 1 <
              hexToNumber(block.number)
            ) {
              // Retrieve missing blocks, but only fetch a certain amount.
              const missingBlockRange = range(
                hexToNumber(latestLocalBlock.number) + 1,
                Math.min(
                  hexToNumber(block.number),
                  hexToNumber(latestLocalBlock.number) + MAX_QUEUED_BLOCKS,
                ),
              );
              const pendingBlocks = await Promise.all(
                missingBlockRange.map((blockNumber) =>
                  _eth_getBlockByNumber(args.requestQueue, {
                    blockNumber,
                  }).then((block) => extract(block)),
                ),
              );

              args.common.logger.debug({
                service: "realtime",
                msg: `Fetched ${missingBlockRange.length} missing '${
                  args.network.name
                }' blocks from ${latestLocalBlock.number + 1} to ${Math.min(
                  hexToNumber(block.number),
                  hexToNumber(latestLocalBlock.number) + MAX_QUEUED_BLOCKS,
                )}`,
              });

              // This is needed to ensure proper `kill()` behavior. When the service
              // is killed, nothing should be added to the queue, or else `onIdle()`
              // will never resolve.
              if (isKilled) return;

              queue.clear();

              for (const pendingBlock of pendingBlocks) {
                queue.add(pendingBlock);
              }

              queue.add({ block, ...rest });

              return;
            }

            // Check if a reorg occurred by validating the chain of block hashes.
            if (block.parentHash !== latestLocalBlock.hash) {
              await handleReorg(block);
              queue.clear();
              return;
            }

            // New block is exactly one block ahead of the local chain.
            // Attempt to ingest it.
            await handleBlock({ block, ...rest });

            // Reset the error state after successfully completing the happy path.
            consecutiveErrors = 0;

            return;
          } catch (_error) {
            if (isKilled) return;

            const error = _error as Error;
            error.stack = undefined;

            args.common.logger.warn({
              service: "realtime",
              msg: `Failed to process '${args.network.name}' block ${hexToNumber(block.number)}`,
              error,
            });

            const duration = ERROR_TIMEOUT[consecutiveErrors]!;

            args.common.logger.warn({
              service: "realtime",
              msg: `Retrying '${args.network.name}' sync after ${duration} ${
                duration === 1 ? "second" : "seconds"
              }.`,
            });

            await wait(duration * 1_000);

            // Remove all blocks from the queue. This protects against an
            // erroneous block causing a fatal error.
            queue.clear();

            // After a certain number of attempts, emit a fatal error.
            if (++consecutiveErrors === ERROR_TIMEOUT.length) {
              args.common.logger.error({
                service: "realtime",
                msg: `Fatal error: Unable to process '${args.network.name}' block ${hexToNumber(block.number)} after ${ERROR_TIMEOUT.length} attempts.`,
                error,
              });

              args.onFatalError(error);
            }
          }
        },
      });

      const enqueue = async () => {
        try {
          const block = await _eth_getBlockByNumber(args.requestQueue, {
            blockTag: "latest",
          }).then((block) => extract(block));

          consecutiveErrors = 0;

          return queue.add(block);
        } catch (_error) {
          if (isKilled) return;

          const error = _error as Error;

          args.common.logger.warn({
            service: "realtime",
            msg: `Failed to fetch latest '${args.network.name}' block`,
            error,
          });

          // After a certain number of attempts, emit a fatal error.
          if (++consecutiveErrors === ERROR_TIMEOUT.length) {
            args.common.logger.error({
              service: "realtime",
              msg: `Fatal error: Unable to fetch latest '${args.network.name}' block after ${ERROR_TIMEOUT.length} attempts.`,
              error,
            });

            args.onFatalError(error);
          }
        }
      };

      interval = setInterval(enqueue, args.network.pollingInterval);

      // Note: this is done just for testing.
      return enqueue().then(() => queue);
    },
    async kill() {
      clearInterval(interval);
      isKilled = true;
      queue.pause();
      queue.clear();

      args.common.logger.debug({
        service: "realtime",
        msg: `Killed '${args.network.name}' realtime sync`,
      });

      await queue.onIdle();
    },
    get localChain() {
      return localChain;
    },
  };
};<|MERGE_RESOLUTION|>--- conflicted
+++ resolved
@@ -40,7 +40,7 @@
 } from "./filter.js";
 
 export type RealtimeSync = {
-  start(finalizedBlock: LightBlock): Promise<Queue<void, BlockData>>;
+  start(finalizedBlock: LightBlock): Promise<Queue<void, BlockWithEventData>>;
   kill(): Promise<void>;
   localChain: LightBlock[];
 };
@@ -55,8 +55,9 @@
   onFatalError: (error: Error) => void;
 };
 
-type BlockData = {
+type BlockWithEventData = {
   block: SyncBlock;
+  filters: Set<Filter>;
   logs: SyncLog[];
   callTraces: SyncCallTrace[];
   transactions: SyncTransaction[];
@@ -66,17 +67,7 @@
 export type RealtimeSyncEvent =
   | ({
       type: "block";
-<<<<<<< HEAD
-    } & BlockData)
-=======
-      filters: Set<Filter>;
-      block: SyncBlock;
-      logs: SyncLog[];
-      callTraces: SyncCallTrace[];
-      transactions: SyncTransaction[];
-      transactionReceipts: SyncTransactionReceipt[];
-    }
->>>>>>> b24acfdb
+    } & BlockWithEventData)
   | {
       type: "finalize";
       block: LightBlock;
@@ -107,7 +98,7 @@
    * `parentHash` => `hash`.
    */
   let localChain: LightBlock[] = [];
-  let queue: Queue<void, BlockData>;
+  let queue: Queue<void, BlockWithEventData>;
   let consecutiveErrors = 0;
   let interval: NodeJS.Timeout | undefined;
 
@@ -148,17 +139,17 @@
    */
   const handleBlock = async ({
     block,
+    filters,
     logs,
     callTraces,
     transactions,
     transactionReceipts,
-  }: BlockData) => {
+  }: BlockWithEventData) => {
     args.common.logger.debug({
       service: "realtime",
       msg: `Started syncing '${args.network.name}' block ${hexToNumber(block.number)}`,
     });
 
-<<<<<<< HEAD
     // Get all addresses from `logs` that are from a factory
     const childAddresses = new Set<Address>();
     for (const filter of factories) {
@@ -205,10 +196,6 @@
         return isMatched;
       }),
     );
-=======
-    const { logs, callTraces, transactions, transactionReceipts, filters } =
-      await extract(block);
->>>>>>> b24acfdb
 
     if (logs.length > 0 || callTraces.length > 0) {
       const _text: string[] = [];
@@ -363,7 +350,7 @@
    * is due to the fact that factory addresses are unknown and are always
    * treated as "matched".
    */
-  const extract = async (block: SyncBlock): Promise<BlockData> => {
+  const extract = async (block: SyncBlock): Promise<BlockWithEventData> => {
     ////////
     // Logs
     ////////
@@ -445,7 +432,6 @@
       chainId: args.network.chainId,
     });
 
-<<<<<<< HEAD
     // Remove logs that don't match a filter
     logs = logs.filter((log) =>
       logFilters.some((filter) => isLogFilterMatched({ filter, block, log })),
@@ -460,65 +446,11 @@
           callTrace,
         }),
       ),
-=======
-    // Get all addresses from `logs` that are from a factory
-    const childAddresses = new Set<Address>();
-    for (const filter of factories) {
-      if (logs.length > 0) {
-        const _childAddresses = await args.syncStore.filterChildAddresses({
-          filter,
-          addresses: logs.map(({ address }) => address),
-        });
-        for (const address of _childAddresses) childAddresses.add(address);
-      }
-    }
-
-    // Remove logs that don't match a filter, record matched log filters
-    logs = logs.filter((log) => {
-      const isFilterMatched = logFilters.map((filter) => {
-        const isMatched = isLogFilterMatched({ filter, block, log });
-
-        if (isAddressFactory(filter.address)) {
-          return isMatched && childAddresses.has(log.address);
-        }
-
-        return isMatched;
-      });
-
-      for (let i = 0; i < logFilters.length; i++) {
-        if (isFilterMatched[i]!) matchedFilters.add(logFilters[i]!);
-      }
-
-      return isFilterMatched.some((m) => m);
-    });
-
-    // Remove call traces that don't match a filter, record matched call trace filters
-    callTraces = callTraces.filter((callTrace) => {
-      const isFilterMatched = callTraceFilters.map((filter) => {
-        const isMatched = isCallTraceFilterMatched({
-          filter,
-          block,
-          callTrace,
-        });
-
-        if (isAddressFactory(filter.toAddress)) {
-          return isMatched && childAddresses.has(callTrace.action.to);
-        }
-
-        return isMatched;
-      });
-
-      for (let i = 0; i < callTraceFilters.length; i++) {
-        if (isFilterMatched[i]!) matchedFilters.add(callTraceFilters[i]!);
-      }
-
-      return isFilterMatched.some((m) => m);
-    });
+    );
 
     // Record matched block filters
     const isFilterMatched = blockFilters.map((filter) =>
       isBlockFilterMatched({ filter, block }),
->>>>>>> b24acfdb
     );
 
     for (let i = 0; i < blockFilters.length; i++) {
@@ -573,11 +505,8 @@
     );
 
     return {
-<<<<<<< HEAD
       block,
-=======
       filters: matchedFilters,
->>>>>>> b24acfdb
       logs,
       callTraces,
       transactions,
@@ -608,7 +537,7 @@
         browser: false,
         concurrency: 1,
         initialStart: true,
-        worker: async ({ block, ...rest }: BlockData) => {
+        worker: async ({ block, ...rest }: BlockWithEventData) => {
           const latestLocalBlock = getLatestLocalBlock();
 
           // We already saw and handled this block. No-op.
