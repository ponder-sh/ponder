--- conflicted
+++ resolved
@@ -1,9 +1,5 @@
-<<<<<<< HEAD
-import { setupAnvil } from "@/_test/setup.js";
+import { setupAnvil, setupCommon } from "@/_test/setup.js";
 import type { SyncLog } from "@/sync/index.js";
-=======
-import { setupAnvil, setupCommon } from "@/_test/setup.js";
->>>>>>> 772c140a
 import { beforeEach, expect, test } from "vitest";
 import { sortLogs } from "./format.js";
 
