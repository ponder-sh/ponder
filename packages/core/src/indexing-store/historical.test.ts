import {
  setupCleanup,
  setupCommon,
  setupDatabaseServices,
  setupIsolatedDatabase,
} from "@/_test/setup.js";
import { onchainEnum, onchainTable } from "@/drizzle/onchain.js";
import {
  BigIntSerializationError,
  NotNullConstraintError,
  UniqueConstraintError,
} from "@/internal/errors.js";
import { ZERO_CHECKPOINT_STRING } from "@/utils/checkpoint.js";
import { eq } from "drizzle-orm";
import { pgTable } from "drizzle-orm/pg-core";
import { zeroAddress } from "viem";
import { beforeEach, expect, test } from "vitest";
import { createIndexingCache } from "./cache.js";
import { createHistoricalIndexingStore } from "./historical.js";

beforeEach(setupCommon);
beforeEach(setupIsolatedDatabase);
beforeEach(setupCleanup);

test("find", async (context) => {
  const schema = {
    account: onchainTable("account", (p) => ({
      address: p.hex().primaryKey(),
      balance: p.bigint().notNull(),
    })),
  };

  const { database } = await setupDatabaseServices(context, {
    schemaBuild: { schema },
  });

  const indexingCache = createIndexingCache({
    common: context.common,
    database,
    schemaBuild: { schema },
    checkpoint: ZERO_CHECKPOINT_STRING,
  });

  await database.transaction(async (client, tx) => {
    const indexingStore = createHistoricalIndexingStore({
      common: context.common,
      schemaBuild: { schema },
      database,
      indexingCache,
      db: tx,
      client,
    });

    // empty

    let result = await indexingStore.find(schema.account, {
      address: zeroAddress,
    });

    expect(result).toBe(null);

    // with entry

    await indexingStore
      .insert(schema.account)
      .values({ address: zeroAddress, balance: 10n });

    result = await indexingStore.find(schema.account, {
      address: zeroAddress,
    });

    expect(result).toStrictEqual({ address: zeroAddress, balance: 10n });

    // force db query

    indexingCache.clear();
    indexingCache.invalidate();

    result = await indexingStore.find(schema.account, {
      address: zeroAddress,
    });

    expect(result).toBe(null);
  });
});

test("insert", async (context) => {
  const { database } = await setupDatabaseServices(context);

  const schema = {
    account: onchainTable("account", (p) => ({
      address: p.hex().primaryKey(),
      balance: p.bigint().notNull(),
    })),
  };

  const indexingCache = createIndexingCache({
    common: context.common,
    database,
    schemaBuild: { schema },
    checkpoint: ZERO_CHECKPOINT_STRING,
  });

  await database.transaction(async (client, tx) => {
    const indexingStore = createHistoricalIndexingStore({
      common: context.common,
      database,
      schemaBuild: { schema },
      indexingCache,
      db: tx,
      client,
    });

    // single

    let result: any = await indexingStore
      .insert(schema.account)
      .values({ address: zeroAddress, balance: 10n });

    expect(result).toStrictEqual({ address: zeroAddress, balance: 10n });

    result = await indexingStore.find(schema.account, {
      address: zeroAddress,
    });

    expect(result).toStrictEqual({ address: zeroAddress, balance: 10n });

    // multiple

    result = await indexingStore.insert(schema.account).values([
      { address: "0x0000000000000000000000000000000000000001", balance: 12n },
      { address: "0x0000000000000000000000000000000000000002", balance: 52n },
    ]);

    expect(result).toStrictEqual([
      { address: "0x0000000000000000000000000000000000000001", balance: 12n },
      { address: "0x0000000000000000000000000000000000000002", balance: 52n },
    ]);

    result = await indexingStore.find(schema.account, {
      address: "0x0000000000000000000000000000000000000001",
    });

    expect(result).toStrictEqual({
      address: "0x0000000000000000000000000000000000000001",
      balance: 12n,
    });

    result = await indexingStore.find(schema.account, {
      address: "0x0000000000000000000000000000000000000002",
    });

    expect(result).toStrictEqual({
      address: "0x0000000000000000000000000000000000000002",
      balance: 52n,
    });

    // on conflict do nothing

    result = await indexingStore
      .insert(schema.account)
      .values({
        address: "0x0000000000000000000000000000000000000001",
        balance: 44n,
      })
      .onConflictDoNothing();

    expect(result).toBe(null);

    result = await indexingStore.find(schema.account, {
      address: "0x0000000000000000000000000000000000000001",
    });

    expect(result).toStrictEqual({
      address: "0x0000000000000000000000000000000000000001",
      balance: 12n,
    });

    result = await indexingStore
      .insert(schema.account)
      .values([
        { address: "0x0000000000000000000000000000000000000001", balance: 44n },
        { address: "0x0000000000000000000000000000000000000003", balance: 0n },
      ])
      .onConflictDoNothing();

    expect(result).toStrictEqual([
      null,
      { address: "0x0000000000000000000000000000000000000003", balance: 0n },
    ]);

    result = await indexingStore.find(schema.account, {
      address: "0x0000000000000000000000000000000000000001",
    });

    expect(result).toStrictEqual({
      address: "0x0000000000000000000000000000000000000001",
      balance: 12n,
    });

    // on conflict do update

    await indexingStore
      .insert(schema.account)
      .values({
        address: "0x0000000000000000000000000000000000000001",
        balance: 90n,
      })
      .onConflictDoUpdate({
        balance: 16n,
      });

    result = await indexingStore.find(schema.account, {
      address: "0x0000000000000000000000000000000000000001",
    });

    expect(result).toStrictEqual({
      address: "0x0000000000000000000000000000000000000001",
      balance: 16n,
    });

    await indexingStore
      .insert(schema.account)
      .values([
        { address: "0x0000000000000000000000000000000000000001", balance: 44n },
        { address: "0x0000000000000000000000000000000000000002", balance: 0n },
      ])
      .onConflictDoUpdate((row) => ({
        balance: row.balance + 16n,
      }));

    result = await indexingStore.find(schema.account, {
      address: "0x0000000000000000000000000000000000000001",
    });

    expect(result).toStrictEqual({
      address: "0x0000000000000000000000000000000000000001",
      balance: 32n,
    });
  });
});

test("update", async (context) => {
  const { database } = await setupDatabaseServices(context);

  const schema = {
    account: onchainTable("account", (p) => ({
      address: p.hex().primaryKey(),
      balance: p.bigint().notNull(),
    })),
  };

  const indexingCache = createIndexingCache({
    common: context.common,
    database,
    schemaBuild: { schema },
    checkpoint: ZERO_CHECKPOINT_STRING,
  });

  await database.transaction(async (client, tx) => {
    const indexingStore = createHistoricalIndexingStore({
      common: context.common,
      database,
      schemaBuild: { schema },
      indexingCache,
      db: tx,
      client,
    });

    // setup

    await indexingStore
      .insert(schema.account)
      .values({ address: zeroAddress, balance: 10n });

    // no function

    let result: any = await indexingStore
      .update(schema.account, { address: zeroAddress })
      .set({ balance: 12n });

    expect(result).toStrictEqual({
      address: zeroAddress,
      balance: 12n,
    });

    result = await indexingStore.find(schema.account, {
      address: zeroAddress,
    });

    expect(result).toStrictEqual({
      address: zeroAddress,
      balance: 12n,
    });

    // function

    result = await indexingStore
      .update(schema.account, { address: zeroAddress })
      .set((row) => ({ balance: row.balance + 10n }));

    expect(result).toStrictEqual({
      address: zeroAddress,
      balance: 22n,
    });

    result = await indexingStore.find(schema.account, {
      address: zeroAddress,
    });

    expect(result).toStrictEqual({
      address: zeroAddress,
      balance: 22n,
    });

    // undefined

    result = await indexingStore
      .update(schema.account, { address: zeroAddress })
      .set({ balance: undefined });

    expect(result).toStrictEqual({
      address: zeroAddress,
      balance: 22n,
    });

    result = await indexingStore.find(schema.account, {
      address: zeroAddress,
    });

    expect(result).toStrictEqual({
      address: zeroAddress,
      balance: 22n,
    });
  });
});

test("delete", async (context) => {
  const { database } = await setupDatabaseServices(context);

  const schema = {
    account: onchainTable("account", (p) => ({
      address: p.hex().primaryKey(),
      balance: p.bigint().notNull(),
    })),
  };

  const indexingCache = createIndexingCache({
    common: context.common,
    database,
    schemaBuild: { schema },
    checkpoint: ZERO_CHECKPOINT_STRING,
  });

  await database.transaction(async (client, tx) => {
    const indexingStore = createHistoricalIndexingStore({
      common: context.common,
      database,
      schemaBuild: { schema },
      indexingCache,
      db: tx,
      client,
    });

    // no entry

    let deleted = await indexingStore.delete(schema.account, {
      address: zeroAddress,
    });

    expect(deleted).toBe(false);

    // entry

    await indexingStore
      .insert(schema.account)
      .values({ address: zeroAddress, balance: 12n });

    deleted = await indexingStore.delete(schema.account, {
      address: zeroAddress,
    });

    expect(deleted).toBe(true);

    const result = await indexingStore.find(schema.account, {
      address: zeroAddress,
    });

    expect(result).toBe(null);
  });
});

test("sql", async (context) => {
  const schema = {
    account: onchainTable("account", (p) => ({
      address: p.hex().primaryKey(),
      balance: p.bigint().notNull(),
    })),
  };

  const { database } = await setupDatabaseServices(context, {
    schemaBuild: { schema },
  });

  const indexingCache = createIndexingCache({
    common: context.common,
    database,
    schemaBuild: { schema },
    checkpoint: ZERO_CHECKPOINT_STRING,
  });

  await database.transaction(async (client, tx) => {
    const indexingStore = createHistoricalIndexingStore({
      common: context.common,
      database,
      schemaBuild: { schema },
      indexingCache,
      db: tx,
      client,
    });

    // setup

    await indexingStore.insert(schema.account).values({
      address: zeroAddress,
      balance: 10n,
    });

    // select

    const result = await indexingStore.sql
      .select()
      .from(schema.account)
      .where(eq(schema.account.address, zeroAddress));

    expect(result).toStrictEqual([
      {
        address: zeroAddress,
        balance: 10n,
      },
    ]);

    // non-null constraint

    // @ts-ignore
    await client.query("SAVEPOINT test");

    // @ts-ignore
    let error = await indexingStore.sql
      .insert(schema.account)
      .values({
        address: "0x0000000000000000000000000000000000000001",
        balance: undefined,
      })
      .catch((error) => error);

    expect(error).instanceOf(NotNullConstraintError);

    // TODO(kyle) check constraint

    // unique constraint

    // @ts-ignore
    await client.query("ROLLBACK TO test");

    error = await indexingStore.sql
      .insert(schema.account)
      .values({
        address: zeroAddress,
        balance: 10n,
      })
      .catch((error) => error);

    expect(error).instanceOf(UniqueConstraintError);
  });
});

test("sql followed by find", async (context) => {
  const schema = {
    account: onchainTable("account", (p) => ({
      address: p.hex().primaryKey(),
      balance: p.bigint().notNull(),
    })),
  };

  const { database } = await setupDatabaseServices(context, {
    schemaBuild: { schema },
  });

  const indexingCache = createIndexingCache({
    common: context.common,
    database,
    schemaBuild: { schema },
    checkpoint: ZERO_CHECKPOINT_STRING,
  });

  await database.transaction(async (client, tx) => {
    const indexingStore = createHistoricalIndexingStore({
      common: context.common,
      database,
      schemaBuild: { schema },
      indexingCache,
      db: tx,
      client,
    });

    await indexingStore.sql
      .insert(schema.account)
      .values({ address: zeroAddress, balance: 10n });

    const row = await indexingStore.find(schema.account, {
      address: zeroAddress,
    });

    expect(row).toStrictEqual({
      address: zeroAddress,
      balance: 10n,
    });
  });
});

test("onchain table", async (context) => {
  const { database } = await setupDatabaseServices(context);

  const schema = {
    account: pgTable("account", (p) => ({
      address: p.text().primaryKey(),
      balance: p.integer().notNull(),
    })),
  };

  const indexingCache = createIndexingCache({
    common: context.common,
    database,
    schemaBuild: { schema },
    checkpoint: ZERO_CHECKPOINT_STRING,
  });

  await database.transaction(async (client, tx) => {
    const indexingStore = createHistoricalIndexingStore({
      common: context.common,
      database,
      schemaBuild: { schema },
      indexingCache,
      db: tx,
      client,
    });

    // check error

    const error = await indexingStore
      // @ts-ignore
      .find(schema.account, { address: zeroAddress })
      .catch((error) => error);

    expect(error).toBeDefined();
  });
});

test("missing rows", async (context) => {
  const { database } = await setupDatabaseServices(context);

  const schema = {
    account: onchainTable("account", (p) => ({
      address: p.hex().primaryKey(),
      balance: p.bigint().notNull(),
    })),
  };

  const indexingCache = createIndexingCache({
    common: context.common,
    database,
    schemaBuild: { schema },
    checkpoint: ZERO_CHECKPOINT_STRING,
  });

  await database.transaction(async (client, tx) => {
    const indexingStore = createHistoricalIndexingStore({
      common: context.common,
      database,
      schemaBuild: { schema },
      indexingCache,
      db: tx,
      client,
    });

    // error

    const error = await indexingStore
      .insert(schema.account)
      // @ts-ignore
      .values({ address: zeroAddress })
      .catch((error) => error);

    expect(error).toBeDefined();
  });
});

test("notNull", async (context) => {
  const { database } = await setupDatabaseServices(context);

  let schema = {
    account: onchainTable("account", (p) => ({
      address: p.hex().primaryKey(),
      balance: p.bigint(),
    })),
  };

  let indexingCache = createIndexingCache({
    common: context.common,
    database,
    schemaBuild: { schema },
    checkpoint: ZERO_CHECKPOINT_STRING,
  });

  await database.transaction(async (client, tx) => {
    let indexingStore = createHistoricalIndexingStore({
      common: context.common,
      database,
      schemaBuild: { schema },
      indexingCache,
      db: tx,
      client,
    });

    // insert

<<<<<<< HEAD
    await indexingStore.insert(schema.account).values({ address: zeroAddress });

    const result = await indexingStore.find(schema.account, {
      address: zeroAddress,
    });
=======
  let result = await indexingStore
    .insert(schema.account)
    .values({ address: zeroAddress });

  expect(result).toStrictEqual({ address: zeroAddress, balance: null });

  result = await indexingStore
    .find(schema.account, {
      address: zeroAddress,
    })
    .then((result) => result!);

  expect(result).toStrictEqual({ address: zeroAddress, balance: null });

  // update

  result = await indexingStore
    .update(schema.account, { address: zeroAddress })
    .set({});
>>>>>>> 272ba5e3

    expect(result).toStrictEqual({ address: zeroAddress, balance: null });

    // error

    schema = {
      // @ts-ignore
      account: onchainTable("account", (p) => ({
        address: p.hex().primaryKey(),
        balance: p.bigint().notNull(),
      })),
    };

    indexingCache = createIndexingCache({
      common: context.common,
      database,
      schemaBuild: { schema },
      checkpoint: ZERO_CHECKPOINT_STRING,
    });

    indexingStore = createHistoricalIndexingStore({
      common: context.common,
      database,
      schemaBuild: { schema },
      indexingCache,
      db: tx,
      client,
    });

    let error = await indexingStore
      .insert(schema.account)
      .values({ address: zeroAddress })
      .catch((error) => error);

    expect(error).toBeDefined();

    error = await indexingStore
      .insert(schema.account)
      .values({ address: zeroAddress, balance: null })
      .catch((error) => error);

    expect(error).toBeDefined();
  });
});

test("default", async (context) => {
  const { database } = await setupDatabaseServices(context);

  const schema = {
    account: onchainTable("account", (p) => ({
      address: p.hex().primaryKey(),
      balance: p.integer().default(0),
    })),
  };

  const indexingCache = createIndexingCache({
    common: context.common,
    database,
    schemaBuild: { schema },
    checkpoint: ZERO_CHECKPOINT_STRING,
  });

  await database.transaction(async (client, tx) => {
    const indexingStore = createHistoricalIndexingStore({
      common: context.common,
      database,
      schemaBuild: { schema },
      indexingCache,
      db: tx,
      client,
    });

    await indexingStore.insert(schema.account).values({ address: zeroAddress });

    const result = await indexingStore.find(schema.account, {
      address: zeroAddress,
    });

    expect(result).toStrictEqual({ address: zeroAddress, balance: 0 });
  });
});

test("$default", async (context) => {
  const { database } = await setupDatabaseServices(context);

  const schema = {
    account: onchainTable("account", (p) => ({
      address: p.hex().primaryKey(),
      balance: p.bigint().$default(() => 10n),
    })),
  };

  const indexingCache = createIndexingCache({
    common: context.common,
    database,
    schemaBuild: { schema },
    checkpoint: ZERO_CHECKPOINT_STRING,
  });

  await database.transaction(async (client, tx) => {
    const indexingStore = createHistoricalIndexingStore({
      common: context.common,
      database,
      schemaBuild: { schema },
      indexingCache,
      db: tx,
      client,
    });

    await indexingStore.insert(schema.account).values({ address: zeroAddress });

    const result = await indexingStore.find(schema.account, {
      address: zeroAddress,
    });

    expect(result).toStrictEqual({ address: zeroAddress, balance: 10n });
  });
});

test("$onUpdateFn", async (context) => {
  const { database } = await setupDatabaseServices(context);

  const schema = {
    account: onchainTable("account", (p) => ({
      address: p.hex().primaryKey(),
      balance: p
        .bigint()
        .notNull()
        .$onUpdateFn(() => 10n),
    })),
  };

  const indexingCache = createIndexingCache({
    common: context.common,
    database,
    schemaBuild: { schema },
    checkpoint: ZERO_CHECKPOINT_STRING,
  });

  await database.transaction(async (client, tx) => {
    const indexingStore = createHistoricalIndexingStore({
      common: context.common,
      database,
      schemaBuild: { schema },
      indexingCache,
      db: tx,
      client,
    });

    // insert

    await indexingStore.insert(schema.account).values({ address: zeroAddress });

    const result = await indexingStore.find(schema.account, {
      address: zeroAddress,
    });

    expect(result).toStrictEqual({ address: zeroAddress, balance: 10n });

    // update
  });
});

test("array", async (context) => {
  const { database } = await setupDatabaseServices(context);

  // dynamic size

  const schema = {
    account: onchainTable("account", (p) => ({
      address: p.hex().primaryKey(),
      balances: p.bigint().array().notNull(),
    })),
  };

  const indexingCache = createIndexingCache({
    common: context.common,
    database,
    schemaBuild: { schema },
    checkpoint: ZERO_CHECKPOINT_STRING,
  });

  await database.transaction(async (client, tx) => {
    const indexingStore = createHistoricalIndexingStore({
      common: context.common,
      database,
      schemaBuild: { schema },
      indexingCache,
      db: tx,
      client,
    });

    await indexingStore.insert(schema.account).values({
      address: zeroAddress,
      balances: [20n],
    });

    const result = await indexingStore.find(schema.account, {
      address: zeroAddress,
    });

    expect(result).toStrictEqual({
      address: zeroAddress,
      balances: [20n],
    });

    // TODO(kyle) fixed size
  });
});

test("text array", async (context) => {
  const { database } = await setupDatabaseServices(context);

  const schema = {
    test: onchainTable("test", (p) => ({
      address: p.hex().primaryKey(),
      textArray: p.text().array().notNull(),
    })),
  };

  const indexingCache = createIndexingCache({
    common: context.common,
    database,
    schemaBuild: { schema },
    checkpoint: ZERO_CHECKPOINT_STRING,
  });

  await database.transaction(async (client, tx) => {
    const indexingStore = createHistoricalIndexingStore({
      common: context.common,
      database,
      schemaBuild: { schema },
      indexingCache,
      db: tx,
      client,
    });

    const STRING_ARRAY_VALUE = "//U_W_U\\\\";

    await indexingStore.insert(schema.test).values({
      address: zeroAddress,
      textArray: [STRING_ARRAY_VALUE],
    });

    const result = await indexingStore.find(schema.test, {
      address: zeroAddress,
    });

    expect(result).toMatchInlineSnapshot(`
    {
      "address": "0x0000000000000000000000000000000000000000",
      "textArray": [
        "//U_W_U\\\\",
      ],
    }
  `);
  });
});

test("enum", async (context) => {
  const { database } = await setupDatabaseServices(context);

  const moodEnum = onchainEnum("mood", ["sad", "ok", "happy"]);
  const schema = {
    moodEnum,
    account: onchainTable("account", (p) => ({
      address: p.hex().primaryKey(),
      mood: moodEnum(),
    })),
  };

  const indexingCache = createIndexingCache({
    common: context.common,
    database,
    schemaBuild: { schema },
    checkpoint: ZERO_CHECKPOINT_STRING,
  });

  await database.transaction(async (client, tx) => {
    const indexingStore = createHistoricalIndexingStore({
      common: context.common,
      database,
      schemaBuild: { schema },
      indexingCache,
      db: tx,
      client,
    });

    await indexingStore.insert(schema.account).values({
      address: zeroAddress,
      mood: "ok",
    });

    const result = await indexingStore.find(schema.account, {
      address: zeroAddress,
    });

    expect(result).toStrictEqual({
      address: zeroAddress,
      mood: "ok",
    });

    // TODO(kyle) error
  });
});

test("json bigint", async (context) => {
  const { database } = await setupDatabaseServices(context);

  const schema = {
    account: onchainTable("account", (p) => ({
      address: p.hex().primaryKey(),
      metadata: p.json().$type<{ balance: bigint }>(),
    })),
  };

  const indexingCache = createIndexingCache({
    common: context.common,
    database,
    schemaBuild: { schema },
    checkpoint: ZERO_CHECKPOINT_STRING,
  });

  await database.transaction(async (client, tx) => {
    const indexingStore = createHistoricalIndexingStore({
      common: context.common,
      database,
      schemaBuild: { schema },
      indexingCache,
      db: tx,
      client,
    });

    const error = await indexingStore
      .insert(schema.account)
      .values({
        address: zeroAddress,
        metadata: {
          balance: 10n,
        },
      })
      .catch((error) => error);

    expect(error).toBeInstanceOf(BigIntSerializationError);
  });
});<|MERGE_RESOLUTION|>--- conflicted
+++ resolved
@@ -625,33 +625,25 @@
 
     // insert
 
-<<<<<<< HEAD
-    await indexingStore.insert(schema.account).values({ address: zeroAddress });
-
-    const result = await indexingStore.find(schema.account, {
-      address: zeroAddress,
-    });
-=======
-  let result = await indexingStore
-    .insert(schema.account)
-    .values({ address: zeroAddress });
-
-  expect(result).toStrictEqual({ address: zeroAddress, balance: null });
-
-  result = await indexingStore
-    .find(schema.account, {
-      address: zeroAddress,
-    })
-    .then((result) => result!);
-
-  expect(result).toStrictEqual({ address: zeroAddress, balance: null });
-
-  // update
-
-  result = await indexingStore
-    .update(schema.account, { address: zeroAddress })
-    .set({});
->>>>>>> 272ba5e3
+    let result = await indexingStore
+      .insert(schema.account)
+      .values({ address: zeroAddress });
+
+    expect(result).toStrictEqual({ address: zeroAddress, balance: null });
+
+    result = await indexingStore
+      .find(schema.account, {
+        address: zeroAddress,
+      })
+      .then((result) => result!);
+
+    expect(result).toStrictEqual({ address: zeroAddress, balance: null });
+
+    // update
+
+    result = await indexingStore
+      .update(schema.account, { address: zeroAddress })
+      .set({});
 
     expect(result).toStrictEqual({ address: zeroAddress, balance: null });
 
