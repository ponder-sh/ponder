import {
  setupCleanup,
  setupCommon,
  setupDatabaseServices,
  setupIsolatedDatabase,
} from "@/_test/setup.js";
import { onchainEnum, onchainTable } from "@/drizzle/onchain.js";
import {
  BigIntSerializationError,
  NotNullConstraintError,
  UniqueConstraintError,
} from "@/internal/errors.js";
import { ZERO_CHECKPOINT_STRING } from "@/utils/checkpoint.js";
import { eq } from "drizzle-orm";
import { pgTable } from "drizzle-orm/pg-core";
import { zeroAddress } from "viem";
import { beforeEach, expect, test } from "vitest";
import { createIndexingCache } from "./cache.js";
import { createHistoricalIndexingStore } from "./historical.js";

beforeEach(setupCommon);
beforeEach(setupIsolatedDatabase);
beforeEach(setupCleanup);

test("find", async (context) => {
  const schema = {
    account: onchainTable("account", (p) => ({
      address: p.hex().primaryKey(),
      balance: p.bigint().notNull(),
    })),
  };

  const { database } = await setupDatabaseServices(context, {
    schemaBuild: { schema },
  });

  const indexingCache = createIndexingCache({
    common: context.common,
    schemaBuild: { schema },
    checkpoint: ZERO_CHECKPOINT_STRING,
  });

  await database.transaction(async (client, tx) => {
    const indexingStore = createHistoricalIndexingStore({
      common: context.common,
      schemaBuild: { schema },
      indexingCache,
      db: tx,
      client,
    });

    // empty

    let result = await indexingStore.find(schema.account, {
      address: zeroAddress,
    });

    expect(result).toBe(null);

    // with entry

    await indexingStore
      .insert(schema.account)
      .values({ address: zeroAddress, balance: 10n });

    result = await indexingStore.find(schema.account, {
      address: zeroAddress,
    });

    expect(result).toStrictEqual({ address: zeroAddress, balance: 10n });

    // force db query

    indexingCache.clear();
    indexingCache.invalidate();

    result = await indexingStore.find(schema.account, {
      address: zeroAddress,
    });

    expect(result).toBe(null);
  });
});

test("insert", async (context) => {
  const { database } = await setupDatabaseServices(context);

  const schema = {
    account: onchainTable("account", (p) => ({
      address: p.hex().primaryKey(),
      balance: p.bigint().notNull(),
    })),
  };

  const indexingCache = createIndexingCache({
    common: context.common,
    schemaBuild: { schema },
    checkpoint: ZERO_CHECKPOINT_STRING,
  });

  await database.transaction(async (client, tx) => {
    const indexingStore = createHistoricalIndexingStore({
      common: context.common,
      schemaBuild: { schema },
      indexingCache,
      db: tx,
      client,
    });

    // single

    let result: any = await indexingStore
      .insert(schema.account)
      .values({ address: zeroAddress, balance: 10n });

    expect(result).toStrictEqual({ address: zeroAddress, balance: 10n });

    result = await indexingStore.find(schema.account, {
      address: zeroAddress,
    });

    expect(result).toStrictEqual({ address: zeroAddress, balance: 10n });

    // multiple

    result = await indexingStore.insert(schema.account).values([
      { address: "0x0000000000000000000000000000000000000001", balance: 12n },
      { address: "0x0000000000000000000000000000000000000002", balance: 52n },
    ]);

    expect(result).toStrictEqual([
      { address: "0x0000000000000000000000000000000000000001", balance: 12n },
      { address: "0x0000000000000000000000000000000000000002", balance: 52n },
    ]);

    result = await indexingStore.find(schema.account, {
      address: "0x0000000000000000000000000000000000000001",
    });

    expect(result).toStrictEqual({
      address: "0x0000000000000000000000000000000000000001",
      balance: 12n,
    });

    result = await indexingStore.find(schema.account, {
      address: "0x0000000000000000000000000000000000000002",
    });

    expect(result).toStrictEqual({
      address: "0x0000000000000000000000000000000000000002",
      balance: 52n,
    });

    // on conflict do nothing

    result = await indexingStore
      .insert(schema.account)
      .values({
        address: "0x0000000000000000000000000000000000000001",
        balance: 44n,
      })
      .onConflictDoNothing();

    expect(result).toBe(null);

    result = await indexingStore.find(schema.account, {
      address: "0x0000000000000000000000000000000000000001",
    });

    expect(result).toStrictEqual({
      address: "0x0000000000000000000000000000000000000001",
      balance: 12n,
    });

    result = await indexingStore
      .insert(schema.account)
      .values([
        { address: "0x0000000000000000000000000000000000000001", balance: 44n },
        { address: "0x0000000000000000000000000000000000000003", balance: 0n },
      ])
      .onConflictDoNothing();

    expect(result).toStrictEqual([
      null,
      { address: "0x0000000000000000000000000000000000000003", balance: 0n },
    ]);

    result = await indexingStore.find(schema.account, {
      address: "0x0000000000000000000000000000000000000001",
    });

    expect(result).toStrictEqual({
      address: "0x0000000000000000000000000000000000000001",
      balance: 12n,
    });

    // on conflict do update

    await indexingStore
      .insert(schema.account)
      .values({
        address: "0x0000000000000000000000000000000000000001",
        balance: 90n,
      })
      .onConflictDoUpdate({
        balance: 16n,
      });

    result = await indexingStore.find(schema.account, {
      address: "0x0000000000000000000000000000000000000001",
    });

    expect(result).toStrictEqual({
      address: "0x0000000000000000000000000000000000000001",
      balance: 16n,
    });

    await indexingStore
      .insert(schema.account)
      .values([
        { address: "0x0000000000000000000000000000000000000001", balance: 44n },
        { address: "0x0000000000000000000000000000000000000002", balance: 0n },
      ])
      .onConflictDoUpdate((row) => ({
        balance: row.balance + 16n,
      }));

    result = await indexingStore.find(schema.account, {
      address: "0x0000000000000000000000000000000000000001",
    });

    expect(result).toStrictEqual({
      address: "0x0000000000000000000000000000000000000001",
      balance: 32n,
    });
  });
});

test("update", async (context) => {
  const { database } = await setupDatabaseServices(context);

  const schema = {
    account: onchainTable("account", (p) => ({
      address: p.hex().primaryKey(),
      balance: p.bigint().notNull(),
    })),
  };

  const indexingCache = createIndexingCache({
    common: context.common,
    schemaBuild: { schema },
    checkpoint: ZERO_CHECKPOINT_STRING,
  });

  await database.transaction(async (client, tx) => {
    const indexingStore = createHistoricalIndexingStore({
      common: context.common,
      schemaBuild: { schema },
      indexingCache,
      db: tx,
      client,
    });

    // setup

    await indexingStore
      .insert(schema.account)
      .values({ address: zeroAddress, balance: 10n });

    // no function

    let result: any = await indexingStore
      .update(schema.account, { address: zeroAddress })
      .set({ balance: 12n });

    expect(result).toStrictEqual({
      address: zeroAddress,
      balance: 12n,
    });

    result = await indexingStore.find(schema.account, {
      address: zeroAddress,
    });

    expect(result).toStrictEqual({
      address: zeroAddress,
      balance: 12n,
    });

    // function

    result = await indexingStore
      .update(schema.account, { address: zeroAddress })
      .set((row) => ({ balance: row.balance + 10n }));

    expect(result).toStrictEqual({
      address: zeroAddress,
      balance: 22n,
    });

    result = await indexingStore.find(schema.account, {
      address: zeroAddress,
    });

    expect(result).toStrictEqual({
      address: zeroAddress,
      balance: 22n,
    });

    // undefined

    result = await indexingStore
      .update(schema.account, { address: zeroAddress })
      .set({ balance: undefined });

    expect(result).toStrictEqual({
      address: zeroAddress,
      balance: 22n,
    });

    result = await indexingStore.find(schema.account, {
      address: zeroAddress,
    });

    expect(result).toStrictEqual({
      address: zeroAddress,
      balance: 22n,
    });
  });
});

test("delete", async (context) => {
  const schema = {
    account: onchainTable("account", (p) => ({
      address: p.hex().primaryKey(),
      balance: p.bigint().notNull(),
    })),
  };
  const { database } = await setupDatabaseServices(context, {
    schemaBuild: { schema },
  });

  const indexingCache = createIndexingCache({
    common: context.common,
    schemaBuild: { schema },
    checkpoint: ZERO_CHECKPOINT_STRING,
  });

  await database.transaction(async (client, tx) => {
    const indexingStore = createHistoricalIndexingStore({
      common: context.common,
      schemaBuild: { schema },
      indexingCache,
      db: tx,
      client,
    });

    // no entry

    let deleted = await indexingStore.delete(schema.account, {
      address: zeroAddress,
    });

    expect(deleted).toBe(false);

    // entry

<<<<<<< HEAD
    await indexingStore
      .insert(schema.account)
      .values({ address: zeroAddress, balance: 12n });
=======
  await indexingStore
    .insert(schema.account)
    .values({ address: zeroAddress, balance: 12n });
  await indexingStore
    .update(schema.account, { address: zeroAddress })
    .set({ balance: 12n });
>>>>>>> 63380716

    deleted = await indexingStore.delete(schema.account, {
      address: zeroAddress,
    });

    expect(deleted).toBe(true);

    const result = await indexingStore.find(schema.account, {
      address: zeroAddress,
    });

    expect(result).toBe(null);
  });
});

test("sql", async (context) => {
  const schema = {
    account: onchainTable("account", (p) => ({
      address: p.hex().primaryKey(),
      balance: p.bigint().notNull(),
    })),
  };

  const { database } = await setupDatabaseServices(context, {
    schemaBuild: { schema },
  });

  const indexingCache = createIndexingCache({
    common: context.common,
    schemaBuild: { schema },
    checkpoint: ZERO_CHECKPOINT_STRING,
  });

  await database.transaction(async (client, tx) => {
    const indexingStore = createHistoricalIndexingStore({
      common: context.common,
      schemaBuild: { schema },
      indexingCache,
      db: tx,
      client,
    });

    // setup

    await indexingStore.insert(schema.account).values({
      address: zeroAddress,
      balance: 10n,
    });

    // select

    const result = await indexingStore.sql
      .select()
      .from(schema.account)
      .where(eq(schema.account.address, zeroAddress));

    expect(result).toStrictEqual([
      {
        address: zeroAddress,
        balance: 10n,
      },
    ]);

    // non-null constraint

    // @ts-ignore
    await client.query("SAVEPOINT test");

    await expect(
      async () =>
        // @ts-ignore
        await indexingStore.sql.insert(schema.account).values({
          address: "0x0000000000000000000000000000000000000001",
          balance: undefined,
        }),
    ).rejects.toThrowError(NotNullConstraintError);

    // TODO(kyle) check constraint

    // unique constraint

    // @ts-ignore
    await client.query("ROLLBACK TO test");

    await expect(
      async () =>
        await indexingStore.sql
          .insert(schema.account)
          .values({ address: zeroAddress, balance: 10n }),
    ).rejects.toThrowError(UniqueConstraintError);
  });
});

test("sql followed by find", async (context) => {
  const schema = {
    account: onchainTable("account", (p) => ({
      address: p.hex().primaryKey(),
      balance: p.bigint().notNull(),
    })),
  };

  const { database } = await setupDatabaseServices(context, {
    schemaBuild: { schema },
  });

  const indexingCache = createIndexingCache({
    common: context.common,
    schemaBuild: { schema },
    checkpoint: ZERO_CHECKPOINT_STRING,
  });

  await database.transaction(async (client, tx) => {
    const indexingStore = createHistoricalIndexingStore({
      common: context.common,
      schemaBuild: { schema },
      indexingCache,
      db: tx,
      client,
    });

    await indexingStore.sql
      .insert(schema.account)
      .values({ address: zeroAddress, balance: 10n });

    const row = await indexingStore.find(schema.account, {
      address: zeroAddress,
    });

    expect(row).toStrictEqual({
      address: zeroAddress,
      balance: 10n,
    });
  });
});

test("onchain table", async (context) => {
  const { database } = await setupDatabaseServices(context);

  const schema = {
    account: pgTable("account", (p) => ({
      address: p.text().primaryKey(),
      balance: p.integer().notNull(),
    })),
  };

  const indexingCache = createIndexingCache({
    common: context.common,
    schemaBuild: { schema },
    checkpoint: ZERO_CHECKPOINT_STRING,
  });

  await database.transaction(async (client, tx) => {
    const indexingStore = createHistoricalIndexingStore({
      common: context.common,
      schemaBuild: { schema },
      indexingCache,
      db: tx,
      client,
    });

    // check error

    expect(() =>
      indexingStore
        // @ts-ignore
        .find(schema.account, { address: zeroAddress }),
    ).toThrow();
  });
});

test("missing rows", async (context) => {
  const { database } = await setupDatabaseServices(context);

  const schema = {
    account: onchainTable("account", (p) => ({
      address: p.hex().primaryKey(),
      balance: p.bigint().notNull(),
    })),
  };

  const indexingCache = createIndexingCache({
    common: context.common,
    schemaBuild: { schema },
    checkpoint: ZERO_CHECKPOINT_STRING,
  });

  await database.transaction(async (client, tx) => {
    const indexingStore = createHistoricalIndexingStore({
      common: context.common,
      schemaBuild: { schema },
      indexingCache,
      db: tx,
      client,
    });

    // error

    await expect(
      async () =>
        await indexingStore
          .insert(schema.account)
          // @ts-ignore
          .values({ address: zeroAddress }),
    ).rejects.toThrow();
  });
});

test("notNull", async (context) => {
  const { database } = await setupDatabaseServices(context);

  let schema = {
    account: onchainTable("account", (p) => ({
      address: p.hex().primaryKey(),
      balance: p.bigint(),
    })),
  };

  let indexingCache = createIndexingCache({
    common: context.common,
    schemaBuild: { schema },
    checkpoint: ZERO_CHECKPOINT_STRING,
  });

  await database.transaction(async (client, tx) => {
    let indexingStore = createHistoricalIndexingStore({
      common: context.common,
      schemaBuild: { schema },
      indexingCache,
      db: tx,
      client,
    });

    // insert

    let result = await indexingStore
      .insert(schema.account)
      .values({ address: zeroAddress });

    expect(result).toStrictEqual({ address: zeroAddress, balance: null });

    result = await indexingStore
      .find(schema.account, {
        address: zeroAddress,
      })
      .then((result) => result!);

    expect(result).toStrictEqual({ address: zeroAddress, balance: null });

    // update

    result = await indexingStore
      .update(schema.account, { address: zeroAddress })
      .set({});

    expect(result).toStrictEqual({ address: zeroAddress, balance: null });

    // error

    schema = {
      // @ts-ignore
      account: onchainTable("account", (p) => ({
        address: p.hex().primaryKey(),
        balance: p.bigint().notNull(),
      })),
    };

    indexingCache = createIndexingCache({
      common: context.common,
      schemaBuild: { schema },
      checkpoint: ZERO_CHECKPOINT_STRING,
    });

    indexingStore = createHistoricalIndexingStore({
      common: context.common,
      schemaBuild: { schema },
      indexingCache,
      db: tx,
      client,
    });

    await expect(
      async () =>
        await indexingStore
          .insert(schema.account)
          .values({ address: zeroAddress }),
    ).rejects.toThrow();

    await expect(
      async () =>
        await indexingStore
          .insert(schema.account)
          .values({ address: zeroAddress, balance: null }),
    ).rejects.toThrow();
  });
});

test("default", async (context) => {
  const { database } = await setupDatabaseServices(context);

  const schema = {
    account: onchainTable("account", (p) => ({
      address: p.hex().primaryKey(),
      balance: p.integer().default(0),
    })),
  };

  const indexingCache = createIndexingCache({
    common: context.common,
    schemaBuild: { schema },
    checkpoint: ZERO_CHECKPOINT_STRING,
  });

  await database.transaction(async (client, tx) => {
    const indexingStore = createHistoricalIndexingStore({
      common: context.common,

      schemaBuild: { schema },
      indexingCache,
      db: tx,
      client,
    });

    await indexingStore.insert(schema.account).values({ address: zeroAddress });

    const result = await indexingStore.find(schema.account, {
      address: zeroAddress,
    });

    expect(result).toStrictEqual({ address: zeroAddress, balance: 0 });
  });
});

test("$default", async (context) => {
  const { database } = await setupDatabaseServices(context);

  const schema = {
    account: onchainTable("account", (p) => ({
      address: p.hex().primaryKey(),
      balance: p.bigint().$default(() => 10n),
    })),
  };

  const indexingCache = createIndexingCache({
    common: context.common,
    schemaBuild: { schema },
    checkpoint: ZERO_CHECKPOINT_STRING,
  });

  await database.transaction(async (client, tx) => {
    const indexingStore = createHistoricalIndexingStore({
      common: context.common,

      schemaBuild: { schema },
      indexingCache,
      db: tx,
      client,
    });

    await indexingStore.insert(schema.account).values({ address: zeroAddress });

    const result = await indexingStore.find(schema.account, {
      address: zeroAddress,
    });

    expect(result).toStrictEqual({ address: zeroAddress, balance: 10n });
  });
});

test("$onUpdateFn", async (context) => {
  const { database } = await setupDatabaseServices(context);

  const schema = {
    account: onchainTable("account", (p) => ({
      address: p.hex().primaryKey(),
      balance: p
        .bigint()
        .notNull()
        .$onUpdateFn(() => 10n),
    })),
  };

  const indexingCache = createIndexingCache({
    common: context.common,
    schemaBuild: { schema },
    checkpoint: ZERO_CHECKPOINT_STRING,
  });

  await database.transaction(async (client, tx) => {
    const indexingStore = createHistoricalIndexingStore({
      common: context.common,

      schemaBuild: { schema },
      indexingCache,
      db: tx,
      client,
    });

    // insert

    await indexingStore.insert(schema.account).values({ address: zeroAddress });

    const result = await indexingStore.find(schema.account, {
      address: zeroAddress,
    });

    expect(result).toStrictEqual({ address: zeroAddress, balance: 10n });

    // update
  });
});

test("array", async (context) => {
  const { database } = await setupDatabaseServices(context);

  // dynamic size

  const schema = {
    account: onchainTable("account", (p) => ({
      address: p.hex().primaryKey(),
      balances: p.bigint().array().notNull(),
    })),
  };

  const indexingCache = createIndexingCache({
    common: context.common,
    schemaBuild: { schema },
    checkpoint: ZERO_CHECKPOINT_STRING,
  });

  await database.transaction(async (client, tx) => {
    const indexingStore = createHistoricalIndexingStore({
      common: context.common,

      schemaBuild: { schema },
      indexingCache,
      db: tx,
      client,
    });

    await indexingStore.insert(schema.account).values({
      address: zeroAddress,
      balances: [20n],
    });

    const result = await indexingStore.find(schema.account, {
      address: zeroAddress,
    });

    expect(result).toStrictEqual({
      address: zeroAddress,
      balances: [20n],
    });

    // TODO(kyle) fixed size
  });
});

test("text array", async (context) => {
  const { database } = await setupDatabaseServices(context);

  const schema = {
    test: onchainTable("test", (p) => ({
      address: p.hex().primaryKey(),
      textArray: p.text().array().notNull(),
    })),
  };

  const indexingCache = createIndexingCache({
    common: context.common,
    schemaBuild: { schema },
    checkpoint: ZERO_CHECKPOINT_STRING,
  });

  await database.transaction(async (client, tx) => {
    const indexingStore = createHistoricalIndexingStore({
      common: context.common,
      schemaBuild: { schema },
      indexingCache,
      db: tx,
      client,
    });

    const STRING_ARRAY_VALUE = "//U_W_U\\\\";

    await indexingStore.insert(schema.test).values({
      address: zeroAddress,
      textArray: [STRING_ARRAY_VALUE],
    });

    const result = await indexingStore.find(schema.test, {
      address: zeroAddress,
    });

    expect(result).toMatchInlineSnapshot(`
    {
      "address": "0x0000000000000000000000000000000000000000",
      "textArray": [
        "//U_W_U\\\\",
      ],
    }
  `);
  });
});

test("enum", async (context) => {
  const { database } = await setupDatabaseServices(context);

  const moodEnum = onchainEnum("mood", ["sad", "ok", "happy"]);
  const schema = {
    moodEnum,
    account: onchainTable("account", (p) => ({
      address: p.hex().primaryKey(),
      mood: moodEnum(),
    })),
  };

  const indexingCache = createIndexingCache({
    common: context.common,
    schemaBuild: { schema },
    checkpoint: ZERO_CHECKPOINT_STRING,
  });

  await database.transaction(async (client, tx) => {
    const indexingStore = createHistoricalIndexingStore({
      common: context.common,
      schemaBuild: { schema },
      indexingCache,
      db: tx,
      client,
    });

    await indexingStore.insert(schema.account).values({
      address: zeroAddress,
      mood: "ok",
    });

    const result = await indexingStore.find(schema.account, {
      address: zeroAddress,
    });

    expect(result).toStrictEqual({
      address: zeroAddress,
      mood: "ok",
    });

    // TODO(kyle) error
  });
});

test("json bigint", async (context) => {
  const { database } = await setupDatabaseServices(context);

  const schema = {
    account: onchainTable("account", (p) => ({
      address: p.hex().primaryKey(),
      metadata: p.json().$type<{ balance: bigint }>(),
    })),
  };

  const indexingCache = createIndexingCache({
    common: context.common,
    schemaBuild: { schema },
    checkpoint: ZERO_CHECKPOINT_STRING,
  });

  await database.transaction(async (client, tx) => {
    const indexingStore = createHistoricalIndexingStore({
      common: context.common,
      schemaBuild: { schema },
      indexingCache,
      db: tx,
      client,
    });

    await expect(
      async () =>
        await indexingStore
          .insert(schema.account)
          .values({ address: zeroAddress, metadata: { balance: 10n } }),
    ).rejects.toThrowError(BigIntSerializationError);
  });
});<|MERGE_RESOLUTION|>--- conflicted
+++ resolved
@@ -365,18 +365,12 @@
 
     // entry
 
-<<<<<<< HEAD
     await indexingStore
       .insert(schema.account)
       .values({ address: zeroAddress, balance: 12n });
-=======
-  await indexingStore
-    .insert(schema.account)
-    .values({ address: zeroAddress, balance: 12n });
-  await indexingStore
-    .update(schema.account, { address: zeroAddress })
-    .set({ balance: 12n });
->>>>>>> 63380716
+    await indexingStore
+      .update(schema.account, { address: zeroAddress })
+      .set({ balance: 12n });
 
     deleted = await indexingStore.delete(schema.account, {
       address: zeroAddress,
