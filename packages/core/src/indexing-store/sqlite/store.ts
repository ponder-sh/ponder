--- conflicted
+++ resolved
@@ -11,12 +11,6 @@
 import { Kysely, Migrator, SqliteDialect, sql } from "kysely";
 import type { IndexingStore, OrderByInput, Row, WhereInput } from "../store.js";
 import {
-<<<<<<< HEAD
-  buildSqlOrderByConditions,
-  buildSqlWhereConditions,
-} from "../utils/where.js";
-import { migrationProvider } from "./migrations.js";
-=======
   buildCursorConditions,
   decodeCursor,
   encodeCursor,
@@ -24,7 +18,7 @@
 import { decodeRow, encodeRow, encodeValue } from "../utils/encoding.js";
 import { buildWhereConditions } from "../utils/filter.js";
 import { buildOrderByConditions } from "../utils/sort.js";
->>>>>>> bf7f0900
+import { migrationProvider } from "./migrations.js";
 
 const MAX_BATCH_SIZE = 1_000 as const;
 
@@ -305,20 +299,11 @@
     checkpoint?: Checkpoint | "latest";
     id: string | number | bigint;
   }) => {
-    const versionedTableName = `${tableName}_versioned`;
+    const versionedTableName = this.tableIds![tableName];
     const table = this.schema!.tables[tableName];
 
     return this.wrap({ method: "findUnique", tableName }, async () => {
-<<<<<<< HEAD
-      const table = this.tableIds![tableName];
-      const formattedId = encodeValue(
-        id,
-        this.schema!.tables[tableName].id,
-        "sqlite",
-      );
-=======
       const encodedId = encodeValue(id, table.id, "sqlite");
->>>>>>> bf7f0900
 
       let query = this.db
         .selectFrom(versionedTableName)
@@ -363,13 +348,8 @@
     after?: string | null;
     limit?: number;
   }) => {
-<<<<<<< HEAD
-    return this.wrap({ method: "findMany", tableName }, async () => {
-      const table = this.tableIds![tableName];
-=======
-    const versionedTableName = `${tableName}_versioned`;
+    const versionedTableName = this.tableIds![tableName];
     const table = this.schema!.tables[tableName];
->>>>>>> bf7f0900
 
     return this.wrap({ method: "findMany", tableName }, async () => {
       let query = this.db.selectFrom(versionedTableName).selectAll();
@@ -569,20 +549,11 @@
     id: string | number | bigint;
     data?: Omit<Row, "id">;
   }) => {
-    const versionedTableName = `${tableName}_versioned`;
+    const versionedTableName = this.tableIds![tableName];
     const table = this.schema!.tables[tableName];
 
     return this.wrap({ method: "create", tableName }, async () => {
-<<<<<<< HEAD
-      const table = this.tableIds![tableName];
-      const createRow = encodeRow(
-        { id, ...data },
-        this.schema!.tables[tableName],
-        "sqlite",
-      );
-=======
       const createRow = encodeRow({ id, ...data }, table, "sqlite");
->>>>>>> bf7f0900
       const encodedCheckpoint = encodeCheckpoint(checkpoint);
 
       const row = await this.db
@@ -608,14 +579,10 @@
     checkpoint: Checkpoint;
     data: Row[];
   }) => {
-    const versionedTableName = `${tableName}_versioned`;
+    const versionedTableName = this.tableIds![tableName];
     const table = this.schema!.tables[tableName];
 
     return this.wrap({ method: "createMany", tableName }, async () => {
-<<<<<<< HEAD
-      const table = this.tableIds![tableName];
-=======
->>>>>>> bf7f0900
       const encodedCheckpoint = encodeCheckpoint(checkpoint);
       const createRows = data.map((d) => ({
         ...encodeRow({ ...d }, table, "sqlite"),
@@ -656,17 +623,11 @@
       | Partial<Omit<Row, "id">>
       | ((args: { current: Row }) => Partial<Omit<Row, "id">>);
   }) => {
-    const versionedTableName = `${tableName}_versioned`;
+    const versionedTableName = this.tableIds![tableName];
     const table = this.schema!.tables[tableName];
 
     return this.wrap({ method: "update", tableName }, async () => {
-<<<<<<< HEAD
-      const table = this.tableIds![tableName];
-      const tableSchema = this.schema!.tables[tableName];
-      const formattedId = encodeValue(id, tableSchema.id, "sqlite");
-=======
       const encodedId = encodeValue(id, table.id, "sqlite");
->>>>>>> bf7f0900
       const encodedCheckpoint = encodeCheckpoint(checkpoint);
 
       const row = await this.db.transaction().execute(async (tx) => {
@@ -747,15 +708,10 @@
       | Partial<Omit<Row, "id">>
       | ((args: { current: Row }) => Partial<Omit<Row, "id">>);
   }) => {
-    const versionedTableName = `${tableName}_versioned`;
+    const versionedTableName = this.tableIds![tableName];
     const table = this.schema!.tables[tableName];
 
     return this.wrap({ method: "updateMany", tableName }, async () => {
-<<<<<<< HEAD
-      const table = this.tableIds![tableName];
-      const tableSchema = this.schema!.tables[tableName];
-=======
->>>>>>> bf7f0900
       const encodedCheckpoint = encodeCheckpoint(checkpoint);
 
       const rows = await this.db.transaction().execute(async (tx) => {
@@ -852,19 +808,12 @@
       | Partial<Omit<Row, "id">>
       | ((args: { current: Row }) => Partial<Omit<Row, "id">>);
   }) => {
-    const versionedTableName = `${tableName}_versioned`;
+    const versionedTableName = this.tableIds![tableName];
     const table = this.schema!.tables[tableName];
 
     return this.wrap({ method: "upsert", tableName }, async () => {
-<<<<<<< HEAD
-      const table = this.tableIds![tableName];
-      const tableSchema = this.schema!.tables[tableName];
-      const formattedId = encodeValue(id, tableSchema.id, "sqlite");
-      const createRow = encodeRow({ id, ...create }, tableSchema, "sqlite");
-=======
       const encodedId = encodeValue(id, table.id, "sqlite");
       const createRow = encodeRow({ id, ...create }, table, "sqlite");
->>>>>>> bf7f0900
       const encodedCheckpoint = encodeCheckpoint(checkpoint);
 
       const row = await this.db.transaction().execute(async (tx) => {
@@ -952,20 +901,11 @@
     checkpoint: Checkpoint;
     id: string | number | bigint;
   }) => {
-    const versionedTableName = `${tableName}_versioned`;
+    const versionedTableName = this.tableIds![tableName];
     const table = this.schema!.tables[tableName];
 
     return this.wrap({ method: "delete", tableName }, async () => {
-<<<<<<< HEAD
-      const table = this.tableIds![tableName];
-      const formattedId = encodeValue(
-        id,
-        this.schema!.tables[tableName].id,
-        "sqlite",
-      );
-=======
       const encodedId = encodeValue(id, table.id, "sqlite");
->>>>>>> bf7f0900
       const encodedCheckpoint = encodeCheckpoint(checkpoint);
 
       const isDeleted = await this.db.transaction().execute(async (tx) => {
