import type { Common } from "@/Ponder.js";
import type { Schema } from "@/schema/types.js";
import { type Checkpoint, encodeCheckpoint } from "@/utils/checkpoint.js";
import type { SqliteDatabase } from "@/utils/sqlite.js";
import { Kysely, SqliteDialect } from "kysely";
import type { IndexingStore, OrderByInput, Row, WhereInput } from "../store.js";
import {
  buildCursorConditions,
  decodeCursor,
  encodeCursor,
} from "../utils/cursor.js";
import { decodeRow, encodeRow, encodeValue } from "../utils/encoding.js";
import { buildWhereConditions } from "../utils/filter.js";
import { revertTable } from "../utils/revert.js";
import {
  buildOrderByConditions,
  reverseOrderByConditions,
} from "../utils/sort.js";

const MAX_BATCH_SIZE = 1_000 as const;

const DEFAULT_LIMIT = 50 as const;
const MAX_LIMIT = 1_000 as const;

export class SqliteIndexingStore implements IndexingStore {
  kind = "sqlite" as const;
  private common: Common;

  db: Kysely<any>;
  schema: Schema;

  constructor({
    common,
    database,
    schema,
  }: {
    common: Common;
    database: SqliteDatabase;
    schema: Schema;
  }) {
    this.common = common;
    this.schema = schema;
    this.db = new Kysely({
      dialect: new SqliteDialect({ database }),
      log(event) {
        if (event.level === "query")
          common.metrics.ponder_sqlite_query_count?.inc({ kind: "indexing" });
      },
    });
  }

  /**
   * Revert any changes that occurred during or after the specified checkpoint.
   */
  revert = async ({ checkpoint }: { checkpoint: Checkpoint }) => {
    return this.wrap({ method: "revert" }, async () => {
      await this.db
        .transaction()
        .execute((tx) =>
          Promise.all(
            Object.keys(this.schema?.tables ?? {}).map(async (tableName) =>
              revertTable(tx, tableName, checkpoint),
            ),
          ),
        );
    });
  };

  findUnique = async ({
    tableName,
    checkpoint = "latest",
    id,
  }: {
    tableName: string;
    checkpoint?: Checkpoint | "latest";
    id: string | number | bigint;
  }) => {
    const table = this.schema.tables[tableName];

    return this.wrap({ method: "findUnique", tableName }, async () => {
      const encodedId = encodeValue(id, table.id, "sqlite");

      let query = this.db
        .selectFrom(tableName)
        .selectAll()
        .where("id", "=", encodedId);

      if (checkpoint === "latest") {
        query = query.where("effective_to", "=", "latest");
      } else {
        const encodedCheckpoint = encodeCheckpoint(checkpoint);
        query = query
          .where("effective_from", "<=", encodedCheckpoint)
          .where(({ eb, or }) =>
            or([
              eb("effective_to", ">", encodedCheckpoint),
              eb("effective_to", "=", "latest"),
            ]),
          );
      }

      const row = await query.executeTakeFirst();
      if (row === undefined) return null;

      return decodeRow(row, table, "sqlite");
    });
  };

  findMany = async ({
    tableName,
    checkpoint = "latest",
    where,
    orderBy,
    before = null,
    after = null,
    limit = DEFAULT_LIMIT,
  }: {
    tableName: string;
    checkpoint?: Checkpoint | "latest";
    where?: WhereInput<any>;
    orderBy?: OrderByInput<any>;
    before?: string | null;
    after?: string | null;
    limit?: number;
  }) => {
    const table = this.schema.tables[tableName];

    return this.wrap({ method: "findMany", tableName }, async () => {
      let query = this.db.selectFrom(tableName).selectAll();

      if (checkpoint === "latest") {
        query = query.where("effective_to", "=", "latest");
      } else {
        const encodedCheckpoint = encodeCheckpoint(checkpoint);
        query = query
          .where("effective_from", "<=", encodedCheckpoint)
          .where(({ eb, or }) =>
            or([
              eb("effective_to", ">", encodedCheckpoint),
              eb("effective_to", "=", "latest"),
            ]),
          );
      }

      if (where) {
        query = query.where((eb) =>
          buildWhereConditions({ eb, where, table, encoding: "sqlite" }),
        );
      }

      const orderByConditions = buildOrderByConditions({ orderBy, table });
      for (const [column, direction] of orderByConditions) {
        query = query.orderBy(column, direction);
      }
      const orderDirection = orderByConditions[0][1];

      if (limit > MAX_LIMIT) {
        throw new Error(
          `Invalid limit. Got ${limit}, expected <=${MAX_LIMIT}.`,
        );
      }

      if (after !== null && before !== null) {
        throw new Error("Cannot specify both before and after cursors.");
      }

      let startCursor = null;
      let endCursor = null;
      let hasPreviousPage = false;
      let hasNextPage = false;

      // Neither cursors are specified, apply the order conditions and execute.
      if (after === null && before === null) {
        query = query.limit(limit + 1);
        const rows = await query.execute();
        const records = rows.map((row) => decodeRow(row, table, "sqlite"));

        if (records.length === limit + 1) {
          records.pop();
          hasNextPage = true;
        }

        startCursor =
          records.length > 0
            ? encodeCursor(records[0], orderByConditions)
            : null;
        endCursor =
          records.length > 0
            ? encodeCursor(records[records.length - 1], orderByConditions)
            : null;

        return {
          items: records,
          pageInfo: { hasNextPage, hasPreviousPage, startCursor, endCursor },
        };
      }

      if (after !== null) {
        // User specified an 'after' cursor.
        const rawCursorValues = decodeCursor(after, orderByConditions);
        const cursorValues = rawCursorValues.map(([columnName, value]) => [
          columnName,
          encodeValue(value, table[columnName], "sqlite"),
        ]) satisfies [string, any][];
        query = query
          .where((eb) =>
            buildCursorConditions(cursorValues, "after", orderDirection, eb),
          )
          .limit(limit + 2);

        const rows = await query.execute();
        const records = rows.map((row) => decodeRow(row, table, "sqlite"));

        if (records.length === 0) {
          return {
            items: records,
            pageInfo: { hasNextPage, hasPreviousPage, startCursor, endCursor },
          };
        }

        // If the cursor of the first returned record equals the `after` cursor,
        // `hasPreviousPage` is true. Remove that record.
        if (encodeCursor(records[0], orderByConditions) === after) {
          records.shift();
          hasPreviousPage = true;
        } else {
          // Otherwise, remove the last record.
          records.pop();
        }

        // Now if the length of the records is still equal to limit + 1,
        // there is a next page.
        if (records.length === limit + 1) {
          records.pop();
          hasNextPage = true;
        }

        // Now calculate the cursors.
        startCursor =
          records.length > 0
            ? encodeCursor(records[0], orderByConditions)
            : null;
        endCursor =
          records.length > 0
            ? encodeCursor(records[records.length - 1], orderByConditions)
            : null;

        return {
          items: records,
          pageInfo: { hasNextPage, hasPreviousPage, startCursor, endCursor },
        };
      } else {
        // User specified a 'before' cursor.
        const rawCursorValues = decodeCursor(before!, orderByConditions);
        const cursorValues = rawCursorValues.map(([columnName, value]) => [
          columnName,
          encodeValue(value, table[columnName], "sqlite"),
        ]) satisfies [string, any][];
        query = query
          .where((eb) =>
            buildCursorConditions(cursorValues, "before", orderDirection, eb),
          )
          .limit(limit + 2);

        // Reverse the order by conditions to get the previous page.
        query = query.clearOrderBy();
        const reversedOrderByConditions =
          reverseOrderByConditions(orderByConditions);
        for (const [column, direction] of reversedOrderByConditions) {
          query = query.orderBy(column, direction);
        }

        const rows = await query.execute();
        const records = rows
          .map((row) => decodeRow(row, table, "sqlite"))
          // Reverse the records again, back to the original order.
          .reverse();

        if (records.length === 0) {
          return {
            items: records,
            pageInfo: { hasNextPage, hasPreviousPage, startCursor, endCursor },
          };
        }

        // If the cursor of the last returned record equals the `before` cursor,
        // `hasNextPage` is true. Remove that record.
        if (
          encodeCursor(records[records.length - 1], orderByConditions) ===
          before
        ) {
          records.pop();
          hasNextPage = true;
        } else {
          // Otherwise, remove the first record.
          records.shift();
        }

        // Now if the length of the records is equal to limit + 1, we know
        // there is a previous page.
        if (records.length === limit + 1) {
          records.shift();
          hasPreviousPage = true;
        }

        // Now calculate the cursors.
        startCursor =
          records.length > 0
            ? encodeCursor(records[0], orderByConditions)
            : null;
        endCursor =
          records.length > 0
            ? encodeCursor(records[records.length - 1], orderByConditions)
            : null;

        return {
          items: records,
          pageInfo: { hasNextPage, hasPreviousPage, startCursor, endCursor },
        };
      }
    });
  };

  create = async ({
    tableName,
    checkpoint,
    id,
    data = {},
  }: {
    tableName: string;
    checkpoint: Checkpoint;
    id: string | number | bigint;
    data?: Omit<Row, "id">;
  }) => {
    const table = this.schema.tables[tableName];

    return this.wrap({ method: "create", tableName }, async () => {
      const createRow = encodeRow({ id, ...data }, table, "sqlite");
      const encodedCheckpoint = encodeCheckpoint(checkpoint);

<<<<<<< HEAD
      const row = await this.db
        .insertInto(tableName)
        .values({
          ...createRow,
          effective_from: encodedCheckpoint,
          effective_to: "latest",
        })
        .returningAll()
        .executeTakeFirstOrThrow();

      return decodeRow(row, this.schema.tables[tableName], "sqlite");
=======
      try {
        const row = await this.db
          .insertInto(versionedTableName)
          .values({
            ...createRow,
            effectiveFromCheckpoint: encodedCheckpoint,
            effectiveToCheckpoint: "latest",
          })
          .returningAll()
          .executeTakeFirstOrThrow();

        return decodeRow(row, table, "sqlite");
      } catch (err) {
        const error = err as Error;
        throw error.message.includes("UNIQUE constraint failed")
          ? new Error(
              `Cannot create ${tableName} record with ID ${id} because a record already exists with that ID (UNIQUE constraint violation). Hint: Did you forget to await the promise returned by a store method? Or, consider using ${tableName}.upsert().`,
            )
          : error;
      }
>>>>>>> 33b0fda4
    });
  };

  createMany = async ({
    tableName,
    checkpoint,
    data,
  }: {
    tableName: string;
    checkpoint: Checkpoint;
    data: Row[];
  }) => {
    const table = this.schema.tables[tableName];

    return this.wrap({ method: "createMany", tableName }, async () => {
      const encodedCheckpoint = encodeCheckpoint(checkpoint);
      const createRows = data.map((d) => ({
        ...encodeRow({ ...d }, table, "sqlite"),
        effective_from: encodedCheckpoint,
        effective_to: "latest",
      }));

      const chunkedRows = [];
      for (let i = 0, len = createRows.length; i < len; i += MAX_BATCH_SIZE)
        chunkedRows.push(createRows.slice(i, i + MAX_BATCH_SIZE));

<<<<<<< HEAD
      const rows = await Promise.all(
        chunkedRows.map((c) =>
          this.db.insertInto(tableName).values(c).returningAll().execute(),
        ),
      );

      return rows
        .flat()
        .map((row) => decodeRow(row, this.schema.tables[tableName], "sqlite"));
=======
      try {
        const rows = await Promise.all(
          chunkedRows.map((c) =>
            this.db
              .insertInto(versionedTableName)
              .values(c)
              .returningAll()
              .execute(),
          ),
        );

        return rows.flat().map((row) => decodeRow(row, table, "sqlite"));
      } catch (err) {
        const error = err as Error;
        throw error.message.includes("UNIQUE constraint failed")
          ? new Error(
              `Cannot createMany ${tableName} records because one or more records already exist (UNIQUE constraint violation). Hint: Did you forget to await the promise returned by a store method?`,
            )
          : error;
      }
>>>>>>> 33b0fda4
    });
  };

  update = async ({
    tableName,
    checkpoint,
    id,
    data = {},
  }: {
    tableName: string;
    checkpoint: Checkpoint;
    id: string | number | bigint;
    data?:
      | Partial<Omit<Row, "id">>
      | ((args: { current: Row }) => Partial<Omit<Row, "id">>);
  }) => {
    const table = this.schema.tables[tableName];

    return this.wrap({ method: "update", tableName }, async () => {
      const encodedId = encodeValue(id, table.id, "sqlite");
      const encodedCheckpoint = encodeCheckpoint(checkpoint);

      const row = await this.db.transaction().execute(async (tx) => {
        // Find the latest version of this instance.
        const latestRow = await tx
          .selectFrom(tableName)
          .selectAll()
          .where("id", "=", encodedId)
<<<<<<< HEAD
          .where("effective_to", "=", "latest")
          .executeTakeFirstOrThrow();
=======
          .where("effectiveToCheckpoint", "=", "latest")
          .executeTakeFirst();
        if (!latestRow)
          throw new Error(
            `Cannot update ${tableName} record with ID ${id} because no existing record was found with that ID. Consider using ${tableName}.upsert(), or create the record before updating it. Hint: Did you forget to await the promise returned by a store method?`,
          );
>>>>>>> 33b0fda4

        // If the user passed an update function, call it with the current instance.
        let updateRow: ReturnType<typeof encodeRow>;
        if (typeof data === "function") {
          const current = decodeRow(latestRow, table, "sqlite");
          const updateObject = data({ current });
          updateRow = encodeRow({ id, ...updateObject }, table, "sqlite");
        } else {
          updateRow = encodeRow({ id, ...data }, table, "sqlite");
        }

        // If the update would be applied to a record other than the latest
        // record, throw an error.
<<<<<<< HEAD
        if (latestRow.effective_from > encodedCheckpoint) {
          throw new Error("Cannot update a record in the past");
        }
=======
        if (latestRow.effectiveFromCheckpoint > encodedCheckpoint)
          throw new Error(
            `Cannot update ${tableName} record with ID ${id} at checkpoint ${encodedCheckpoint} because there is a newer version of the record at checkpoint ${latestRow.effectiveFromCheckpoint}. Hint: Did you forget to await the promise returned by a store method?`,
          );
>>>>>>> 33b0fda4

        // If the latest version has the same effective_from as the update,
        // this update is occurring within the same indexing function. Update in place.
        if (latestRow.effective_from === encodedCheckpoint) {
          return await tx
            .updateTable(tableName)
            .set(updateRow)
            .where("id", "=", encodedId)
            .where("effective_from", "=", encodedCheckpoint)
            .returningAll()
            .executeTakeFirstOrThrow();
        }

        // If the latest version has an earlier effective_from than the update,
        // we need to update the latest version AND insert a new version.
        await tx
          .updateTable(tableName)
          .where("id", "=", encodedId)
          .where("effective_to", "=", "latest")
          .set({ effective_to: encodedCheckpoint })
          .execute();
<<<<<<< HEAD
        const row = tx
          .insertInto(tableName)
=======
        return tx
          .insertInto(versionedTableName)
>>>>>>> 33b0fda4
          .values({
            ...latestRow,
            ...updateRow,
            effective_from: encodedCheckpoint,
            effective_to: "latest",
          })
          .returningAll()
          .executeTakeFirstOrThrow();
      });

      const result = decodeRow(row, table, "sqlite");

      return result;
    });
  };

  updateMany = async ({
    tableName,
    checkpoint,
    where,
    data = {},
  }: {
    tableName: string;
    checkpoint: Checkpoint;
    where: WhereInput<any>;
    data?:
      | Partial<Omit<Row, "id">>
      | ((args: { current: Row }) => Partial<Omit<Row, "id">>);
  }) => {
    const table = this.schema.tables[tableName];

    return this.wrap({ method: "updateMany", tableName }, async () => {
      const encodedCheckpoint = encodeCheckpoint(checkpoint);

      const rows = await this.db.transaction().execute(async (tx) => {
        // Get all IDs that match the filter.
        let query = tx
          .selectFrom(tableName)
          .selectAll()
          .where("effective_to", "=", "latest");

        if (where) {
          query = query.where((eb) =>
            buildWhereConditions({
              eb,
              where,
              table,
              encoding: "sqlite",
            }),
          );
        }

        const latestRows = await query.execute();

        // TODO: This is probably incredibly slow. Ideally, we'd do most of this in the database.
        return await Promise.all(
          latestRows.map(async (latestRow) => {
            const encodedId = latestRow.id;

            // If the user passed an update function, call it with the current instance.
            let updateRow: ReturnType<typeof encodeRow>;
            if (typeof data === "function") {
              const current = decodeRow(latestRow, table, "sqlite");
              const updateObject = data({ current });
              updateRow = encodeRow(updateObject, table, "sqlite");
            } else {
              updateRow = encodeRow(data, table, "sqlite");
            }

            // If the update would be applied to a record other than the latest
            // record, throw an error.
<<<<<<< HEAD
            if (latestRow.effective_from > encodedCheckpoint) {
              throw new Error("Cannot update a record in the past");
            }
=======
            if (latestRow.effectiveFromCheckpoint > encodedCheckpoint)
              throw new Error(
                `Cannot update ${tableName} record with ID ${encodedId} at checkpoint ${encodedCheckpoint} because there is a newer version of the record at checkpoint ${latestRow.effectiveFromCheckpoint}. Hint: Did you forget to await the promise returned by a store method?`,
              );
>>>>>>> 33b0fda4

            // If the latest version has the same effectiveFrom timestamp as the update,
            // this update is occurring within the same block/second. Update in place.
            if (latestRow.effective_from === encodedCheckpoint) {
              return await tx
                .updateTable(tableName)
                .set(updateRow)
                .where("id", "=", encodedId)
                .where("effective_from", "=", encodedCheckpoint)
                .returningAll()
                .executeTakeFirstOrThrow();
            }

            // If the latest version has an earlier effective_from than the update,
            // we need to update the latest version AND insert a new version.
            await tx
              .updateTable(tableName)
              .where("id", "=", encodedId)
              .where("effective_to", "=", "latest")
              .set({ effective_to: encodedCheckpoint })
              .execute();
<<<<<<< HEAD
            const row = tx
              .insertInto(tableName)
=======
            return tx
              .insertInto(versionedTableName)
>>>>>>> 33b0fda4
              .values({
                ...latestRow,
                ...updateRow,
                effective_from: encodedCheckpoint,
                effective_to: "latest",
              })
              .returningAll()
              .executeTakeFirstOrThrow();
          }),
        );
      });

      return rows.map((row) => decodeRow(row, table, "sqlite"));
    });
  };

  upsert = async ({
    tableName,
    checkpoint,
    id,
    create = {},
    update = {},
  }: {
    tableName: string;
    checkpoint: Checkpoint;
    id: string | number | bigint;
    create?: Omit<Row, "id">;
    update?:
      | Partial<Omit<Row, "id">>
      | ((args: { current: Row }) => Partial<Omit<Row, "id">>);
  }) => {
    const table = this.schema.tables[tableName];

    return this.wrap({ method: "upsert", tableName }, async () => {
      const encodedId = encodeValue(id, table.id, "sqlite");
      const createRow = encodeRow({ id, ...create }, table, "sqlite");
      const encodedCheckpoint = encodeCheckpoint(checkpoint);

      const row = await this.db.transaction().execute(async (tx) => {
        // Find the latest version of this instance.
        const latestRow = await tx
          .selectFrom(tableName)
          .selectAll()
          .where("id", "=", encodedId)
          .where("effective_to", "=", "latest")
          .executeTakeFirst();

        // If there is no latest version, insert a new version using the create data.
        if (latestRow === undefined) {
          return await tx
            .insertInto(tableName)
            .values({
              ...createRow,
              effective_from: encodedCheckpoint,
              effective_to: "latest",
            })
            .returningAll()
            .executeTakeFirstOrThrow();
        }

        // If the user passed an update function, call it with the current instance.
        let updateRow: ReturnType<typeof encodeRow>;
        if (typeof update === "function") {
          const current = decodeRow(latestRow, table, "sqlite");
          const updateObject = update({ current });
          updateRow = encodeRow({ id, ...updateObject }, table, "sqlite");
        } else {
          updateRow = encodeRow({ id, ...update }, table, "sqlite");
        }

        // If the update would be applied to a record other than the latest
        // record, throw an error.
<<<<<<< HEAD
        if (latestRow.effective_from > encodedCheckpoint) {
          throw new Error("Cannot update a record in the past");
        }
=======
        if (latestRow.effectiveFromCheckpoint > encodedCheckpoint)
          throw new Error(
            `Cannot update ${tableName} record with ID ${id} at checkpoint ${encodedCheckpoint} because there is a newer version of the record at checkpoint ${latestRow.effectiveFromCheckpoint}. Hint: Did you forget to await the promise returned by a store method?`,
          );
>>>>>>> 33b0fda4

        // If the latest version has the same effective_from as the update,
        // this update is occurring within the same indexing function. Update in place.
        if (latestRow.effective_from === encodedCheckpoint) {
          return await tx
            .updateTable(tableName)
            .set(updateRow)
            .where("id", "=", encodedId)
            .where("effective_from", "=", encodedCheckpoint)
            .returningAll()
            .executeTakeFirstOrThrow();
        }

        // If the latest version has an earlier effective_from than the update,
        // we need to update the latest version AND insert a new version.
        await tx
          .updateTable(tableName)
          .where("id", "=", encodedId)
          .where("effective_to", "=", "latest")
          .set({ effective_to: encodedCheckpoint })
          .execute();
<<<<<<< HEAD
        const row = tx
          .insertInto(tableName)
=======
        return tx
          .insertInto(versionedTableName)
>>>>>>> 33b0fda4
          .values({
            ...latestRow,
            ...updateRow,
            effective_from: encodedCheckpoint,
            effective_to: "latest",
          })
          .returningAll()
          .executeTakeFirstOrThrow();
      });

      return decodeRow(row, table, "sqlite");
    });
  };

  delete = async ({
    tableName,
    checkpoint,
    id,
  }: {
    tableName: string;
    checkpoint: Checkpoint;
    id: string | number | bigint;
  }) => {
    const table = this.schema.tables[tableName];

    return this.wrap({ method: "delete", tableName }, async () => {
      const encodedId = encodeValue(id, table.id, "sqlite");
      const encodedCheckpoint = encodeCheckpoint(checkpoint);

      const isDeleted = await this.db.transaction().execute(async (tx) => {
        // If the latest version has effective_from equal to current checkpoint,
        // this row was created within the same indexing function, and we can delete it.
        let deletedRow = await tx
          .deleteFrom(tableName)
          .where("id", "=", encodedId)
          .where("effective_from", "=", encodedCheckpoint)
          .where("effective_to", "=", "latest")
          .returning(["id"])
          .executeTakeFirst();

        // If we did not take the shortcut above, update the latest record
        // setting effective_to to the current checkpoint.
        if (!deletedRow) {
          deletedRow = await tx
            .updateTable(tableName)
            .set({ effective_to: encodedCheckpoint })
            .where("id", "=", encodedId)
            .where("effective_to", "=", "latest")
            .returning(["id"])
            .executeTakeFirst();
        }

        return !!deletedRow;
      });

      return isDeleted;
    });
  };

  private wrap = async <T>(
    options: { method: string; tableName?: string },
    fn: () => Promise<T>,
  ) => {
    const start = performance.now();
    const result = await fn();
    this.common.metrics.ponder_indexing_store_method_duration.observe(
      { method: options.method, table: options.tableName },
      performance.now() - start,
    );
    return result;
  };
}<|MERGE_RESOLUTION|>--- conflicted
+++ resolved
@@ -338,30 +338,16 @@
       const createRow = encodeRow({ id, ...data }, table, "sqlite");
       const encodedCheckpoint = encodeCheckpoint(checkpoint);
 
-<<<<<<< HEAD
-      const row = await this.db
-        .insertInto(tableName)
-        .values({
-          ...createRow,
-          effective_from: encodedCheckpoint,
-          effective_to: "latest",
-        })
-        .returningAll()
-        .executeTakeFirstOrThrow();
-
-      return decodeRow(row, this.schema.tables[tableName], "sqlite");
-=======
       try {
         const row = await this.db
-          .insertInto(versionedTableName)
+          .insertInto(tableName)
           .values({
             ...createRow,
-            effectiveFromCheckpoint: encodedCheckpoint,
-            effectiveToCheckpoint: "latest",
+            effective_from: encodedCheckpoint,
+            effective_to: "latest",
           })
           .returningAll()
           .executeTakeFirstOrThrow();
-
         return decodeRow(row, table, "sqlite");
       } catch (err) {
         const error = err as Error;
@@ -371,7 +357,6 @@
             )
           : error;
       }
->>>>>>> 33b0fda4
     });
   };
 
@@ -398,25 +383,10 @@
       for (let i = 0, len = createRows.length; i < len; i += MAX_BATCH_SIZE)
         chunkedRows.push(createRows.slice(i, i + MAX_BATCH_SIZE));
 
-<<<<<<< HEAD
-      const rows = await Promise.all(
-        chunkedRows.map((c) =>
-          this.db.insertInto(tableName).values(c).returningAll().execute(),
-        ),
-      );
-
-      return rows
-        .flat()
-        .map((row) => decodeRow(row, this.schema.tables[tableName], "sqlite"));
-=======
       try {
         const rows = await Promise.all(
           chunkedRows.map((c) =>
-            this.db
-              .insertInto(versionedTableName)
-              .values(c)
-              .returningAll()
-              .execute(),
+            this.db.insertInto(tableName).values(c).returningAll().execute(),
           ),
         );
 
@@ -429,7 +399,6 @@
             )
           : error;
       }
->>>>>>> 33b0fda4
     });
   };
 
@@ -458,17 +427,12 @@
           .selectFrom(tableName)
           .selectAll()
           .where("id", "=", encodedId)
-<<<<<<< HEAD
-          .where("effective_to", "=", "latest")
-          .executeTakeFirstOrThrow();
-=======
           .where("effectiveToCheckpoint", "=", "latest")
           .executeTakeFirst();
         if (!latestRow)
           throw new Error(
             `Cannot update ${tableName} record with ID ${id} because no existing record was found with that ID. Consider using ${tableName}.upsert(), or create the record before updating it. Hint: Did you forget to await the promise returned by a store method?`,
           );
->>>>>>> 33b0fda4
 
         // If the user passed an update function, call it with the current instance.
         let updateRow: ReturnType<typeof encodeRow>;
@@ -482,16 +446,10 @@
 
         // If the update would be applied to a record other than the latest
         // record, throw an error.
-<<<<<<< HEAD
-        if (latestRow.effective_from > encodedCheckpoint) {
-          throw new Error("Cannot update a record in the past");
-        }
-=======
-        if (latestRow.effectiveFromCheckpoint > encodedCheckpoint)
+        if (latestRow.effective_from > encodedCheckpoint)
           throw new Error(
-            `Cannot update ${tableName} record with ID ${id} at checkpoint ${encodedCheckpoint} because there is a newer version of the record at checkpoint ${latestRow.effectiveFromCheckpoint}. Hint: Did you forget to await the promise returned by a store method?`,
+            `Cannot update ${tableName} record with ID ${id} at checkpoint ${encodedCheckpoint} because there is a newer version of the record at checkpoint ${latestRow.effective_from}. Hint: Did you forget to await the promise returned by a store method?`,
           );
->>>>>>> 33b0fda4
 
         // If the latest version has the same effective_from as the update,
         // this update is occurring within the same indexing function. Update in place.
@@ -513,13 +471,8 @@
           .where("effective_to", "=", "latest")
           .set({ effective_to: encodedCheckpoint })
           .execute();
-<<<<<<< HEAD
-        const row = tx
+        return tx
           .insertInto(tableName)
-=======
-        return tx
-          .insertInto(versionedTableName)
->>>>>>> 33b0fda4
           .values({
             ...latestRow,
             ...updateRow,
@@ -591,16 +544,10 @@
 
             // If the update would be applied to a record other than the latest
             // record, throw an error.
-<<<<<<< HEAD
-            if (latestRow.effective_from > encodedCheckpoint) {
-              throw new Error("Cannot update a record in the past");
-            }
-=======
             if (latestRow.effectiveFromCheckpoint > encodedCheckpoint)
               throw new Error(
                 `Cannot update ${tableName} record with ID ${encodedId} at checkpoint ${encodedCheckpoint} because there is a newer version of the record at checkpoint ${latestRow.effectiveFromCheckpoint}. Hint: Did you forget to await the promise returned by a store method?`,
               );
->>>>>>> 33b0fda4
 
             // If the latest version has the same effectiveFrom timestamp as the update,
             // this update is occurring within the same block/second. Update in place.
@@ -622,13 +569,8 @@
               .where("effective_to", "=", "latest")
               .set({ effective_to: encodedCheckpoint })
               .execute();
-<<<<<<< HEAD
-            const row = tx
-              .insertInto(tableName)
-=======
             return tx
               .insertInto(versionedTableName)
->>>>>>> 33b0fda4
               .values({
                 ...latestRow,
                 ...updateRow,
@@ -701,16 +643,10 @@
 
         // If the update would be applied to a record other than the latest
         // record, throw an error.
-<<<<<<< HEAD
-        if (latestRow.effective_from > encodedCheckpoint) {
-          throw new Error("Cannot update a record in the past");
-        }
-=======
         if (latestRow.effectiveFromCheckpoint > encodedCheckpoint)
           throw new Error(
             `Cannot update ${tableName} record with ID ${id} at checkpoint ${encodedCheckpoint} because there is a newer version of the record at checkpoint ${latestRow.effectiveFromCheckpoint}. Hint: Did you forget to await the promise returned by a store method?`,
           );
->>>>>>> 33b0fda4
 
         // If the latest version has the same effective_from as the update,
         // this update is occurring within the same indexing function. Update in place.
@@ -732,13 +668,8 @@
           .where("effective_to", "=", "latest")
           .set({ effective_to: encodedCheckpoint })
           .execute();
-<<<<<<< HEAD
-        const row = tx
-          .insertInto(tableName)
-=======
         return tx
           .insertInto(versionedTableName)
->>>>>>> 33b0fda4
           .values({
             ...latestRow,
             ...updateRow,
