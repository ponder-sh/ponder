import type { Common } from "@/Ponder.js";
import type { Schema } from "@/schema/types.js";
import { isEnumColumn, isManyColumn, isOneColumn } from "@/schema/utils.js";
import { type Checkpoint, encodeCheckpoint } from "@/utils/checkpoint.js";
import type { SqliteDatabase } from "@/utils/sqlite.js";
import { Kysely, SqliteDialect, sql } from "kysely";
import type { IndexingStore, OrderByInput, Row, WhereInput } from "../store.js";
import { decodeRow, encodeRow, encodeValue } from "../utils/encoding.js";
<<<<<<< HEAD
import { buildWhereConditions } from "../utils/filter.js";
=======
import { validateSkip, validateTake } from "../utils/pagination.js";
import {
  buildSqlOrderByConditions,
  buildSqlWhereConditions,
} from "../utils/where.js";
>>>>>>> 1ad6fbc7

const MAX_BATCH_SIZE = 1_000 as const;

const DEFAULT_LIMIT = 50 as const;
const MAX_LIMIT = 1_000 as const;

const scalarToSqlType = {
  boolean: "integer",
  int: "integer",
  float: "text",
  string: "text",
  bigint: "varchar(79)",
  hex: "blob",
} as const;

export class SqliteIndexingStore implements IndexingStore {
  kind = "sqlite" as const;
  private common: Common;

  db: Kysely<any>;

  schema?: Schema;

  constructor({
    common,
    database,
  }: {
    common: Common;
    database: SqliteDatabase;
  }) {
    this.common = common;
    this.db = new Kysely({
      dialect: new SqliteDialect({ database }),
      log(event) {
        if (event.level === "query")
          common.metrics.ponder_sqlite_query_count?.inc({ kind: "indexing" });
      },
    });
  }

  async teardown() {
    return this.wrap({ method: "teardown" }, async () => {
      const tableNames = Object.keys(this.schema?.tables ?? {});
      if (tableNames.length > 0) {
        await this.db.transaction().execute(async (tx) => {
          await Promise.all(
            tableNames.map(async (tableName) => {
              const table = `${tableName}_versioned`;
              await tx.schema.dropTable(table).ifExists().execute();
            }),
          );
        });
      }
    });
  }

  async kill() {
    return this.wrap({ method: "kill" }, async () => {
      try {
        await this.db.destroy();
      } catch (e) {
        const error = e as Error;
        if (error.message !== "Called end on pool more than once") {
          throw error;
        }
      }
    });
  }

  /**
   * Resets the database by dropping existing tables and creating new tables.
   * If no new schema is provided, the existing schema is used.
   *
   * @param options.schema New schema to be used.
   */
  reload = async ({ schema }: { schema?: Schema } = {}) => {
    return this.wrap({ method: "reload" }, async () => {
      // If there is no existing schema and no new schema was provided, do nothing.
      if (!this.schema && !schema) return;

      // Set the new schema.
      if (schema) this.schema = schema;

      await this.db.transaction().execute(async (tx) => {
        // Create tables for new schema.
        await Promise.all(
          Object.entries(this.schema!.tables).map(
            async ([tableName, columns]) => {
              const table = `${tableName}_versioned`;

              // Drop existing table with the same name if it exists.
              await tx.schema.dropTable(table).ifExists().execute();

              let tableBuilder = tx.schema.createTable(table);

              Object.entries(columns).forEach(([columnName, column]) => {
                if (isOneColumn(column)) return;
                if (isManyColumn(column)) return;
                if (isEnumColumn(column)) {
                  // Handle enum types
                  tableBuilder = tableBuilder.addColumn(
                    columnName,
                    "text",
                    (col) => {
                      if (!column.optional) col = col.notNull();
                      if (!column.list) {
                        col = col.check(
                          sql`${sql.ref(columnName)} in (${sql.join(
                            schema!.enums[column.type].map((v) => sql.lit(v)),
                          )})`,
                        );
                      }
                      return col;
                    },
                  );
                } else if (column.list) {
                  // Handle scalar list columns
                  tableBuilder = tableBuilder.addColumn(
                    columnName,
                    "text",
                    (col) => {
                      if (!column.optional) col = col.notNull();
                      return col;
                    },
                  );
                } else {
                  // Non-list base columns
                  tableBuilder = tableBuilder.addColumn(
                    columnName,
                    scalarToSqlType[column.type],
                    (col) => {
                      if (!column.optional) col = col.notNull();
                      return col;
                    },
                  );
                }
              });

              tableBuilder = tableBuilder.addColumn(
                "effectiveFromCheckpoint",
                "varchar(58)",
                (col) => col.notNull(),
              );
              tableBuilder = tableBuilder.addColumn(
                "effectiveToCheckpoint",
                "varchar(58)",
                (col) => col.notNull(),
              );
              tableBuilder = tableBuilder.addPrimaryKeyConstraint(
                `${table}_effectiveToCheckpoint_unique`,
                ["id", "effectiveToCheckpoint"] as never[],
              );

              await tableBuilder.execute();
            },
          ),
        );
      });
    });
  };

  publish = async () => {
    return this.wrap({ method: "publish" }, async () => {
      await this.db.transaction().execute(async (tx) => {
        // Create views for the latest version of each table.
        await Promise.all(
          Object.entries(this.schema!.tables).map(
            async ([tableName, columns]) => {
              await tx.schema.dropView(tableName).ifExists().execute();

              const columnNames = Object.entries(columns)
                .filter(([, c]) => !isOneColumn(c) && !isManyColumn(c))
                .map(([name]) => name);
              await tx.schema
                .createView(tableName)
                .as(
                  tx
                    .selectFrom(`${tableName}_versioned`)
                    .select(columnNames)
                    .where("effectiveToCheckpoint", "=", "latest"),
                )
                .execute();
            },
          ),
        );
      });
    });
  };

  /**
   * Revert any changes that occurred during or after the specified checkpoint.
   */
  revert = async ({ checkpoint }: { checkpoint: Checkpoint }) => {
    return this.wrap({ method: "revert" }, async () => {
      await this.db.transaction().execute(async (tx) => {
        await Promise.all(
          Object.keys(this.schema?.tables ?? {}).map(async (tableName) => {
            const table = `${tableName}_versioned`;
            const encodedCheckpoint = encodeCheckpoint(checkpoint);

            // Delete any versions that are newer than or equal to the safe checkpoint.
            await tx
              .deleteFrom(table)
              .where("effectiveFromCheckpoint", ">=", encodedCheckpoint)
              .execute();

            // Now, any versions with effectiveToCheckpoint greater than or equal
            // to the safe checkpoint are the new latest version.
            await tx
              .updateTable(table)
              .set({ effectiveToCheckpoint: "latest" })
              .where("effectiveToCheckpoint", ">=", encodedCheckpoint)
              .execute();
          }),
        );
      });
    });
  };

  findUnique = async ({
    tableName,
    checkpoint = "latest",
    id,
  }: {
    tableName: string;
    checkpoint?: Checkpoint | "latest";
    id: string | number | bigint;
  }) => {
    const versionedTableName = `${tableName}_versioned`;
    const table = this.schema!.tables[tableName];

    return this.wrap({ method: "findUnique", tableName }, async () => {
<<<<<<< HEAD
      const encodedId = encodeValue(id, table.id, "sqlite");
=======
      const table = `${tableName}_versioned`;
      const formattedId = encodeValue(
        id,
        this.schema!.tables[tableName].id,
        "sqlite",
      );
>>>>>>> 1ad6fbc7

      let query = this.db
        .selectFrom(versionedTableName)
        .selectAll()
<<<<<<< HEAD
        .where("id", "=", encodedId);
=======
        .where("id", "=", formattedId);
>>>>>>> 1ad6fbc7

      if (checkpoint === "latest") {
        query = query.where("effectiveToCheckpoint", "=", "latest");
      } else {
        const encodedCheckpoint = encodeCheckpoint(checkpoint);
        query = query
          .where("effectiveFromCheckpoint", "<=", encodedCheckpoint)
          .where(({ eb, or }) =>
            or([
              eb("effectiveToCheckpoint", ">", encodedCheckpoint),
              eb("effectiveToCheckpoint", "=", "latest"),
            ]),
          );
      }

      const row = await query.executeTakeFirst();
      if (row === undefined) return null;

<<<<<<< HEAD
      return decodeRow(row, table, "sqlite");
=======
      return decodeRow(row, this.schema!.tables[tableName], "sqlite");
>>>>>>> 1ad6fbc7
    });
  };

  findMany = async ({
    tableName,
    checkpoint = "latest",
    where,
    orderBy,
    limit = DEFAULT_LIMIT,
    before = null,
    after = null,
  }: {
    tableName: string;
    checkpoint?: Checkpoint | "latest";
    where?: WhereInput<any>;
    orderBy?: OrderByInput<any>;
    limit?: number;
    before?: string | null;
    after?: string | null;
  }) => {
    const versionedTableName = `${tableName}_versioned`;
    const table = this.schema!.tables[tableName];

    return this.wrap({ method: "findMany", tableName }, async () => {
      let query = this.db.selectFrom(versionedTableName).selectAll();

      if (checkpoint === "latest") {
        query = query.where("effectiveToCheckpoint", "=", "latest");
      } else {
        const encodedCheckpoint = encodeCheckpoint(checkpoint);
        query = query
          .where("effectiveFromCheckpoint", "<=", encodedCheckpoint)
          .where(({ eb, or }) =>
            or([
              eb("effectiveToCheckpoint", ">", encodedCheckpoint),
              eb("effectiveToCheckpoint", "=", "latest"),
            ]),
          );
      }

      if (where) {
        const whereConditions = buildWhereConditions({
          where,
          table,
          encoding: "sqlite",
        });
        for (const [columnName, comparator, value] of whereConditions) {
          query = query.where(columnName, comparator, value);
        }
      }

      const orderByConditions: [column: string, direction: "asc" | "desc"][] =
        [];

      // Build the order by conditions.
      if (orderBy) {
        const conditions = Object.entries(orderBy);
        if (conditions.length > 1)
          throw new Error("Cannot order by multiple columns.");
        const [columnName, orderDirection] = conditions[0];
        // TODO: Validate column name. Should be a valid non-list column in the table.
        if (
          orderDirection === undefined ||
          !["asc", "desc"].includes(orderDirection)
        )
          throw new Error(
            `Invalid order direction. Received ${orderDirection}, expected 'asc' or 'desc'.`,
          );

        // If the specified order by column is not the ID column, add the
        // ID column as a secondary to enforce a consistent sort order.
        orderByConditions.push([columnName, orderDirection]);
        if (columnName !== "id") {
          orderByConditions.push(["id", "asc"]);
        }
      } else {
        // Default to ID ascending.
        orderByConditions.push(["id", "asc"]);
      }

      // Apply the ORDER BY conditions.
      for (const [column, direction] of orderByConditions) {
        query = query.orderBy(column, direction);
      }

      if (limit > MAX_LIMIT) {
        throw new Error(
          `Record limit is greater than the maximum allowed limit. Expected <=${MAX_LIMIT}, received ${limit}.`,
        );
      }
      // Fetch 1 additional row to determine the `after` cursor.
      query = query.limit(limit + 1);

      if (after !== null && before !== null) {
        throw new Error("Cannot specify both before and after cursors.");
      }

      // If neither cursors are specified, apply the order conditions and execute.
      if (after === null && before === null) {
        const rows = await query.execute();
        const records = rows.map((row) => decodeRow(row, table, "sqlite"));

        if (records.length === limit + 1) {
          records.pop();
          const lastRecord = records[records.length - 1];
          const nextAfter = encodeCursor(lastRecord, orderByConditions);
          return { items: records, before: null, after: nextAfter };
        } else {
          return { items: records, before: null, after: null };
        }
      }

<<<<<<< HEAD
      if (after !== null) {
        // User provided an 'after' cursor.

        // Apply the 'after' cursor WHERE clauses.
        const cursorConditions = decodeCursor(after, orderByConditions);
        if (cursorConditions.length === 1) {
          // One cursor condition.
          const [column, value] = cursorConditions[0];
          query = query.where(column, ">", value);
        } else {
          // Two cursor conditions (validated in decodeCursor).
          const [column1, value1] = cursorConditions[0];
          const [column2, value2] = cursorConditions[1];
          query = query.where(({ eb, or, and }) =>
            or([
              eb(column1, ">", value1),
              and([eb(column1, "=", value1), eb(column2, ">", value2)]),
            ]),
          );
        }

        const rows = await query.execute();
        const records = rows.map((row) => decodeRow(row, table, "sqlite"));

        const nextBefore =
          records.length > 0
            ? encodeCursor(records[0], orderByConditions)
            : null;

        if (records.length === limit + 1) {
          records.pop();
          const lastRecord = records[records.length - 1];
          const nextAfter = encodeCursor(lastRecord, orderByConditions);
          return { items: records, before: nextBefore, after: nextAfter };
        } else {
          return { items: records, before: nextBefore, after: null };
        }
      } else {
        // User provided a 'before' cursor.

        // Apply the 'before' cursor WHERE clauses.
        const cursorConditions = decodeCursor(before!, orderByConditions);
        if (cursorConditions.length === 1) {
          // One cursor condition.
          const [column, value] = cursorConditions[0];
          query = query.where(column, "<", value);
        } else {
          // Two cursor conditions (validated in decodeCursor).
          const [column1, value1] = cursorConditions[0];
          const [column2, value2] = cursorConditions[1];
          query = query.where(({ eb, or, and }) =>
            or([
              eb(column1, "<", value1),
              and([eb(column1, "=", value1), eb(column2, "<", value2)]),
            ]),
          );
        }

        const rows = await query.execute();
        const records = rows.map((row) => decodeRow(row, table, "sqlite"));

        const nextAfter =
          records.length > 0
            ? encodeCursor(records[records.length - 1], orderByConditions)
            : null;

        if (records.length === limit + 1) {
          records.shift();
          const firstRecord = records[0];
          const nextBefore = encodeCursor(firstRecord, orderByConditions);
          return { items: records, before: nextBefore, after: nextAfter };
        } else {
          return { items: records, before: null, after: nextAfter };
        }
      }
=======
      const rows = await query.execute();
      return rows.map((row) =>
        decodeRow(row, this.schema!.tables[tableName], "sqlite"),
      );
>>>>>>> 1ad6fbc7
    });
  };

  create = async ({
    tableName,
    checkpoint,
    id,
    data = {},
  }: {
    tableName: string;
    checkpoint: Checkpoint;
    id: string | number | bigint;
    data?: Omit<Row, "id">;
  }) => {
    const versionedTableName = `${tableName}_versioned`;
    const table = this.schema!.tables[tableName];

    return this.wrap({ method: "create", tableName }, async () => {
<<<<<<< HEAD
      const createRow = encodeRow({ id, ...data }, table, "sqlite");
=======
      const table = `${tableName}_versioned`;
      const createRow = encodeRow(
        { id, ...data },
        this.schema!.tables[tableName],
        "sqlite",
      );
>>>>>>> 1ad6fbc7
      const encodedCheckpoint = encodeCheckpoint(checkpoint);

      const row = await this.db
        .insertInto(versionedTableName)
        .values({
          ...createRow,
          effectiveFromCheckpoint: encodedCheckpoint,
          effectiveToCheckpoint: "latest",
        })
        .returningAll()
        .executeTakeFirstOrThrow();

      return decodeRow(row, this.schema!.tables[tableName], "sqlite");
    });
  };

  createMany = async ({
    tableName,
    checkpoint,
    data,
  }: {
    tableName: string;
    checkpoint: Checkpoint;
    data: Row[];
  }) => {
    const versionedTableName = `${tableName}_versioned`;
    const table = this.schema!.tables[tableName];

    return this.wrap({ method: "createMany", tableName }, async () => {
      const encodedCheckpoint = encodeCheckpoint(checkpoint);
      const createRows = data.map((d) => ({
<<<<<<< HEAD
        ...encodeRow({ ...d }, table, "sqlite"),
=======
        ...encodeRow({ ...d }, this.schema!.tables[tableName], "sqlite"),
>>>>>>> 1ad6fbc7
        effectiveFromCheckpoint: encodedCheckpoint,
        effectiveToCheckpoint: "latest",
      }));

      const chunkedRows = [];
      for (let i = 0, len = createRows.length; i < len; i += MAX_BATCH_SIZE)
        chunkedRows.push(createRows.slice(i, i + MAX_BATCH_SIZE));

      const rows = await Promise.all(
        chunkedRows.map((c) =>
          this.db
            .insertInto(versionedTableName)
            .values(c)
            .returningAll()
            .execute(),
        ),
      );

      return rows
        .flat()
        .map((row) => decodeRow(row, this.schema!.tables[tableName], "sqlite"));
    });
  };

  update = async ({
    tableName,
    checkpoint,
    id,
    data = {},
  }: {
    tableName: string;
    checkpoint: Checkpoint;
    id: string | number | bigint;
    data?:
      | Partial<Omit<Row, "id">>
      | ((args: { current: Row }) => Partial<Omit<Row, "id">>);
  }) => {
    const versionedTableName = `${tableName}_versioned`;
    const table = this.schema!.tables[tableName];

    return this.wrap({ method: "update", tableName }, async () => {
<<<<<<< HEAD
      const encodedId = encodeValue(id, table.id, "sqlite");
=======
      const table = `${tableName}_versioned`;
      const tableSchema = this.schema!.tables[tableName];
      const formattedId = encodeValue(id, tableSchema.id, "sqlite");
>>>>>>> 1ad6fbc7
      const encodedCheckpoint = encodeCheckpoint(checkpoint);

      const row = await this.db.transaction().execute(async (tx) => {
        // Find the latest version of this instance.
        const latestRow = await tx
          .selectFrom(versionedTableName)
          .selectAll()
<<<<<<< HEAD
          .where("id", "=", encodedId)
=======
          .where("id", "=", formattedId)
>>>>>>> 1ad6fbc7
          .where("effectiveToCheckpoint", "=", "latest")
          .executeTakeFirstOrThrow();

        // If the user passed an update function, call it with the current instance.
        let updateRow: ReturnType<typeof encodeRow>;
        if (typeof data === "function") {
<<<<<<< HEAD
          const current = decodeRow(latestRow, table, "sqlite");
          const updateObject = data({ current });
          updateRow = encodeRow({ id, ...updateObject }, table, "sqlite");
        } else {
          updateRow = encodeRow({ id, ...data }, table, "sqlite");
=======
          const current = decodeRow(latestRow, tableSchema, "sqlite");
          const updateObject = data({ current });
          updateRow = encodeRow({ id, ...updateObject }, tableSchema, "sqlite");
        } else {
          updateRow = encodeRow({ id, ...data }, tableSchema, "sqlite");
>>>>>>> 1ad6fbc7
        }

        // If the update would be applied to a record other than the latest
        // record, throw an error.
        if (latestRow.effectiveFromCheckpoint > encodedCheckpoint) {
          throw new Error("Cannot update a record in the past");
        }

        // If the latest version has the same effectiveFromCheckpoint as the update,
        // this update is occurring within the same indexing function. Update in place.
        if (latestRow.effectiveFromCheckpoint === encodedCheckpoint) {
          return await tx
            .updateTable(versionedTableName)
            .set(updateRow)
<<<<<<< HEAD
            .where("id", "=", encodedId)
=======
            .where("id", "=", formattedId)
>>>>>>> 1ad6fbc7
            .where("effectiveFromCheckpoint", "=", encodedCheckpoint)
            .returningAll()
            .executeTakeFirstOrThrow();
        }

        // If the latest version has an earlier effectiveFromCheckpoint than the update,
        // we need to update the latest version AND insert a new version.
        await tx
<<<<<<< HEAD
          .updateTable(versionedTableName)
          .where("id", "=", encodedId)
=======
          .updateTable(table)
          .where("id", "=", formattedId)
>>>>>>> 1ad6fbc7
          .where("effectiveToCheckpoint", "=", "latest")
          .set({ effectiveToCheckpoint: encodedCheckpoint })
          .execute();
        const row = tx
          .insertInto(versionedTableName)
          .values({
            ...latestRow,
            ...updateRow,
            effectiveFromCheckpoint: encodedCheckpoint,
            effectiveToCheckpoint: "latest",
          })
          .returningAll()
          .executeTakeFirstOrThrow();

        return row;
      });

<<<<<<< HEAD
      const result = decodeRow(row, table, "sqlite");
=======
      const result = decodeRow(row, tableSchema, "sqlite");
>>>>>>> 1ad6fbc7

      return result;
    });
  };

  updateMany = async ({
    tableName,
    checkpoint,
    where,
    data = {},
  }: {
    tableName: string;
    checkpoint: Checkpoint;
    where: WhereInput<any>;
    data?:
      | Partial<Omit<Row, "id">>
      | ((args: { current: Row }) => Partial<Omit<Row, "id">>);
  }) => {
    const versionedTableName = `${tableName}_versioned`;
    const table = this.schema!.tables[tableName];

    return this.wrap({ method: "updateMany", tableName }, async () => {
<<<<<<< HEAD
=======
      const table = `${tableName}_versioned`;
      const tableSchema = this.schema!.tables[tableName];
>>>>>>> 1ad6fbc7
      const encodedCheckpoint = encodeCheckpoint(checkpoint);

      const rows = await this.db.transaction().execute(async (tx) => {
        // Get all IDs that match the filter.
        let query = tx
          .selectFrom(versionedTableName)
          .selectAll()
          .where("effectiveToCheckpoint", "=", "latest");

        if (where) {
          const whereConditions = buildWhereConditions({
            where,
            table,
            encoding: "sqlite",
          });
          for (const [columnName, comparator, value] of whereConditions) {
            query = query.where(columnName, comparator, value);
          }
        }

        const latestRows = await query.execute();

        // TODO: This is probably incredibly slow. Ideally, we'd do most of this in the database.
        return await Promise.all(
          latestRows.map(async (latestRow) => {
            const encodedId = latestRow.id;

            // If the user passed an update function, call it with the current instance.
            let updateRow: ReturnType<typeof encodeRow>;
            if (typeof data === "function") {
<<<<<<< HEAD
              const current = decodeRow(latestRow, table, "sqlite");
              const updateObject = data({ current });
              updateRow = encodeRow(updateObject, table, "sqlite");
            } else {
              updateRow = encodeRow(data, table, "sqlite");
=======
              const current = decodeRow(latestRow, tableSchema, "sqlite");
              const updateObject = data({ current });
              updateRow = encodeRow(updateObject, tableSchema, "sqlite");
            } else {
              updateRow = encodeRow(data, tableSchema, "sqlite");
>>>>>>> 1ad6fbc7
            }

            // If the update would be applied to a record other than the latest
            // record, throw an error.
            if (latestRow.effectiveFromCheckpoint > encodedCheckpoint) {
              throw new Error("Cannot update a record in the past");
            }

            // If the latest version has the same effectiveFrom timestamp as the update,
            // this update is occurring within the same block/second. Update in place.
            if (latestRow.effectiveFromCheckpoint === encodedCheckpoint) {
              return await tx
                .updateTable(versionedTableName)
                .set(updateRow)
<<<<<<< HEAD
                .where("id", "=", encodedId)
=======
                .where("id", "=", formattedId)
>>>>>>> 1ad6fbc7
                .where("effectiveFromCheckpoint", "=", encodedCheckpoint)
                .returningAll()
                .executeTakeFirstOrThrow();
            }

            // If the latest version has an earlier effectiveFromCheckpoint than the update,
            // we need to update the latest version AND insert a new version.
            await tx
<<<<<<< HEAD
              .updateTable(versionedTableName)
              .where("id", "=", encodedId)
=======
              .updateTable(table)
              .where("id", "=", formattedId)
>>>>>>> 1ad6fbc7
              .where("effectiveToCheckpoint", "=", "latest")
              .set({ effectiveToCheckpoint: encodedCheckpoint })
              .execute();
            const row = tx
              .insertInto(versionedTableName)
              .values({
                ...latestRow,
                ...updateRow,
                effectiveFromCheckpoint: encodedCheckpoint,
                effectiveToCheckpoint: "latest",
              })
              .returningAll()
              .executeTakeFirstOrThrow();

            return row;
          }),
        );
      });

<<<<<<< HEAD
      return rows.map((row) => decodeRow(row, table, "sqlite"));
=======
      return rows.map((row) => decodeRow(row, tableSchema, "sqlite"));
>>>>>>> 1ad6fbc7
    });
  };

  upsert = async ({
    tableName,
    checkpoint,
    id,
    create = {},
    update = {},
  }: {
    tableName: string;
    checkpoint: Checkpoint;
    id: string | number | bigint;
    create?: Omit<Row, "id">;
    update?:
      | Partial<Omit<Row, "id">>
      | ((args: { current: Row }) => Partial<Omit<Row, "id">>);
  }) => {
    const versionedTableName = `${tableName}_versioned`;
    const table = this.schema!.tables[tableName];

    return this.wrap({ method: "upsert", tableName }, async () => {
<<<<<<< HEAD
      const encodedId = encodeValue(id, table.id, "sqlite");
      const createRow = encodeRow({ id, ...create }, table, "sqlite");
=======
      const table = `${tableName}_versioned`;
      const tableSchema = this.schema!.tables[tableName];
      const formattedId = encodeValue(id, tableSchema.id, "sqlite");
      const createRow = encodeRow({ id, ...create }, tableSchema, "sqlite");
>>>>>>> 1ad6fbc7
      const encodedCheckpoint = encodeCheckpoint(checkpoint);

      const row = await this.db.transaction().execute(async (tx) => {
        // Find the latest version of this instance.
        const latestRow = await tx
          .selectFrom(versionedTableName)
          .selectAll()
<<<<<<< HEAD
          .where("id", "=", encodedId)
=======
          .where("id", "=", formattedId)
>>>>>>> 1ad6fbc7
          .where("effectiveToCheckpoint", "=", "latest")
          .executeTakeFirst();

        // If there is no latest version, insert a new version using the create data.
        if (latestRow === undefined) {
          return await tx
            .insertInto(versionedTableName)
            .values({
              ...createRow,
              effectiveFromCheckpoint: encodedCheckpoint,
              effectiveToCheckpoint: "latest",
            })
            .returningAll()
            .executeTakeFirstOrThrow();
        }

        // If the user passed an update function, call it with the current instance.
        let updateRow: ReturnType<typeof encodeRow>;
        if (typeof update === "function") {
<<<<<<< HEAD
          const current = decodeRow(latestRow, table, "sqlite");
          const updateObject = update({ current });
          updateRow = encodeRow({ id, ...updateObject }, table, "sqlite");
        } else {
          updateRow = encodeRow({ id, ...update }, table, "sqlite");
=======
          const current = decodeRow(latestRow, tableSchema, "sqlite");
          const updateObject = update({ current });
          updateRow = encodeRow({ id, ...updateObject }, tableSchema, "sqlite");
        } else {
          updateRow = encodeRow({ id, ...update }, tableSchema, "sqlite");
>>>>>>> 1ad6fbc7
        }

        // If the update would be applied to a record other than the latest
        // record, throw an error.
        if (latestRow.effectiveFromCheckpoint > encodedCheckpoint) {
          throw new Error("Cannot update a record in the past");
        }

        // If the latest version has the same effectiveFromCheckpoint as the update,
        // this update is occurring within the same indexing function. Update in place.
        if (latestRow.effectiveFromCheckpoint === encodedCheckpoint) {
          return await tx
            .updateTable(versionedTableName)
            .set(updateRow)
<<<<<<< HEAD
            .where("id", "=", encodedId)
=======
            .where("id", "=", formattedId)
>>>>>>> 1ad6fbc7
            .where("effectiveFromCheckpoint", "=", encodedCheckpoint)
            .returningAll()
            .executeTakeFirstOrThrow();
        }

        // If the latest version has an earlier effectiveFromCheckpoint than the update,
        // we need to update the latest version AND insert a new version.
        await tx
<<<<<<< HEAD
          .updateTable(versionedTableName)
          .where("id", "=", encodedId)
=======
          .updateTable(table)
          .where("id", "=", formattedId)
>>>>>>> 1ad6fbc7
          .where("effectiveToCheckpoint", "=", "latest")
          .set({ effectiveToCheckpoint: encodedCheckpoint })
          .execute();
        const row = tx
          .insertInto(versionedTableName)
          .values({
            ...latestRow,
            ...updateRow,
            effectiveFromCheckpoint: encodedCheckpoint,
            effectiveToCheckpoint: "latest",
          })
          .returningAll()
          .executeTakeFirstOrThrow();

        return row;
      });

<<<<<<< HEAD
      return decodeRow(row, table, "sqlite");
=======
      return decodeRow(row, tableSchema, "sqlite");
>>>>>>> 1ad6fbc7
    });
  };

  delete = async ({
    tableName,
    checkpoint,
    id,
  }: {
    tableName: string;
    checkpoint: Checkpoint;
    id: string | number | bigint;
  }) => {
    const versionedTableName = `${tableName}_versioned`;
    const table = this.schema!.tables[tableName];

    return this.wrap({ method: "delete", tableName }, async () => {
<<<<<<< HEAD
      const encodedId = encodeValue(id, table.id, "sqlite");
=======
      const table = `${tableName}_versioned`;
      const formattedId = encodeValue(
        id,
        this.schema!.tables[tableName].id,
        "sqlite",
      );
>>>>>>> 1ad6fbc7
      const encodedCheckpoint = encodeCheckpoint(checkpoint);

      const isDeleted = await this.db.transaction().execute(async (tx) => {
        // If the latest version has effectiveFromCheckpoint equal to current checkpoint,
        // this row was created within the same indexing function, and we can delete it.
        let deletedRow = await tx
<<<<<<< HEAD
          .deleteFrom(versionedTableName)
          .where("id", "=", encodedId)
=======
          .deleteFrom(table)
          .where("id", "=", formattedId)
>>>>>>> 1ad6fbc7
          .where("effectiveFromCheckpoint", "=", encodedCheckpoint)
          .where("effectiveToCheckpoint", "=", "latest")
          .returning(["id"])
          .executeTakeFirst();

        // If we did not take the shortcut above, update the latest record
        // setting effectiveToCheckpoint to the current checkpoint.
        if (!deletedRow) {
          deletedRow = await tx
            .updateTable(versionedTableName)
            .set({ effectiveToCheckpoint: encodedCheckpoint })
<<<<<<< HEAD
            .where("id", "=", encodedId)
=======
            .where("id", "=", formattedId)
>>>>>>> 1ad6fbc7
            .where("effectiveToCheckpoint", "=", "latest")
            .returning(["id"])
            .executeTakeFirst();
        }

        return !!deletedRow;
      });

      return isDeleted;
    });
  };

  private wrap = async <T>(
    options: { method: string; tableName?: string },
    fn: () => Promise<T>,
  ) => {
    const start = performance.now();
    const result = await fn();
    this.common.metrics.ponder_indexing_store_method_duration.observe(
      { method: options.method, table: options.tableName },
      performance.now() - start,
    );
    return result;
  };
<<<<<<< HEAD
}

type OrderByConditions = [column: string, direction: "asc" | "desc"][];

function encodeCursor(record: Row, orderByConditions: OrderByConditions) {
  const cursor = orderByConditions
    .map(([column]) => {
      // TODO: Properly convert value to an escaped string.
      const value = record[column]?.toString().replaceAll("|", "\\|");
      return `${column}:${value}`;
    })
    .join("|");

  return Buffer.from(cursor).toString("base64");
}

function decodeCursor(cursor: string, orderByConditions: OrderByConditions) {
  const whereConditions = Buffer.from(cursor, "base64")
    .toString()
    .split("|")
    .map((condition, index) => {
      const delimIndex = condition.indexOf(":");
      if (delimIndex === -1) {
        throw new Error(
          "Invalid cursor. Expected a delimiter ':' between column name and value.",
        );
      }
      const column = condition.slice(0, delimIndex);
      const value = condition.slice(delimIndex + 1);
      if (column !== orderByConditions[index][0]) {
        throw new Error(
          `Invalid cursor. Expected column '${orderByConditions[index][0]}', received '${column}'.`,
        );
      }

      // TODO: Validate and convert value to the correct type.
      const decodedValue = value as string | number | bigint;

      return [column, decodedValue] as const;
    });

  if (whereConditions.length > 2) {
    throw new Error("Invalid cursor. Expected 1 or 2 conditions.");
  }

  if (whereConditions.length !== orderByConditions.length) {
    throw new Error(
      `Invalid cursor. Expected ${orderByConditions.length} conditions, received ${whereConditions.length}`,
    );
  }

  return whereConditions;
=======
>>>>>>> 1ad6fbc7
}<|MERGE_RESOLUTION|>--- conflicted
+++ resolved
@@ -1,20 +1,15 @@
 import type { Common } from "@/Ponder.js";
 import type { Schema } from "@/schema/types.js";
+import type { Schema } from "@/schema/types.js";
+import { isEnumColumn, isManyColumn, isOneColumn } from "@/schema/utils.js";
 import { isEnumColumn, isManyColumn, isOneColumn } from "@/schema/utils.js";
 import { type Checkpoint, encodeCheckpoint } from "@/utils/checkpoint.js";
 import type { SqliteDatabase } from "@/utils/sqlite.js";
 import { Kysely, SqliteDialect, sql } from "kysely";
+import { Kysely, SqliteDialect, sql } from "kysely";
 import type { IndexingStore, OrderByInput, Row, WhereInput } from "../store.js";
 import { decodeRow, encodeRow, encodeValue } from "../utils/encoding.js";
-<<<<<<< HEAD
 import { buildWhereConditions } from "../utils/filter.js";
-=======
-import { validateSkip, validateTake } from "../utils/pagination.js";
-import {
-  buildSqlOrderByConditions,
-  buildSqlWhereConditions,
-} from "../utils/where.js";
->>>>>>> 1ad6fbc7
 
 const MAX_BATCH_SIZE = 1_000 as const;
 
@@ -247,25 +242,12 @@
     const table = this.schema!.tables[tableName];
 
     return this.wrap({ method: "findUnique", tableName }, async () => {
-<<<<<<< HEAD
       const encodedId = encodeValue(id, table.id, "sqlite");
-=======
-      const table = `${tableName}_versioned`;
-      const formattedId = encodeValue(
-        id,
-        this.schema!.tables[tableName].id,
-        "sqlite",
-      );
->>>>>>> 1ad6fbc7
 
       let query = this.db
         .selectFrom(versionedTableName)
         .selectAll()
-<<<<<<< HEAD
         .where("id", "=", encodedId);
-=======
-        .where("id", "=", formattedId);
->>>>>>> 1ad6fbc7
 
       if (checkpoint === "latest") {
         query = query.where("effectiveToCheckpoint", "=", "latest");
@@ -284,11 +266,7 @@
       const row = await query.executeTakeFirst();
       if (row === undefined) return null;
 
-<<<<<<< HEAD
       return decodeRow(row, table, "sqlite");
-=======
-      return decodeRow(row, this.schema!.tables[tableName], "sqlite");
->>>>>>> 1ad6fbc7
     });
   };
 
@@ -401,7 +379,6 @@
         }
       }
 
-<<<<<<< HEAD
       if (after !== null) {
         // User provided an 'after' cursor.
 
@@ -477,12 +454,6 @@
           return { items: records, before: null, after: nextAfter };
         }
       }
-=======
-      const rows = await query.execute();
-      return rows.map((row) =>
-        decodeRow(row, this.schema!.tables[tableName], "sqlite"),
-      );
->>>>>>> 1ad6fbc7
     });
   };
 
@@ -501,16 +472,7 @@
     const table = this.schema!.tables[tableName];
 
     return this.wrap({ method: "create", tableName }, async () => {
-<<<<<<< HEAD
       const createRow = encodeRow({ id, ...data }, table, "sqlite");
-=======
-      const table = `${tableName}_versioned`;
-      const createRow = encodeRow(
-        { id, ...data },
-        this.schema!.tables[tableName],
-        "sqlite",
-      );
->>>>>>> 1ad6fbc7
       const encodedCheckpoint = encodeCheckpoint(checkpoint);
 
       const row = await this.db
@@ -542,11 +504,7 @@
     return this.wrap({ method: "createMany", tableName }, async () => {
       const encodedCheckpoint = encodeCheckpoint(checkpoint);
       const createRows = data.map((d) => ({
-<<<<<<< HEAD
         ...encodeRow({ ...d }, table, "sqlite"),
-=======
-        ...encodeRow({ ...d }, this.schema!.tables[tableName], "sqlite"),
->>>>>>> 1ad6fbc7
         effectiveFromCheckpoint: encodedCheckpoint,
         effectiveToCheckpoint: "latest",
       }));
@@ -588,13 +546,7 @@
     const table = this.schema!.tables[tableName];
 
     return this.wrap({ method: "update", tableName }, async () => {
-<<<<<<< HEAD
       const encodedId = encodeValue(id, table.id, "sqlite");
-=======
-      const table = `${tableName}_versioned`;
-      const tableSchema = this.schema!.tables[tableName];
-      const formattedId = encodeValue(id, tableSchema.id, "sqlite");
->>>>>>> 1ad6fbc7
       const encodedCheckpoint = encodeCheckpoint(checkpoint);
 
       const row = await this.db.transaction().execute(async (tx) => {
@@ -602,30 +554,19 @@
         const latestRow = await tx
           .selectFrom(versionedTableName)
           .selectAll()
-<<<<<<< HEAD
           .where("id", "=", encodedId)
-=======
-          .where("id", "=", formattedId)
->>>>>>> 1ad6fbc7
           .where("effectiveToCheckpoint", "=", "latest")
           .executeTakeFirstOrThrow();
 
         // If the user passed an update function, call it with the current instance.
         let updateRow: ReturnType<typeof encodeRow>;
+        let updateRow: ReturnType<typeof encodeRow>;
         if (typeof data === "function") {
-<<<<<<< HEAD
           const current = decodeRow(latestRow, table, "sqlite");
           const updateObject = data({ current });
           updateRow = encodeRow({ id, ...updateObject }, table, "sqlite");
         } else {
           updateRow = encodeRow({ id, ...data }, table, "sqlite");
-=======
-          const current = decodeRow(latestRow, tableSchema, "sqlite");
-          const updateObject = data({ current });
-          updateRow = encodeRow({ id, ...updateObject }, tableSchema, "sqlite");
-        } else {
-          updateRow = encodeRow({ id, ...data }, tableSchema, "sqlite");
->>>>>>> 1ad6fbc7
         }
 
         // If the update would be applied to a record other than the latest
@@ -640,11 +581,7 @@
           return await tx
             .updateTable(versionedTableName)
             .set(updateRow)
-<<<<<<< HEAD
             .where("id", "=", encodedId)
-=======
-            .where("id", "=", formattedId)
->>>>>>> 1ad6fbc7
             .where("effectiveFromCheckpoint", "=", encodedCheckpoint)
             .returningAll()
             .executeTakeFirstOrThrow();
@@ -653,13 +590,8 @@
         // If the latest version has an earlier effectiveFromCheckpoint than the update,
         // we need to update the latest version AND insert a new version.
         await tx
-<<<<<<< HEAD
           .updateTable(versionedTableName)
           .where("id", "=", encodedId)
-=======
-          .updateTable(table)
-          .where("id", "=", formattedId)
->>>>>>> 1ad6fbc7
           .where("effectiveToCheckpoint", "=", "latest")
           .set({ effectiveToCheckpoint: encodedCheckpoint })
           .execute();
@@ -677,11 +609,7 @@
         return row;
       });
 
-<<<<<<< HEAD
       const result = decodeRow(row, table, "sqlite");
-=======
-      const result = decodeRow(row, tableSchema, "sqlite");
->>>>>>> 1ad6fbc7
 
       return result;
     });
@@ -704,11 +632,6 @@
     const table = this.schema!.tables[tableName];
 
     return this.wrap({ method: "updateMany", tableName }, async () => {
-<<<<<<< HEAD
-=======
-      const table = `${tableName}_versioned`;
-      const tableSchema = this.schema!.tables[tableName];
->>>>>>> 1ad6fbc7
       const encodedCheckpoint = encodeCheckpoint(checkpoint);
 
       const rows = await this.db.transaction().execute(async (tx) => {
@@ -738,20 +661,13 @@
 
             // If the user passed an update function, call it with the current instance.
             let updateRow: ReturnType<typeof encodeRow>;
+            let updateRow: ReturnType<typeof encodeRow>;
             if (typeof data === "function") {
-<<<<<<< HEAD
               const current = decodeRow(latestRow, table, "sqlite");
               const updateObject = data({ current });
               updateRow = encodeRow(updateObject, table, "sqlite");
             } else {
               updateRow = encodeRow(data, table, "sqlite");
-=======
-              const current = decodeRow(latestRow, tableSchema, "sqlite");
-              const updateObject = data({ current });
-              updateRow = encodeRow(updateObject, tableSchema, "sqlite");
-            } else {
-              updateRow = encodeRow(data, tableSchema, "sqlite");
->>>>>>> 1ad6fbc7
             }
 
             // If the update would be applied to a record other than the latest
@@ -766,11 +682,7 @@
               return await tx
                 .updateTable(versionedTableName)
                 .set(updateRow)
-<<<<<<< HEAD
                 .where("id", "=", encodedId)
-=======
-                .where("id", "=", formattedId)
->>>>>>> 1ad6fbc7
                 .where("effectiveFromCheckpoint", "=", encodedCheckpoint)
                 .returningAll()
                 .executeTakeFirstOrThrow();
@@ -779,13 +691,8 @@
             // If the latest version has an earlier effectiveFromCheckpoint than the update,
             // we need to update the latest version AND insert a new version.
             await tx
-<<<<<<< HEAD
               .updateTable(versionedTableName)
               .where("id", "=", encodedId)
-=======
-              .updateTable(table)
-              .where("id", "=", formattedId)
->>>>>>> 1ad6fbc7
               .where("effectiveToCheckpoint", "=", "latest")
               .set({ effectiveToCheckpoint: encodedCheckpoint })
               .execute();
@@ -805,11 +712,7 @@
         );
       });
 
-<<<<<<< HEAD
       return rows.map((row) => decodeRow(row, table, "sqlite"));
-=======
-      return rows.map((row) => decodeRow(row, tableSchema, "sqlite"));
->>>>>>> 1ad6fbc7
     });
   };
 
@@ -832,15 +735,8 @@
     const table = this.schema!.tables[tableName];
 
     return this.wrap({ method: "upsert", tableName }, async () => {
-<<<<<<< HEAD
       const encodedId = encodeValue(id, table.id, "sqlite");
       const createRow = encodeRow({ id, ...create }, table, "sqlite");
-=======
-      const table = `${tableName}_versioned`;
-      const tableSchema = this.schema!.tables[tableName];
-      const formattedId = encodeValue(id, tableSchema.id, "sqlite");
-      const createRow = encodeRow({ id, ...create }, tableSchema, "sqlite");
->>>>>>> 1ad6fbc7
       const encodedCheckpoint = encodeCheckpoint(checkpoint);
 
       const row = await this.db.transaction().execute(async (tx) => {
@@ -848,11 +744,7 @@
         const latestRow = await tx
           .selectFrom(versionedTableName)
           .selectAll()
-<<<<<<< HEAD
           .where("id", "=", encodedId)
-=======
-          .where("id", "=", formattedId)
->>>>>>> 1ad6fbc7
           .where("effectiveToCheckpoint", "=", "latest")
           .executeTakeFirst();
 
@@ -871,20 +763,13 @@
 
         // If the user passed an update function, call it with the current instance.
         let updateRow: ReturnType<typeof encodeRow>;
+        let updateRow: ReturnType<typeof encodeRow>;
         if (typeof update === "function") {
-<<<<<<< HEAD
           const current = decodeRow(latestRow, table, "sqlite");
           const updateObject = update({ current });
           updateRow = encodeRow({ id, ...updateObject }, table, "sqlite");
         } else {
           updateRow = encodeRow({ id, ...update }, table, "sqlite");
-=======
-          const current = decodeRow(latestRow, tableSchema, "sqlite");
-          const updateObject = update({ current });
-          updateRow = encodeRow({ id, ...updateObject }, tableSchema, "sqlite");
-        } else {
-          updateRow = encodeRow({ id, ...update }, tableSchema, "sqlite");
->>>>>>> 1ad6fbc7
         }
 
         // If the update would be applied to a record other than the latest
@@ -899,11 +784,7 @@
           return await tx
             .updateTable(versionedTableName)
             .set(updateRow)
-<<<<<<< HEAD
             .where("id", "=", encodedId)
-=======
-            .where("id", "=", formattedId)
->>>>>>> 1ad6fbc7
             .where("effectiveFromCheckpoint", "=", encodedCheckpoint)
             .returningAll()
             .executeTakeFirstOrThrow();
@@ -912,13 +793,8 @@
         // If the latest version has an earlier effectiveFromCheckpoint than the update,
         // we need to update the latest version AND insert a new version.
         await tx
-<<<<<<< HEAD
           .updateTable(versionedTableName)
           .where("id", "=", encodedId)
-=======
-          .updateTable(table)
-          .where("id", "=", formattedId)
->>>>>>> 1ad6fbc7
           .where("effectiveToCheckpoint", "=", "latest")
           .set({ effectiveToCheckpoint: encodedCheckpoint })
           .execute();
@@ -936,11 +812,7 @@
         return row;
       });
 
-<<<<<<< HEAD
       return decodeRow(row, table, "sqlite");
-=======
-      return decodeRow(row, tableSchema, "sqlite");
->>>>>>> 1ad6fbc7
     });
   };
 
@@ -957,29 +829,15 @@
     const table = this.schema!.tables[tableName];
 
     return this.wrap({ method: "delete", tableName }, async () => {
-<<<<<<< HEAD
       const encodedId = encodeValue(id, table.id, "sqlite");
-=======
-      const table = `${tableName}_versioned`;
-      const formattedId = encodeValue(
-        id,
-        this.schema!.tables[tableName].id,
-        "sqlite",
-      );
->>>>>>> 1ad6fbc7
       const encodedCheckpoint = encodeCheckpoint(checkpoint);
 
       const isDeleted = await this.db.transaction().execute(async (tx) => {
         // If the latest version has effectiveFromCheckpoint equal to current checkpoint,
         // this row was created within the same indexing function, and we can delete it.
         let deletedRow = await tx
-<<<<<<< HEAD
           .deleteFrom(versionedTableName)
           .where("id", "=", encodedId)
-=======
-          .deleteFrom(table)
-          .where("id", "=", formattedId)
->>>>>>> 1ad6fbc7
           .where("effectiveFromCheckpoint", "=", encodedCheckpoint)
           .where("effectiveToCheckpoint", "=", "latest")
           .returning(["id"])
@@ -991,11 +849,7 @@
           deletedRow = await tx
             .updateTable(versionedTableName)
             .set({ effectiveToCheckpoint: encodedCheckpoint })
-<<<<<<< HEAD
             .where("id", "=", encodedId)
-=======
-            .where("id", "=", formattedId)
->>>>>>> 1ad6fbc7
             .where("effectiveToCheckpoint", "=", "latest")
             .returning(["id"])
             .executeTakeFirst();
@@ -1020,7 +874,6 @@
     );
     return result;
   };
-<<<<<<< HEAD
 }
 
 type OrderByConditions = [column: string, direction: "asc" | "desc"][];
@@ -1073,6 +926,4 @@
   }
 
   return whereConditions;
-=======
->>>>>>> 1ad6fbc7
 }