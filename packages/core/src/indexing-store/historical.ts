--- conflicted
+++ resolved
@@ -7,12 +7,8 @@
 import type { Schema, SchemaBuild } from "@/internal/types.js";
 import type { Drizzle } from "@/types/db.js";
 import { prettyPrint } from "@/utils/print.js";
-<<<<<<< HEAD
+import { createQueue } from "@/utils/queue.js";
 import type { PGlite } from "@electric-sql/pglite";
-import { createQueue } from "@ponder/common";
-=======
-import { createQueue } from "@/utils/queue.js";
->>>>>>> 4d26b843
 import { type QueryWithTypings, type Table, getTableName } from "drizzle-orm";
 import { drizzle } from "drizzle-orm/pg-proxy";
 import type { PoolClient } from "pg";
