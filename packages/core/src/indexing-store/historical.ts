import type { Common } from "@/common/common.js";
import { RecordNotFoundError, UniqueConstraintError } from "@/common/errors.js";
import { HeadlessKysely } from "@/database/kysely.js";
import type { NamespaceInfo } from "@/database/service.js";
import type { Schema, Table } from "@/schema/common.js";
import {
  getTables,
  isEnumColumn,
  isJSONColumn,
  isReferenceColumn,
  isScalarColumn,
} from "@/schema/utils.js";
import type {
  DatabaseRecord,
  DatabaseValue,
  UserId,
  UserRecord,
  UserValue,
} from "@/types/schema.js";
import { createQueue } from "@ponder/common";
import { sql } from "kysely";
import { type Hex, padHex } from "viem";
import type {
  HistoricalStore,
  OrderByInput,
  ReadonlyStore,
  WhereInput,
} from "./store.js";
import {
  decodeRecord,
  encodeRecord,
  encodeValue,
  validateRecord,
} from "./utils/encoding.js";
import { parseStoreError } from "./utils/errors.js";
import { buildWhereConditions } from "./utils/filter.js";

const MAX_BATCH_SIZE = 1_000;

/** Cache entries that need to be created in the database. */
type InsertEntry = {
  type: "insert";
  opIndex: number;
  bytes: number;
  record: UserRecord;
};

/** Cache entries that need to be updated in the database. */
type UpdateEntry = {
  type: "update";
  opIndex: number;
  bytes: number;
  record: UserRecord;
};

/**
 * Cache entries that mirror the database. Can be `null`,
 * meaning the entry doesn't exist in the cache.
 */
type FindEntry = {
  type: "find";
  opIndex: number;
  bytes: number;
  record: UserRecord | null;
};

type Entry = InsertEntry | UpdateEntry | FindEntry;

type Key = string | number;

/**
 * An in-memory representation of the indexing store. Every entry is
 * normalized, validated, and guaranteed to not share any references
 * with user-land.
 */
type StoreCache = {
  [tableName: string]: { [key: Key]: Entry };
};

export const getHistoricalStore = ({
  encoding,
  schema,
  readonlyStore,
  namespaceInfo,
  db,
  common,
  isCacheExhaustive: _isCacheExhaustive,
}: {
  encoding: "sqlite" | "postgres";
  schema: Schema;
  readonlyStore: ReadonlyStore;
  namespaceInfo: NamespaceInfo;
  db: HeadlessKysely<any>;
  common: Common;
  isCacheExhaustive: boolean;
}): HistoricalStore => {
  const maxSizeBytes = common.options.indexingCacheMaxBytes;
  const storeCache: StoreCache = {};
  const tables = getTables(schema);

  common.logger.debug({
    service: "indexing",
    msg: `Using a ${Math.round(
      maxSizeBytes / (1024 * 1024),
    )} MB indexing cache`,
  });

  /** True if the cache contains the complete state of the store. */
  let isCacheExhaustive = _isCacheExhaustive;

  /** Number of rows in cache. */
  let cacheSize = 0;
  /** Estimated number of bytes used by cache. */
  let cacheSizeBytes = 0;
  /** LRU counter. */
  let totalCacheOps = 0;

  for (const tableName of Object.keys(tables)) {
    storeCache[tableName] = {};
  }

  /**
   * Hex values must be normalized to mirror the `UInt8Array`
   * encoding. i.e. "0xa", "0xA", "0x0a", "0x0A" are all equivalent.
   */
  const normalizeHex = (hex: Hex) =>
    padHex(hex, {
      size: Math.ceil((hex.length - 2) / 2),
      dir: "left",
    }).toLowerCase();

  const getCacheKey = (id: UserId, tableName: string): Key => {
    if (tables[tableName]!.table.id[" scalar"] === "hex")
      return normalizeHex(id as Hex);
    if (typeof id === "bigint") return `#Bigint.${id}`;
    return id;
  };

  /**
   * Updates a record as if it had been encoded, stored in the database,
   * and then decoded. This is required to normalize p.hex() column values
   * and nullable column values.
   */
  const normalizeRecord = (record: UserRecord, tableName: string) => {
    for (const [columnName, column] of Object.entries(
      tables[tableName]!.table,
    )) {
      // optional columns are null
      if (
        (isScalarColumn(column) ||
          isReferenceColumn(column) ||
          isEnumColumn(column) ||
          isJSONColumn(column)) &&
        record[columnName] === undefined
      ) {
        record[columnName] = null;
      }
      // hex is lowercase byte encoded
      if (
        (isScalarColumn(column) || isReferenceColumn(column)) &&
        column[" scalar"] === "hex" &&
        typeof record[columnName] === "string"
      ) {
        record[columnName] = normalizeHex(record[columnName] as Hex);
      }
    }
  };

  const shouldFlush = () => cacheSizeBytes > maxSizeBytes;

  const flush = createQueue<void, { isFullFlush: boolean }>({
    concurrency: 1,
    initialStart: true,
    browser: false,
    worker: async ({ isFullFlush }: { isFullFlush: boolean }) => {
      const flushIndex =
        totalCacheOps -
        cacheSize * (1 - common.options.indexingCacheFlushRatio);

      await Promise.all(
        Object.entries(storeCache).map(
          async ([tableName, tableStoreCache]) => {
            const table = (schema[tableName] as { table: Table }).table;
            const cacheEntries = Object.values(tableStoreCache);

            let insertRecords: UserRecord[];

            if (isFullFlush) {
              insertRecords = cacheEntries
                .filter(({ type }) => type === "insert")
                .map(({ record }) => record!);
            } else {
              insertRecords = cacheEntries
                .filter(
                  ({ type, opIndex }) =>
                    type === "insert" && opIndex < flushIndex,
                )
                .map(({ record }) => record!);
            }

            if (insertRecords.length !== 0) {
              common.logger.debug({
                service: "indexing",
                msg: `Inserting ${insertRecords.length} cached '${tableName}' records into the database`,
              });

              for (
                let i = 0, len = insertRecords.length;
                i < len;
                i += MAX_BATCH_SIZE
              ) {
                await db.wrap({ method: `${tableName}.flush` }, async () => {
                  const _insertRecords = insertRecords
                    .slice(i, i + MAX_BATCH_SIZE)
                    // skip validation because its already occurred in the store method
                    .map((record) =>
                      encodeRecord({
                        record,
                        table,
                        schema,
                        encoding,
                        skipValidation: true,
                      }),
                    );

                  await db
                    .withSchema(namespaceInfo.userNamespace)
                    .insertInto(tableName)
                    .values(_insertRecords)
                    .execute()
                    .catch((err) => {
                      throw parseStoreError(
                        err,
                        _insertRecords.length > 0 ? _insertRecords[0] : {},
                      );
                    });
                });
              }
            }

            // Exit early if the table only has an "id" column.
            if (Object.keys(table).length === 1) return;

            let updateRecords: UserRecord[];

            if (isFullFlush) {
              updateRecords = cacheEntries
                .filter(({ type }) => type === "update")
                .map(({ record }) => record!);
            } else {
              updateRecords = cacheEntries
                .filter(
                  ({ type, opIndex }) =>
                    type === "update" && opIndex < flushIndex,
                )
                .map(({ record }) => record!);
            }

            if (updateRecords.length !== 0) {
              common.logger.debug({
                service: "indexing",
                msg: `Updating ${updateRecords.length} cached '${tableName}' records in the database`,
              });

<<<<<<< HEAD
            // insert
            for (
              let i = 0, len = insertRecords.length;
              i < len;
              i += MAX_BATCH_SIZE
            ) {
              await db.wrap({ method: `${tableName}.flush` }, async () => {
                const _insertRecords = insertRecords
                  .slice(i, i + MAX_BATCH_SIZE)
                  // skip validation because its already occurred in the store method
                  .map((record) =>
                    encodeRecord({
                      record,
                      table,
                      schema,
                      encoding,
                      skipValidation: true,
                    }),
                  );

                await db
                  .withSchema(namespaceInfo.userNamespace)
                  .insertInto(tableName)
                  .values(_insertRecords)
                  .execute()
                  .catch((err) => {
                    throw parseStoreError(
                      err,
                      _insertRecords.length > 0 ? _insertRecords[0]! : {},
=======
              for (
                let i = 0, len = updateRecords.length;
                i < len;
                i += MAX_BATCH_SIZE
              ) {
                await db.wrap({ method: `${tableName}.flush` }, async () => {
                  const _updateRecords = updateRecords
                    .slice(i, i + MAX_BATCH_SIZE)
                    // skip validation because its already occurred in the store method
                    .map((record) =>
                      encodeRecord({
                        record,
                        table,
                        schema,
                        encoding,
                        skipValidation: true,
                      }),
>>>>>>> 66bcef25
                    );

                  await db
                    .withSchema(namespaceInfo.userNamespace)
                    .insertInto(tableName)
                    .values(_updateRecords)
                    .onConflict((oc) =>
                      oc.column("id").doUpdateSet((eb) =>
                        Object.entries(table).reduce<any>(
                          (acc, [colName, column]) => {
                            if (colName !== "id") {
                              if (
                                isScalarColumn(column) ||
                                isReferenceColumn(column) ||
                                isEnumColumn(column) ||
                                isJSONColumn(column)
                              ) {
                                acc[colName] = eb.ref(`excluded.${colName}`);
                              }
                            }
                            return acc;
                          },
                          {},
                        ),
                      ),
<<<<<<< HEAD
                    ),
                  )
                  .execute()
                  .catch((err) => {
                    throw parseStoreError(
                      err,
                      _updateRecords.length > 0 ? _updateRecords[0]! : {},
                    );
                  });
              });
=======
                    )
                    .execute()
                    .catch((err) => {
                      throw parseStoreError(
                        err,
                        _updateRecords.length > 0 ? _updateRecords[0] : {},
                      );
                    });
                });
              }
>>>>>>> 66bcef25
            }
          },
        ),
      );

      if (isFullFlush) {
        for (const tableName of Object.keys(tables)) {
          storeCache[tableName] = {};
        }
        cacheSize = 0;
        cacheSizeBytes = 0;
      } else {
        for (const [tableName, tableStoreCache] of Object.entries(storeCache)) {
          for (const [key, { opIndex }] of Object.entries(tableStoreCache)) {
            if (opIndex < flushIndex) {
              const bytes = storeCache[tableName]![key]!.bytes;
              delete storeCache[tableName]![key];

              cacheSize--;
              cacheSizeBytes -= bytes;
            }
          }
        }
      }

      isCacheExhaustive = false;
    },
  }).add;

  const _findUnique = async ({
    tableName,
    id,
  }: {
    tableName: string;
    id: UserId;
  }) => {
    const table = tables[tableName]!.table;

    const encodedId = encodeValue({
      value: id,
      column: table.id,
      encoding,
    });

    const record = await db
      .withSchema(namespaceInfo.userNamespace)
      .selectFrom(tableName)
      .selectAll()
      .where("id", "=", encodedId)
      .executeTakeFirst();

    if (record === undefined) return null;

    return decodeRecord({ record, table, encoding });
  };

  return {
    findUnique: async ({
      tableName,
      id: _id,
    }: {
      tableName: string;
      id: UserId;
    }) => {
      if (shouldFlush()) await flush({ isFullFlush: false });

      return db.wrap({ method: `${tableName}.findUnique` }, async () => {
        const id = structuredClone(_id);
        const cacheKey = getCacheKey(id, tableName);

        const cacheEntry = storeCache[tableName]![cacheKey];
        if (cacheEntry !== undefined) {
          cacheEntry.opIndex = totalCacheOps++;
          return structuredClone(cacheEntry.record);
        }

        // At this point if cache is exhaustive, findUnique will always return null
        const record = isCacheExhaustive
          ? null
          : await _findUnique({ tableName, id });

        const bytes = getBytesSize(record);

        // add "find" entry to cache
        storeCache[tableName]![cacheKey] = {
          type: "find",
          opIndex: totalCacheOps++,
          bytes,
          record,
        };

        cacheSizeBytes += bytes;
        cacheSize++;

        return structuredClone(record);
      });
    },
    findMany: async (arg: {
      tableName: string;
      where?: WhereInput<any>;
      orderBy?: OrderByInput<any>;
      before?: string | null;
      after?: string | null;
      limit?: number;
    }) => {
      await flush({ isFullFlush: true });
      return readonlyStore.findMany(arg);
    },
    create: async ({
      tableName,
      id: _id,
      data = {},
    }: {
      tableName: string;
      id: UserId;
      data?: Omit<UserRecord, "id">;
    }) => {
      if (shouldFlush()) await flush({ isFullFlush: false });

      return db.wrap({ method: `${tableName}.create` }, async () => {
        const id = structuredClone(_id);
        const cacheKey = getCacheKey(id, tableName);

        // Check cache truthiness, will be false if record is null.
        if (storeCache[tableName]![cacheKey]?.record) {
          throw new UniqueConstraintError(
            `Unique constraint failed for '${tableName}.id'.`,
          );
        }

        // copy user-land record
        const record = structuredClone(data) as UserRecord;
        record.id = id;

        normalizeRecord(record, tableName);

        validateRecord({ record, table: tables[tableName]!.table, schema });

        const bytes = getBytesSize(record);

        storeCache[tableName]![cacheKey] = {
          type: "insert",
          opIndex: totalCacheOps++,
          bytes,
          record,
        };

        cacheSizeBytes += bytes;
        cacheSize++;

        return structuredClone(record);
      });
    },
    createMany: async ({
      tableName,
      data,
    }: {
      tableName: string;
      data: UserRecord[];
    }) => {
      if (shouldFlush()) await flush({ isFullFlush: false });

      return db.wrap({ method: `${tableName}.createMany` }, async () => {
        for (const _record of data) {
          const cacheKey = getCacheKey(_record.id, tableName);

          // Check cache truthiness, will be false if record is null.
          if (storeCache[tableName]![cacheKey]?.record) {
            throw new UniqueConstraintError(
              `Unique constraint failed for '${tableName}.id'.`,
            );
          }

          // copy user-land record
          const record = structuredClone(_record);

          normalizeRecord(record, tableName);

          validateRecord({ record, table: tables[tableName]!.table, schema });

          const bytes = getBytesSize(record);

          storeCache[tableName]![cacheKey] = {
            type: "insert",
            opIndex: totalCacheOps++,
            bytes,
            record,
          };

          cacheSizeBytes += bytes;
        }

        cacheSize += data.length;

        const returnData = structuredClone(data);
        for (const record of data) {
          normalizeRecord(record, tableName);
        }
        return returnData;
      });
    },
    update: async ({
      tableName,
      id: _id,
      data = {},
    }: {
      tableName: string;
      id: UserId;
      data?:
        | Partial<Omit<UserRecord, "id">>
        | ((args: { current: UserRecord }) => Partial<Omit<UserRecord, "id">>);
    }) => {
      if (shouldFlush()) await flush({ isFullFlush: false });

      return db.wrap({ method: `${tableName}.findUnique` }, async () => {
        const id = structuredClone(_id);
        const cacheKey = getCacheKey(id, tableName);

        let cacheEntry = storeCache[tableName]![cacheKey];

        if (cacheEntry === undefined) {
          const record = isCacheExhaustive
            ? null
            : await _findUnique({ tableName, id });

          if (record === null) {
            throw new RecordNotFoundError(
              "No existing record was found with the specified ID",
            );
          }

          // Note: a "spoof" cache entry is created
          cacheEntry = { type: "update", opIndex: 0, bytes: 0, record };

          storeCache[tableName]![cacheKey] = cacheEntry;
        } else {
          if (cacheEntry.record === null) {
            throw new RecordNotFoundError(
              "No existing record was found with the specified ID",
            );
          }

          if (cacheEntry.type === "find") {
            // move cache entry to "update"
            (cacheEntry.type as Entry["type"]) = "update";
          }
        }

        const update =
          typeof data === "function"
            ? data({ current: structuredClone(cacheEntry.record!) })
            : data;

        // copy user-land record
        const record = cacheEntry.record!;
        for (const [key, value] of Object.entries(structuredClone(update))) {
          record[key] = value;
        }

        normalizeRecord(record, tableName);

        validateRecord({ record, table: tables[tableName]!.table, schema });

        const bytes = getBytesSize(record);

        cacheEntry.record = record;
        cacheEntry.opIndex = totalCacheOps++;
        cacheEntry.bytes = bytes;

        return structuredClone(record);
      });
    },
    updateMany: async ({
      tableName,
      where,
      data = {},
    }: {
      tableName: string;
      where: WhereInput<any>;
      data?:
        | Partial<Omit<UserRecord, "id">>
        | ((args: { current: UserRecord }) => Partial<Omit<UserRecord, "id">>);
    }) => {
      await flush({ isFullFlush: true });

      const table = (schema[tableName] as { table: Table }).table;

      if (typeof data === "function") {
        const query = db
          .withSchema(namespaceInfo.userNamespace)
          .selectFrom(tableName)
          .selectAll()
          .where((eb) => buildWhereConditions({ eb, where, table, encoding }))
          .orderBy("id", "asc");

        const records: UserRecord[] = [];
        let cursor: DatabaseValue = null;

        while (true) {
          const _records = await db.wrap(
            { method: `${tableName}.updateMany` },
            async () => {
              const latestRecords: DatabaseRecord[] = await query
                .limit(MAX_BATCH_SIZE)
                .$if(cursor !== null, (qb) => qb.where("id", ">", cursor))
                .execute();

              const records: DatabaseRecord[] = [];

              for (const latestRecord of latestRecords) {
                const current = decodeRecord({
                  record: latestRecord,
                  table,
                  encoding,
                });
                const updateObject = data({ current });
                // Here, `latestRecord` is already encoded, so we need to exclude it from `encodeRecord`.
                const updateRecord = {
                  id: latestRecord.id,
                  ...encodeRecord({
                    record: updateObject,
                    table,
                    schema,
                    encoding,
                    skipValidation: false,
                  }),
                };

                const record = await db
                  .withSchema(namespaceInfo.userNamespace)
                  .updateTable(tableName)
                  .set(updateRecord)
                  .where("id", "=", latestRecord.id)
                  .returningAll()
                  .executeTakeFirstOrThrow()
                  .catch((err) => {
                    throw parseStoreError(err, updateObject);
                  });
                records.push(record);
              }

              return records.map((record) =>
                decodeRecord({ record, table, encoding }),
              );
            },
          );

          records.push(..._records);

          if (_records.length === 0) {
            break;
          } else {
            cursor = encodeValue({
              value: _records[_records.length - 1]!.id,
              column: table.id,
              encoding,
            });
          }
        }

        return records;
      } else {
        return db.wrap({ method: `${tableName}.updateMany` }, async () => {
          const updateRecord = encodeRecord({
            record: data,
            table,
            schema,
            encoding,
            skipValidation: false,
          });

          const records = await db
            .with("latestRows(id)", (db) =>
              db
                .withSchema(namespaceInfo.userNamespace)
                .selectFrom(tableName)
                .select("id")
                .where((eb) =>
                  buildWhereConditions({ eb, where, table, encoding }),
                ),
            )
            .withSchema(namespaceInfo.userNamespace)
            .updateTable(tableName)
            .set(updateRecord)
            .from("latestRows")
            .where(`${tableName}.id`, "=", sql.ref("latestRows.id"))
            .returningAll()
            .execute()
            .catch((err) => {
              throw parseStoreError(err, data);
            });

          return records.map((record) =>
            decodeRecord({ record, table, encoding }),
          );
        });
      }
    },
    upsert: async ({
      tableName,
      id: _id,
      create = {},
      update = {},
    }: {
      tableName: string;
      id: UserId;
      create?: Omit<UserRecord, "id">;
      update?:
        | Partial<Omit<UserRecord, "id">>
        | ((args: { current: UserRecord }) => Partial<Omit<UserRecord, "id">>);
    }) => {
      if (shouldFlush()) await flush({ isFullFlush: false });

      return db.wrap({ method: `${tableName}.upsert` }, async () => {
        const id = structuredClone(_id);
        const cacheKey = getCacheKey(id, tableName);

        let cacheEntry = storeCache[tableName]![cacheKey];

        if (cacheEntry === undefined) {
          if (isCacheExhaustive === false) {
            const record = await _findUnique({ tableName, id });

            if (record !== null) {
              // Note: a "spoof" cache entry is created
              cacheEntry = { type: "update", opIndex: 0, bytes: 0, record };
              storeCache[tableName]![cacheKey] = cacheEntry;
            }

            // Note: an "insert" cache entry will be created if the record is null,
            // so don't need to create it here.
          }
        } else {
          if (cacheEntry.type === "find") {
            if (cacheEntry.record === null) {
              // cache entry will be moved to "insert"
              (cacheEntry.type as Entry["type"]) = "insert";
            } else {
              // move cache entry to "update"
              (cacheEntry.type as Entry["type"]) = "update";
            }
          }
        }

        // Check cache truthiness, will be false if record is null.
        if (cacheEntry?.record) {
          // update branch
          const _update =
            typeof update === "function"
              ? update({ current: structuredClone(cacheEntry.record) })
              : update;

          // copy user-land record
          const record = cacheEntry.record;
          for (const [key, value] of Object.entries(structuredClone(_update))) {
            record[key] = value;
          }

          normalizeRecord(record, tableName);

          validateRecord({ record, table: tables[tableName]!.table, schema });

          const bytes = getBytesSize(record);

          cacheEntry.record = record;
          cacheEntry.opIndex = totalCacheOps++;
          cacheEntry.bytes = bytes;

          return structuredClone(record);
        } else {
          // insert/create branch

          // copy user-land record
          const record = structuredClone(create) as UserRecord;
          record.id = id;

          normalizeRecord(record, tableName);

          validateRecord({ record, table: tables[tableName]!.table, schema });

          const bytes = getBytesSize(record);

          storeCache[tableName]![cacheKey] = {
            type: "insert",
            opIndex: totalCacheOps++,
            bytes,
            record,
          };

          cacheSize++;
          cacheSizeBytes += bytes;

          return structuredClone(record);
        }
      });
    },
    delete: async ({
      tableName,
      id: _id,
    }: {
      tableName: string;
      id: UserId;
    }) => {
      if (shouldFlush()) await flush({ isFullFlush: false });

      return db.wrap({ method: `${tableName}.delete` }, async () => {
        const id = structuredClone(_id);
        const cacheKey = getCacheKey(id, tableName);

        const cacheEntry = storeCache[tableName]![cacheKey];

        if (cacheEntry !== undefined) {
          // delete from cache
          const bytes = cacheEntry.bytes;
          delete storeCache[tableName]![cacheKey];
          cacheSize--;
          cacheSizeBytes -= bytes;
        }

        if (isCacheExhaustive || cacheEntry?.record === null) {
          return false;
        } else {
          const table = (schema[tableName] as { table: Table }).table;

          const deletedRecord = await db
            .withSchema(namespaceInfo.userNamespace)
            .deleteFrom(tableName)
            .where(
              "id",
              "=",
              encodeValue({ value: id, column: table.id, encoding }),
            )
            .returning(["id"])
            .executeTakeFirst()
            .catch((err) => {
              throw parseStoreError(err, { id });
            });

          return !!deletedRecord;
        }
      });
    },
    flush,
  };
};

const getBytesSize = (value: UserRecord | UserValue) => {
  // size of metadata
  let size = 16;

  if (typeof value === "number") {
    // p.float, p.int
    size += 8;
  } else if (typeof value === "string") {
    // p.hex, p.string, p.enum
    size += 2 * value.length;
  } else if (typeof value === "boolean") {
    // p.boolean
    size += 4;
  } else if (typeof value === "bigint") {
    // p.bigint
    size += 48;
  } else if (value === null || value === undefined) {
    size += 8;
  } else if (Array.isArray(value)) {
    for (const e of value) {
      size += getBytesSize(e);
    }
  } else {
    for (const col of Object.values(value)) {
      size += getBytesSize(col);
    }
  }

  return size;
};<|MERGE_RESOLUTION|>--- conflicted
+++ resolved
@@ -1,6 +1,6 @@
 import type { Common } from "@/common/common.js";
 import { RecordNotFoundError, UniqueConstraintError } from "@/common/errors.js";
-import { HeadlessKysely } from "@/database/kysely.js";
+import type { HeadlessKysely } from "@/database/kysely.js";
 import type { NamespaceInfo } from "@/database/service.js";
 import type { Schema, Table } from "@/schema/common.js";
 import {
@@ -231,7 +231,7 @@
                     .catch((err) => {
                       throw parseStoreError(
                         err,
-                        _insertRecords.length > 0 ? _insertRecords[0] : {},
+                        _insertRecords.length > 0 ? _insertRecords[0]! : {},
                       );
                     });
                 });
@@ -262,37 +262,6 @@
                 msg: `Updating ${updateRecords.length} cached '${tableName}' records in the database`,
               });
 
-<<<<<<< HEAD
-            // insert
-            for (
-              let i = 0, len = insertRecords.length;
-              i < len;
-              i += MAX_BATCH_SIZE
-            ) {
-              await db.wrap({ method: `${tableName}.flush` }, async () => {
-                const _insertRecords = insertRecords
-                  .slice(i, i + MAX_BATCH_SIZE)
-                  // skip validation because its already occurred in the store method
-                  .map((record) =>
-                    encodeRecord({
-                      record,
-                      table,
-                      schema,
-                      encoding,
-                      skipValidation: true,
-                    }),
-                  );
-
-                await db
-                  .withSchema(namespaceInfo.userNamespace)
-                  .insertInto(tableName)
-                  .values(_insertRecords)
-                  .execute()
-                  .catch((err) => {
-                    throw parseStoreError(
-                      err,
-                      _insertRecords.length > 0 ? _insertRecords[0]! : {},
-=======
               for (
                 let i = 0, len = updateRecords.length;
                 i < len;
@@ -310,7 +279,6 @@
                         encoding,
                         skipValidation: true,
                       }),
->>>>>>> 66bcef25
                     );
 
                   await db
@@ -336,29 +304,16 @@
                           {},
                         ),
                       ),
-<<<<<<< HEAD
-                    ),
-                  )
-                  .execute()
-                  .catch((err) => {
-                    throw parseStoreError(
-                      err,
-                      _updateRecords.length > 0 ? _updateRecords[0]! : {},
-                    );
-                  });
-              });
-=======
                     )
                     .execute()
                     .catch((err) => {
                       throw parseStoreError(
                         err,
-                        _updateRecords.length > 0 ? _updateRecords[0] : {},
+                        _updateRecords.length > 0 ? _updateRecords[0]! : {},
                       );
                     });
                 });
               }
->>>>>>> 66bcef25
             }
           },
         ),
