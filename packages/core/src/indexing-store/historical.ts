import { findTableNames, validateQuery } from "@/client/parse.js";
import type { QB } from "@/database/queryBuilder.js";
import type { Common } from "@/internal/common.js";
import {
  DbConnectionError,
  NonRetryableUserError,
  RawSqlError,
  RecordNotFoundError,
  RetryableError,
  UniqueConstraintError,
} from "@/internal/errors.js";
import type { IndexingErrorHandler, SchemaBuild } from "@/internal/types.js";
import { prettyPrint } from "@/utils/print.js";
import { startClock } from "@/utils/timer.js";
import { type QueryWithTypings, type Table, getTableName } from "drizzle-orm";
import { drizzle } from "drizzle-orm/pg-proxy";
import type { IndexingCache, Row } from "./cache.js";
import {
  type IndexingStore,
  checkOnchainTable,
  checkTableAccess,
  validateUpdateSet,
} from "./index.js";

export const createHistoricalIndexingStore = ({
  common,
  schemaBuild: { schema },
  indexingCache,
  indexingErrorHandler,
  chainId,
}: {
  common: Common;
  schemaBuild: Pick<SchemaBuild, "schema">;
  indexingCache: IndexingCache;
  indexingErrorHandler: IndexingErrorHandler;
  chainId?: number;
}): IndexingStore => {
  let qb: QB = undefined!;
  let isProcessingEvents = true;

  const storeMethodWrapper = (fn: (...args: any[]) => Promise<any>) => {
    return async (...args: any[]) => {
      try {
        if (isProcessingEvents === false) {
          throw new NonRetryableUserError(
            "A store API method (find, update, insert, delete) was called after the indexing function returned. Hint: Did you forget to await the store API method call (an unawaited promise)?",
          );
        }
        const result = await fn(...args);
        // @ts-expect-error typescript bug lol
        if (isProcessingEvents === false) {
          throw new NonRetryableUserError(
            "A store API method (find, update, insert, delete) was called after the indexing function returned. Hint: Did you forget to await the store API method call (an unawaited promise)?",
          );
        }
        return result;
      } catch (error) {
        if (isProcessingEvents === false) {
          throw new NonRetryableUserError(
            "A store API method (find, update, insert, delete) was called after the indexing function returned. Hint: Did you forget to await the store API method call (an unawaited promise)?",
          );
        }

        if (error instanceof RetryableError) {
          indexingErrorHandler.setRetryableError(error);
        }

        throw error;
      }
    };
  };

  return {
    // @ts-ignore
    find: storeMethodWrapper((table: Table, key) => {
      common.metrics.ponder_indexing_store_queries_total.inc({
        table: getTableName(table),
        method: "find",
      });
      checkOnchainTable(table, "find");
      checkTableAccess(table, "find", key, chainId);
      return indexingCache.get({ table, key });
    }),

    // @ts-ignore
    insert(table: Table) {
      return {
        values: (values: any) => {
          // @ts-ignore
          const inner = {
            onConflictDoNothing: storeMethodWrapper(async () => {
              common.metrics.ponder_indexing_store_queries_total.inc({
                table: getTableName(table),
                method: "insert",
              });
              checkOnchainTable(table, "insert");

              if (Array.isArray(values)) {
                const rows = [];
                for (const value of values) {
                  checkTableAccess(table, "insert", value, chainId);
                  const row = await indexingCache.get({ table, key: value });

                  if (row) {
                    rows.push(null);
                  } else {
                    rows.push(
                      indexingCache.set({
                        table,
                        key: value,
                        row: value,
                        isUpdate: false,
                      }),
                    );
                  }
                }
                return rows;
              } else {
                checkTableAccess(table, "insert", values, chainId);
                const row = await indexingCache.get({ table, key: values });

                if (row) {
                  return null;
                }

                return indexingCache.set({
                  table,
                  key: values,
                  row: values,
                  isUpdate: false,
                });
              }
            }),
            onConflictDoUpdate: storeMethodWrapper(async (valuesU: any) => {
              common.metrics.ponder_indexing_store_queries_total.inc({
                table: getTableName(table),
                method: "insert",
              });
              checkOnchainTable(table, "insert");

              if (Array.isArray(values)) {
                const rows = [];
                for (const value of values) {
                  checkTableAccess(table, "insert", value, chainId);
                  const row = await indexingCache.get({
                    table,
                    key: value,
                  });

                  if (row) {
                    if (typeof valuesU === "function") {
                      const set = validateUpdateSet(table, valuesU(row), row);
                      for (const [key, value] of Object.entries(set)) {
                        if (value === undefined) continue;
                        row[key] = value;
                      }
                    } else {
                      const set = validateUpdateSet(table, valuesU, row);
                      for (const [key, value] of Object.entries(set)) {
                        if (value === undefined) continue;
                        row[key] = value;
                      }
                    }
                    rows.push(
                      indexingCache.set({
                        table,
                        key: value,
                        row,
                        isUpdate: true,
                      }),
                    );
                  } else {
                    rows.push(
                      indexingCache.set({
                        table,
                        key: value,
                        row: value,
                        isUpdate: false,
                      }),
                    );
                  }
                }
                return rows;
              } else {
                checkTableAccess(table, "insert", values, chainId);
                const row = await indexingCache.get({ table, key: values });

                if (row) {
                  if (typeof valuesU === "function") {
                    const set = validateUpdateSet(table, valuesU(row), row);
                    for (const [key, value] of Object.entries(set)) {
                      if (value === undefined) continue;
                      row[key] = value;
                    }
                  } else {
                    const set = validateUpdateSet(table, valuesU, row);
                    for (const [key, value] of Object.entries(set)) {
                      if (value === undefined) continue;
                      row[key] = value;
                    }
                  }
                  return indexingCache.set({
                    table,
                    key: values,
                    row,
                    isUpdate: true,
                  });
                }

                return indexingCache.set({
                  table,
                  key: values,
                  row: values,
                  isUpdate: false,
                });
              }
            }),
            // biome-ignore lint/suspicious/noThenProperty: <explanation>
            then: (onFulfilled, onRejected) =>
              storeMethodWrapper(async () => {
                common.metrics.ponder_indexing_store_queries_total.inc({
                  table: getTableName(table),
                  method: "insert",
                });
                checkOnchainTable(table, "insert");

                if (Array.isArray(values)) {
                  const rows = [];
                  for (const value of values) {
<<<<<<< HEAD
                    checkTableAccess(table, "insert", value, chainId);
                    // Note: optimistic assumption that no conflict exists
                    // because error is recovered at flush time
                    rows.push(
                      indexingCache.set({
=======
                    if (qb.$dialect === "pglite") {
                      const row = await indexingCache.get({
>>>>>>> fdeccc5f
                        table,
                        key: value,
                      });

                      if (row) {
                        throw new UniqueConstraintError(
                          `Primary key conflict in table '${getTableName(table)}'`,
                        );
                      } else {
                        rows.push(
                          indexingCache.set({
                            table,
                            key: value,
                            row: value,
                            isUpdate: false,
                          }),
                        );
                      }
                    } else {
                      // Note: optimistic assumption that no conflict exists
                      // because error is recovered at flush time

                      rows.push(
                        indexingCache.set({
                          table,
                          key: value,
                          row: value,
                          isUpdate: false,
                        }),
                      );
                    }
                  }
                  return Promise.resolve(rows).then(onFulfilled, onRejected);
                } else {
<<<<<<< HEAD
                  // Note: optimistic assumption that no conflict exists
                  // because error is recovered at flush time
                  checkTableAccess(table, "insert", values, chainId);
                  const result = indexingCache.set({
                    table,
                    key: values,
                    row: values,
                    isUpdate: false,
                  });
=======
                  let result: Row;
                  if (qb.$dialect === "pglite") {
                    const row = await indexingCache.get({ table, key: values });

                    if (row) {
                      throw new UniqueConstraintError(
                        `Primary key conflict in table '${getTableName(table)}'`,
                      );
                    } else {
                      result = indexingCache.set({
                        table,
                        key: values,
                        row: values,
                        isUpdate: false,
                      });
                    }
                  } else {
                    // Note: optimistic assumption that no conflict exists
                    // because error is recovered at flush time

                    result = indexingCache.set({
                      table,
                      key: values,
                      row: values,
                      isUpdate: false,
                    });
                  }
>>>>>>> fdeccc5f
                  return Promise.resolve(result).then(onFulfilled, onRejected);
                }
              })().then(onFulfilled, onRejected),
            catch: (onRejected): Promise<any> =>
              inner.then(undefined, onRejected),
            finally: (onFinally): Promise<any> =>
              inner.then(
                (value: any) => {
                  onFinally?.();
                  return value;
                },
                (reason: any) => {
                  onFinally?.();
                  throw reason;
                },
              ),
            // @ts-ignore
          } satisfies ReturnType<ReturnType<IndexingStore["insert"]>["values"]>;

          return inner;
        },
      };
    },
    // @ts-ignore
    update(table: Table, key) {
      return {
        set: storeMethodWrapper(async (values: any) => {
          common.metrics.ponder_indexing_store_queries_total.inc({
            table: getTableName(table),
            method: "update",
          });
          checkOnchainTable(table, "update");
          checkTableAccess(table, "update", key, chainId);
          const row = await indexingCache.get({ table, key });

          if (row === null) {
            const error = new RecordNotFoundError(
              `No existing record found in table '${getTableName(table)}'`,
            );
            error.meta.push(`db.update arguments:\n${prettyPrint(key)}`);
            throw error;
          }

          if (typeof values === "function") {
            const set = validateUpdateSet(table, values(row), row);
            for (const [key, value] of Object.entries(set)) {
              if (value === undefined) continue;
              row[key] = value;
            }
          } else {
            const set = validateUpdateSet(table, values, row);
            for (const [key, value] of Object.entries(set)) {
              if (value === undefined) continue;
              row[key] = value;
            }
          }
          return indexingCache.set({ table, key, row, isUpdate: true });
        }),
      };
    },
    // @ts-ignore
    delete: storeMethodWrapper(async (table: Table, key) => {
      common.metrics.ponder_indexing_store_queries_total.inc({
        table: getTableName(table),
        method: "delete",
      });
      checkOnchainTable(table, "delete");
      checkTableAccess(table, "delete", key, chainId);
      return indexingCache.delete({ table, key });
    }),
    // @ts-ignore
    sql: drizzle(
      storeMethodWrapper(async (_sql, params, method, typings) => {
        let isSelectOnly = false;
        try {
          await validateQuery(_sql, false);
          isSelectOnly = true;
        } catch {}

        if (isSelectOnly === false) {
          await indexingCache.flush();
          indexingCache.invalidate();
          indexingCache.clear();
        } else {
          // Note: Not all nodes are implemented in the parser,
          // so we need to try/catch to avoid throwing an error.
          let tableNames: Set<string> | undefined;
          try {
            tableNames = await findTableNames(_sql);
          } catch {}

          await indexingCache.flush({ tableNames });
        }

        const query: QueryWithTypings = { sql: _sql, params, typings };
        const endClock = startClock();

        try {
          // Note: Use transaction so that user-land queries don't affect the
          // in-progress transaction.
          return await qb.transaction(async (tx) => {
            const result = await tx.wrap((tx) =>
              tx._.session
                .prepareQuery(query, undefined, undefined, method === "all")
                .execute(),
            );

            // @ts-ignore
            return { rows: result.rows.map((row) => Object.values(row)) };
          });
        } catch (error) {
          if (error instanceof DbConnectionError) {
            throw error;
          }

          throw new RawSqlError((error as Error).message);
        } finally {
          common.metrics.ponder_indexing_store_raw_sql_duration.observe(
            endClock(),
          );
        }
      }),
      { schema, casing: "snake_case" },
    ),
    set qb(_qb: QB) {
      qb = _qb;
    },
    set isProcessingEvents(_isProcessingEvents: boolean) {
      isProcessingEvents = _isProcessingEvents;
    },
  };
};<|MERGE_RESOLUTION|>--- conflicted
+++ resolved
@@ -227,16 +227,10 @@
                 if (Array.isArray(values)) {
                   const rows = [];
                   for (const value of values) {
-<<<<<<< HEAD
                     checkTableAccess(table, "insert", value, chainId);
-                    // Note: optimistic assumption that no conflict exists
-                    // because error is recovered at flush time
-                    rows.push(
-                      indexingCache.set({
-=======
+
                     if (qb.$dialect === "pglite") {
                       const row = await indexingCache.get({
->>>>>>> fdeccc5f
                         table,
                         key: value,
                       });
@@ -271,17 +265,7 @@
                   }
                   return Promise.resolve(rows).then(onFulfilled, onRejected);
                 } else {
-<<<<<<< HEAD
-                  // Note: optimistic assumption that no conflict exists
-                  // because error is recovered at flush time
                   checkTableAccess(table, "insert", values, chainId);
-                  const result = indexingCache.set({
-                    table,
-                    key: values,
-                    row: values,
-                    isUpdate: false,
-                  });
-=======
                   let result: Row;
                   if (qb.$dialect === "pglite") {
                     const row = await indexingCache.get({ table, key: values });
@@ -309,7 +293,6 @@
                       isUpdate: false,
                     });
                   }
->>>>>>> fdeccc5f
                   return Promise.resolve(result).then(onFulfilled, onRejected);
                 }
               })().then(onFulfilled, onRejected),
