import { describe } from "node:test";
import {
  setupContext,
  setupDatabaseServices,
  setupIsolatedDatabase,
} from "@/_test/setup.js";
import { getTableIds } from "@/_test/utils.js";
import { createSchema } from "@/schema/schema.js";
import { zeroCheckpoint } from "@/utils/checkpoint.js";
import { range } from "@/utils/range.js";
import { type TestContext, bench } from "vitest";
import type { IndexingStore } from "./store.js";

let context: TestContext;
<<<<<<< HEAD
let indexingStore: IndexingStore;
let cleanup: () => Promise<void>;

let count = 50_000;
=======
let teardownIndexingStore: () => Promise<void>;
let count = 1_000;
>>>>>>> d0495eb2

const schema = createSchema((p) => ({
  IntTable: p.createTable({
    id: p.int(),
    name: p.string(),
    bigAge: p.bigint(),
  }),
  StringTable: p.createTable({
    id: p.string(),
    name: p.string(),
    bigAge: p.bigint(),
  }),
  HexTable: p.createTable({
    id: p.hex(),
    name: p.string(),
    bigAge: p.bigint(),
  }),
  BigintTable: p.createTable({
    id: p.bigint(),
    name: p.string(),
    bigAge: p.bigint(),
  }),
}));

const setup = async () => {
  context = {} as TestContext;

  setupContext(context);
  const cleanupDatabase = await setupIsolatedDatabase(context);
  const { indexingStore: indexingStore_, cleanup: cleanupIndexingStore } =
    await setupDatabaseServices(context, {
      schema,
      tableIds: getTableIds(schema),
    });

  indexingStore = indexingStore_;
  cleanup = async () => {
    await cleanupIndexingStore();
    await cleanupDatabase();
  };

  await indexingStore.createMany({
    tableName: "IntTable",
    checkpoint: { ...zeroCheckpoint, blockTimestamp: count },
    data: range(0, count).map((i) => ({ id: i, name: "Kevin", bigAge: 22n })),
  });
  await indexingStore.createMany({
    tableName: "StringTable",
    checkpoint: { ...zeroCheckpoint, blockTimestamp: count },
    data: range(0, count).map((i) => ({
      id: `${i}`,
      name: "Kevin",
      bigAge: 22n,
    })),
  });
  await indexingStore.createMany({
    tableName: "HexTable",
    checkpoint: { ...zeroCheckpoint, blockTimestamp: count },
    data: range(0, count).map((i) => ({
      id: `0x${i.toString(16)}`,
      name: "Kevin",
      bigAge: 22n,
    })),
  });
  await indexingStore.createMany({
    tableName: "BigintTable",
    checkpoint: { ...zeroCheckpoint, blockTimestamp: count },
    data: range(0, count).map((i) => ({
      id: BigInt(i),
      name: "Kevin",
      bigAge: 22n,
    })),
  });
};

const teardown = async () => {
  await cleanup();
};

// IntTable

describe("IntTable", () => {
  bench(
    "IntTable create",
    async () => {
      await indexingStore.create({
        tableName: "IntTable",
        checkpoint: { ...zeroCheckpoint, blockTimestamp: count },
        id: count++,
        data: { name: "Kyle", bigAge: 10n },
      });
    },
    { setup, teardown },
  );

  bench(
    "IntTable update",
    async () => {
      await indexingStore.update({
        tableName: "IntTable",
        checkpoint: { ...zeroCheckpoint, blockTimestamp: count },
        id: 500,
        data: { name: "Kyle" },
      });
    },
    { setup, teardown },
  );

  bench(
    "IntTable upsert",
    async () => {
      await indexingStore.upsert({
        tableName: "IntTable",
        checkpoint: { ...zeroCheckpoint, blockTimestamp: count },
        id: count++,
        create: { name: "Kyle", bigAge: 23n },
        update: { name: "Kyle" },
      });
    },
    { setup, teardown },
  );

  bench(
    "IntTable delete",
    async () => {
      await indexingStore.delete({
        tableName: "IntTable",
        checkpoint: { ...zeroCheckpoint, blockTimestamp: count },
        id: --count,
      });
    },
    { setup, teardown },
  );

  bench(
    "IntTable findUnique",
    async () => {
      await indexingStore.findUnique({
        tableName: "IntTable",
        id: 500,
      });
    },
    { setup, teardown },
  );

  bench(
    "IntTable findMany",
    async () => {
      await indexingStore.findMany({
        tableName: "IntTable",
      });
    },
    { setup, teardown },
  );

  bench(
    "IntTable createMany",
    async () => {
      await indexingStore.createMany({
        tableName: "IntTable",
        checkpoint: { ...zeroCheckpoint, blockTimestamp: count },
        data: [
          { id: count++, name: "Kevin", bigAge: 22n },
          { id: count++, name: "Kevin", bigAge: 22n },
          { id: count++, name: "Kevin", bigAge: 22n },
        ],
      });
    },
    { setup, teardown },
  );

  bench(
    "IntTable updateMany",
    async () => {
      await indexingStore.updateMany({
        tableName: "IntTable",
        checkpoint: { ...zeroCheckpoint, blockTimestamp: count },
        data: { name: "Kevin", bigAge: 22n },
        where: { id: { equals: 500 } },
      });
    },
    { setup, teardown },
  );

  bench(
    "IntTable revert",
    async () => {
      await indexingStore.revert({
        checkpoint: { ...zeroCheckpoint, blockTimestamp: 500 },
      });
    },
    { setup, teardown },
  );
});

// StringTable

describe("StringTable", () => {
  bench(
    "StringTable create",
    async () => {
      await indexingStore.create({
        tableName: "StringTable",
        checkpoint: { ...zeroCheckpoint, blockTimestamp: count },
        id: (count++).toString(),
        data: { name: "Kyle", bigAge: 10n },
      });
    },
    { setup, teardown },
  );

  bench(
    "StringTable update",
    async () => {
      await indexingStore.update({
        tableName: "StringTable",
        checkpoint: { ...zeroCheckpoint, blockTimestamp: count },
        id: "500",
        data: { name: "Kyle" },
      });
    },
    { setup, teardown },
  );

  bench(
    "StringTable upsert",
    async () => {
      await indexingStore.upsert({
        tableName: "StringTable",
        checkpoint: { ...zeroCheckpoint, blockTimestamp: count },
        id: (count++).toString(),
        create: { name: "Kyle", bigAge: 23n },
        update: { name: "Kyle" },
      });
    },
    { setup, teardown },
  );

  bench(
    "StringTable delete",
    async () => {
      await indexingStore.delete({
        tableName: "StringTable",
        checkpoint: { ...zeroCheckpoint, blockTimestamp: count },
        id: (count--).toString(),
      });
    },
    { setup, teardown },
  );

  bench(
    "StringTable findUnique",
    async () => {
      await indexingStore.findUnique({
        tableName: "StringTable",
        id: "500",
      });
    },
    { setup, teardown },
  );

  bench(
    "StringTable findMany",
    async () => {
      await indexingStore.findMany({
        tableName: "StringTable",
      });
    },
    { setup, teardown },
  );

  bench(
    "StringTable createMany",
    async () => {
      await indexingStore.createMany({
        tableName: "StringTable",
        checkpoint: { ...zeroCheckpoint, blockTimestamp: count },
        data: [
          { id: (count++).toString(), name: "Kevin", bigAge: 22n },
          { id: (count++).toString(), name: "Kevin", bigAge: 22n },
          { id: (count++).toString(), name: "Kevin", bigAge: 22n },
        ],
      });
    },
    { setup, teardown },
  );

  bench(
    "StringTable updateMany",
    async () => {
      await indexingStore.updateMany({
        tableName: "StringTable",
        checkpoint: { ...zeroCheckpoint, blockTimestamp: count },
        data: { name: "Kevin", bigAge: 22n },
        where: { id: { equals: "500" } },
      });
    },
    { setup, teardown },
  );

  bench(
    "StringTable revert",
    async () => {
      await indexingStore.revert({
        checkpoint: { ...zeroCheckpoint, blockTimestamp: 500 },
      });
    },
    { setup, teardown },
  );
});

// HexTable

describe("HexTable", () => {
  bench(
    "HexTable create",
    async () => {
      await indexingStore.create({
        tableName: "HexTable",
        checkpoint: { ...zeroCheckpoint, blockTimestamp: count },
        id: `0x${(count++).toString(16)}`,
        data: { name: "Kyle", bigAge: 10n },
      });
    },
    { setup, teardown },
  );

  bench(
    "HexTable update",
    async () => {
      await indexingStore.update({
        tableName: "HexTable",
        checkpoint: { ...zeroCheckpoint, blockTimestamp: count },
        id: "0x500",
        data: { name: "Kyle" },
      });
    },
    { setup, teardown },
  );

  bench(
    "HexTable upsert",
    async () => {
      await indexingStore.upsert({
        tableName: "HexTable",
        checkpoint: { ...zeroCheckpoint, blockTimestamp: count },
        id: `0x${(count++).toString(16)}`,
        create: { name: "Kyle", bigAge: 23n },
        update: { name: "Kyle" },
      });
    },
    { setup, teardown },
  );

  bench(
    "HexTable delete",
    async () => {
      await indexingStore.delete({
        tableName: "HexTable",
        checkpoint: { ...zeroCheckpoint, blockTimestamp: count },
        id: `0x${(count--).toString(16)}`,
      });
    },
    { setup, teardown },
  );

  bench(
    "HexTable findUnique",
    async () => {
      await indexingStore.findUnique({
        tableName: "HexTable",
        id: "0x500",
      });
    },
    { setup, teardown },
  );

  bench(
    "HexTable findMany",
    async () => {
      await indexingStore.findMany({
        tableName: "HexTable",
      });
    },
    { setup, teardown },
  );

  bench(
    "HexTable createMany",
    async () => {
      await indexingStore.createMany({
        tableName: "HexTable",
        checkpoint: { ...zeroCheckpoint, blockTimestamp: count },
        data: [
          { id: `0x${(count++).toString(16)}`, name: "Kevin", bigAge: 22n },
          { id: `0x${(count++).toString(16)}`, name: "Kevin", bigAge: 22n },
          { id: `0x${(count++).toString(16)}`, name: "Kevin", bigAge: 22n },
        ],
      });
    },
    { setup, teardown },
  );

  bench(
    "HexTable updateMany",
    async () => {
      await indexingStore.updateMany({
        tableName: "HexTable",
        checkpoint: { ...zeroCheckpoint, blockTimestamp: count },
        data: { name: "Kevin", bigAge: 22n },
        where: { id: { equals: "0x500" } },
      });
    },
    { setup, teardown },
  );

  bench(
    "HexTable revert",
    async () => {
      await indexingStore.revert({
        checkpoint: { ...zeroCheckpoint, blockTimestamp: 500 },
      });
    },
    { setup, teardown },
  );
});

// BigintTable

describe("BigintTable", () => {
  bench(
    "BigintTable create",
    async () => {
      await indexingStore.create({
        tableName: "BigintTable",
        checkpoint: { ...zeroCheckpoint, blockTimestamp: count },
        id: BigInt(count++),
        data: { name: "Kyle", bigAge: 10n },
      });
    },
    { setup, teardown },
  );

  bench(
    "BigintTable update",
    async () => {
      await indexingStore.update({
        tableName: "BigintTable",
        checkpoint: { ...zeroCheckpoint, blockTimestamp: count },
        id: 500n,
        data: { name: "Kyle" },
      });
    },
    { setup, teardown },
  );

  bench(
    "BigintTable upsert",
    async () => {
      await indexingStore.upsert({
        tableName: "BigintTable",
        checkpoint: { ...zeroCheckpoint, blockTimestamp: count },
        id: BigInt(count++),
        create: { name: "Kyle", bigAge: 23n },
        update: { name: "Kyle" },
      });
    },
    { setup, teardown },
  );

  bench(
    "BigintTable delete",
    async () => {
      await indexingStore.delete({
        tableName: "BigintTable",
        checkpoint: { ...zeroCheckpoint, blockTimestamp: count },
        id: BigInt(count--),
      });
    },
    { setup, teardown },
  );

  bench(
    "BigintTable findUnique",
    async () => {
      await indexingStore.findUnique({
        tableName: "BigintTable",
        id: 500n,
      });
    },
    { setup, teardown },
  );

  bench(
    "BigintTable findMany",
    async () => {
      await indexingStore.findMany({
        tableName: "BigintTable",
      });
    },
    { setup, teardown },
  );

  bench(
    "BigintTable createMany",
    async () => {
      await indexingStore.createMany({
        tableName: "BigintTable",
        checkpoint: { ...zeroCheckpoint, blockTimestamp: count },
        data: [
          { id: BigInt(count++), name: "Kevin", bigAge: 22n },
          { id: BigInt(count++), name: "Kevin", bigAge: 22n },
          { id: BigInt(count++), name: "Kevin", bigAge: 22n },
        ],
      });
    },
    { setup, teardown },
  );

  bench(
    "BigintTable updateMany",
    async () => {
      await indexingStore.updateMany({
        tableName: "BigintTable",
        checkpoint: { ...zeroCheckpoint, blockTimestamp: count },
        data: { name: "Kevin", bigAge: 22n },
        where: { id: { equals: 500n } },
      });
    },
    { setup, teardown },
  );

  bench(
    "BigintTable revert",
    async () => {
      await indexingStore.revert({
        checkpoint: { ...zeroCheckpoint, blockTimestamp: 500 },
      });
    },
    { setup, teardown },
  );
});<|MERGE_RESOLUTION|>--- conflicted
+++ resolved
@@ -12,15 +12,10 @@
 import type { IndexingStore } from "./store.js";
 
 let context: TestContext;
-<<<<<<< HEAD
 let indexingStore: IndexingStore;
 let cleanup: () => Promise<void>;
 
 let count = 50_000;
-=======
-let teardownIndexingStore: () => Promise<void>;
-let count = 1_000;
->>>>>>> d0495eb2
 
 const schema = createSchema((p) => ({
   IntTable: p.createTable({
