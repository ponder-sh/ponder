import {
<<<<<<< HEAD
  CheckConstraintError,
=======
  JSONSerializeError,
>>>>>>> 5b1e644f
  NotNullConstraintError,
  RecordNotFoundError,
  UniqueConstraintError,
  getBaseError,
} from "@/common/errors.js";
import { prettyPrint } from "@/utils/print.js";

export function parseStoreError(err: unknown, args: Record<string, unknown>) {
  let error = getBaseError(err);

  if (error.message?.includes("no result")) {
    error = new RecordNotFoundError(
      "No existing record was found with the specified ID",
    );
  } else if (
    error.message?.includes("UNIQUE constraint failed") ||
    error.message?.includes("violates unique constraint")
  ) {
    error = new UniqueConstraintError(error.message);
    error.meta.push(
      "Hints:\n  Did you forget to await the promise returned by a store method?\n  Did you mean to do an upsert?",
    );
  } else if (
    error.message?.includes("NOT NULL constraint failed") ||
    error.message?.includes("violates not-null constraint")
  ) {
    error = new NotNullConstraintError(error.message);
<<<<<<< HEAD
  } else if (
    error.message?.includes("CHECK constraint failed") ||
    error.message?.includes("violates check constraint")
  ) {
    error = new CheckConstraintError(error.message);
=======
  } else if (error.message?.includes("Do not know how to serialize a BigInt")) {
    error = new JSONSerializeError(error.message);
>>>>>>> 5b1e644f
  }

  error.meta.push(`Store method arguments:\n${prettyPrint(args)}`);

  return error;
}<|MERGE_RESOLUTION|>--- conflicted
+++ resolved
@@ -1,9 +1,6 @@
 import {
-<<<<<<< HEAD
   CheckConstraintError,
-=======
   JSONSerializeError,
->>>>>>> 5b1e644f
   NotNullConstraintError,
   RecordNotFoundError,
   UniqueConstraintError,
@@ -31,16 +28,13 @@
     error.message?.includes("violates not-null constraint")
   ) {
     error = new NotNullConstraintError(error.message);
-<<<<<<< HEAD
   } else if (
     error.message?.includes("CHECK constraint failed") ||
     error.message?.includes("violates check constraint")
   ) {
     error = new CheckConstraintError(error.message);
-=======
   } else if (error.message?.includes("Do not know how to serialize a BigInt")) {
     error = new JSONSerializeError(error.message);
->>>>>>> 5b1e644f
   }
 
   error.meta.push(`Store method arguments:\n${prettyPrint(args)}`);
