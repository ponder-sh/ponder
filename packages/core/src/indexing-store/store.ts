--- conflicted
+++ resolved
@@ -2,12 +2,8 @@
 import type { Schema } from "@/schema/types.js";
 import type { Prettify } from "@/types/utils.js";
 import type { Checkpoint } from "@/utils/checkpoint.js";
-<<<<<<< HEAD
 import type { Kysely, Migrator } from "kysely";
-=======
-import type { Kysely } from "kysely";
 import type { Hex } from "viem";
->>>>>>> bf7f0900
 
 export type Table = {
   [key: string]:
