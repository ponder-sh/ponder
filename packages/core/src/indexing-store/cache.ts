import { Readable } from "node:stream";
import { pipeline } from "node:stream/promises";
import type { Database } from "@/database/index.js";
import { getPrimaryKeyColumns } from "@/drizzle/index.js";
import { getColumnCasing } from "@/drizzle/kit/index.js";
import type { Common } from "@/internal/common.js";
import {
  BigIntSerializationError,
  FlushError,
  NotNullConstraintError,
} from "@/internal/errors.js";
import type { Schema, SchemaBuild } from "@/internal/types.js";
import type { Drizzle } from "@/types/db.js";
import { ZERO_CHECKPOINT_STRING } from "@/utils/checkpoint.js";
import { prettyPrint } from "@/utils/print.js";
import { PGlite } from "@electric-sql/pglite";
import {
  type Column,
  type SQL,
  type SQLWrapper,
  type Table,
  type TableConfig,
  and,
  eq,
  getTableColumns,
  getTableName,
  is,
} from "drizzle-orm";
import {
  PgTable,
  type PgTableWithColumns,
  getTableConfig,
} from "drizzle-orm/pg-core";
import type { PoolClient } from "pg";
import copy from "pg-copy-streams";

export type IndexingCache = {
  /**
   * Returns true if the cache has an entry for `table` with `key`.
   */
  has: (params: { table: Table; key: object }) => boolean;
  /**
   * Returns the entry for `table` with `key`.
   */
  get: (params: { table: Table; key: object; db: Drizzle<Schema> }) =>
    | { [key: string]: unknown }
    | null
    | Promise<{ [key: string]: unknown } | null>;
  /**
   * Sets the entry for `table` with `key` to `row`.
   */
  set: (params: {
    table: Table;
    key: object;
    row: { [key: string]: unknown };
    isUpdate: boolean;
  }) => { [key: string]: unknown };
  /**
   * Deletes the entry for `table` with `key`.
   */
  delete: (params: { table: Table; key: object; db: Drizzle<Schema> }) =>
    | boolean
    | Promise<boolean>;
  /**
   * Writes all temporary data to the database.
   */
  flush: (params: { client: PoolClient | PGlite }) => Promise<void>;
  /**
   * Make all temporary data permanent and prepare the cache for
   * the next iteration.
   *
   * Note: It is assumed this is called after `flush`
   * because it clears the buffers.
   */
  commit: () => void;
  /**
   * Remove spillover and buffer entries.
   */
  rollback: () => void;
  /**
   * Marks the cache as incomplete.
   */
  invalidate: () => void;
  /**
   * Deletes all entries from the cache.
   */
  clear: () => void;
};

type Cache = Map<
  Table,
  Map<
    string,
    {
      bytes: number;
      operationIndex: number;
      row: { [key: string]: unknown } | null;
    }
  >
>;

type Buffer = Map<
  Table,
  Map<
    string,
    {
      row: { [key: string]: unknown };
    }
  >
>;

/**
 * Returns true if the column has a "default" value that is used when no value is passed.
 * Handles `.default`, `.$defaultFn()`, `.$onUpdateFn()`.
 */
export const hasEmptyValue = (column: Column) => {
  return column.hasDefault;
};

/** Returns the "default" value for `column`. */
export const getEmptyValue = (column: Column, isUpdate: boolean) => {
  if (isUpdate && column.onUpdateFn) {
    return column.onUpdateFn();
  }
  if (column.default !== undefined) return column.default;
  if (column.defaultFn !== undefined) return column.defaultFn();
  if (column.onUpdateFn !== undefined) return column.onUpdateFn();

  // TODO(kyle) is it an invariant that it doesn't get here

  return undefined;
};

export const normalizeColumn = (
  column: Column,
  value: unknown,
  isUpdate: boolean,
  // @ts-ignore
): unknown => {
  if (value === undefined) {
    if (hasEmptyValue(column)) return getEmptyValue(column, isUpdate);
    return null;
  }
  if (column.mapToDriverValue === undefined) return value;
  try {
    return column.mapFromDriverValue(column.mapToDriverValue(value));
  } catch (e) {
    if (
      (e as Error)?.message?.includes("Do not know how to serialize a BigInt")
    ) {
      const error = new BigIntSerializationError((e as Error).message);
      error.meta.push(
        "Hint:\n  The JSON column type does not support BigInt values. Use the replaceBigInts() helper function before inserting into the database. Docs: https://ponder.sh/docs/utilities/replace-bigints",
      );
      throw error;
    }
  }
};

export const normalizeRow = (
  table: Table,
  row: { [key: string]: unknown },
  isUpdate: boolean,
) => {
  for (const [columnName, column] of Object.entries(getTableColumns(table))) {
    // not-null constraint
    if (
      isUpdate === false &&
      (row[columnName] === undefined || row[columnName] === null) &&
      column.notNull &&
      hasEmptyValue(column) === false
    ) {
      const error = new NotNullConstraintError(
        `Column '${getTableName(table)}.${columnName}' violates not-null constraint.`,
      );
      error.meta.push(`db.insert arguments:\n${prettyPrint(row)}`);
      throw error;
    }

    row[columnName] = normalizeColumn(column, row[columnName], isUpdate);
  }

  return row;
};

export const getCacheKey = (table: Table, key: object): string => {
  const primaryKeys = getPrimaryKeyColumns(table);
  return (
    primaryKeys
      // @ts-ignore
      .map((pk) => normalizeColumn(table[pk.js], key[pk.js]))
      .join("_")
  );
};

/** Returns an sql where condition for `table` with `key`. */
export const getWhereCondition = (table: Table, key: Object): SQL<unknown> => {
  const conditions: SQLWrapper[] = [];

  for (const { js } of getPrimaryKeyColumns(table)) {
    // @ts-ignore
    conditions.push(eq(table[js]!, key[js]));
  }

  return and(...conditions)!;
};

const getBytes = (value: unknown) => {
  // size of metadata
  let size = 13;

  if (typeof value === "number") {
    size += 8;
  } else if (typeof value === "string") {
    size += 2 * value.length;
  } else if (typeof value === "boolean") {
    size += 4;
  } else if (typeof value === "bigint") {
    size += 48;
  } else if (value === null || value === undefined) {
    size += 8;
  } else if (Array.isArray(value)) {
    for (const e of value) {
      size += getBytes(e);
    }
  } else {
    for (const col of Object.values(value)) {
      size += getBytes(col);
    }
  }

  return size;
};

export const getCopyText = (
  table: Table,
  rows: { [key: string]: unknown }[],
) => {
  const columns = Object.entries(getTableColumns(table));
  let result = "";

  for (const row of rows) {
    for (let i = 0; i < columns.length; i++) {
      const [columnName, column] = columns[i]!;
      const isLast = i === columns.length - 1;
      let value = row[columnName];
      if (value === null || value === undefined) {
        result += "\\N";
      } else {
        if (column.mapToDriverValue !== undefined) {
          value = column.mapToDriverValue(value);
        }
        if (value === null || value === undefined) {
          result += "\\N";
        } else {
          // TODO(kyle) replace escape characters
          result += String(value);
        }
      }
      if (isLast === false) result += "\t";
    }
    result += "\n";
  }
  return result;
};

export const getCopyHelper = ({ client }: { client: PoolClient | PGlite }) => {
  if (client instanceof PGlite) {
    return async (table: Table, text: string, includeSchema = true) => {
      const target = includeSchema
        ? `"${getTableConfig(table).schema ?? "public"}"."${getTableName(table)}"`
        : `"${getTableName(table)}"`;
      await client.query(`COPY ${target} FROM '/dev/blob'`, [], {
        blob: new Blob([text]),
      });
    };
  } else {
    return async (table: Table, text: string, includeSchema = true) => {
      const target = includeSchema
        ? `"${getTableConfig(table).schema ?? "public"}"."${getTableName(table)}"`
        : `"${getTableName(table)}"`;
      await pipeline(
        Readable.from(text),
        client.query(copy.from(`COPY ${target} FROM STDIN`)),
      );
    };
  }
};

export const createIndexingCache = ({
  common,
  database,
  schemaBuild: { schema },
  checkpoint,
}: {
  common: Common;
  database: Database;
  schemaBuild: Pick<SchemaBuild, "schema">;
  checkpoint: string;
}): IndexingCache => {
  const cache: Cache = new Map();
  const spillover: Cache = new Map();
  const insertBuffer: Buffer = new Map();
  const updateBuffer: Buffer = new Map();

  let isCacheComplete = checkpoint === ZERO_CHECKPOINT_STRING;

  let cacheBytes = 0;
  let spilloverBytes = 0;

  // LRU counter
  let totalCacheOps = 0;

  common.logger.debug({
    service: "indexing",
    msg: `Using a ${Math.round(common.options.indexingCacheMaxBytes / (1024 * 1024))} MB indexing cache`,
  });

  for (const table of Object.values(schema).filter(
    (table): table is PgTableWithColumns<TableConfig> => is(table, PgTable),
  )) {
    cache.set(table, new Map());
    spillover.set(table, new Map());
    insertBuffer.set(table, new Map());
    updateBuffer.set(table, new Map());
  }

  return {
    has({ table, key }) {
      if (isCacheComplete) return true;

      return (
        cache.get(table)!.has(getCacheKey(table, key)) ??
        spillover.get(table)!.has(getCacheKey(table, key)) ??
        insertBuffer.get(table)!.has(getCacheKey(table, key)) ??
        updateBuffer.get(table)!.has(getCacheKey(table, key))
      );
    },
    get({ table, key, db }) {
      // Note: order is important, it is an invariant that update entries
      // are prioritized over insert entries
      const bufferEntry =
        updateBuffer.get(table)!.get(getCacheKey(table, key)) ??
        insertBuffer.get(table)!.get(getCacheKey(table, key));

      if (bufferEntry) {
        return structuredClone(bufferEntry.row);
      }

      const entry =
        cache.get(table)!.get(getCacheKey(table, key)) ??
        spillover.get(table)!.get(getCacheKey(table, key));

      if (entry) {
        entry.operationIndex = totalCacheOps++;

        if (entry.row) {
          return structuredClone(entry.row);
        }
      }

      if (isCacheComplete) {
        return null;
      }

      return database
        .record(
          {
            method: `${getTableName(table) ?? "unknown"}.cache.find()`,
          },
          async () => {
            return db
              .select()
              .from(table)
              .where(getWhereCondition(table, key))
              .then((res) => (res.length === 0 ? null : res[0]!));
          },
        )
        .then((row) => {
          const bytes = getBytes(row);
          spilloverBytes += bytes;

          spillover.get(table)!.set(getCacheKey(table, key), {
            bytes,
            operationIndex: totalCacheOps++,
            row: structuredClone(row),
          });
          return row;
        });
    },
    set({ table, key, row: _row, isUpdate }) {
      const row = normalizeRow(table, _row, isUpdate);

      if (isUpdate) {
        updateBuffer.get(table)!.set(getCacheKey(table, key), {
          row: structuredClone(row),
        });
      } else {
        insertBuffer.get(table)!.set(getCacheKey(table, key), {
          row: structuredClone(row),
        });
      }

      return row;
    },
    delete({ table, key, db }) {
      const inBuffer =
        insertBuffer.get(table)!.delete(getCacheKey(table, key)) ||
        updateBuffer.get(table)!.delete(getCacheKey(table, key));

      if (
        cache.get(table)!.has(getCacheKey(table, key)) &&
        cache.get(table)!.get(getCacheKey(table, key))
      ) {
        cache.get(table)!.delete(getCacheKey(table, key));
        isCacheComplete = false;

        return db
          .delete(table)
          .where(getWhereCondition(table, key))
          .then(() => true);
      }

      if (cache.get(table)!.has(getCacheKey(table, key))) {
        return inBuffer;
      }

      if (
        spillover.get(table)!.has(getCacheKey(table, key)) &&
        spillover.get(table)!.get(getCacheKey(table, key))
      ) {
        spillover.get(table)!.delete(getCacheKey(table, key));
        return true;
      }

      if (isCacheComplete) {
        return inBuffer;
      }

      return db
        .delete(table)
        .where(getWhereCondition(table, key))
        .returning()
        .then((result) => result.length > 0);
    },
    async flush({ client }) {
      let flushCount = 0;

      const copy = getCopyHelper({ client });

<<<<<<< HEAD
      for (const table of cache.keys()) {
=======
        const tableSpillover = cache.get(table)!;

>>>>>>> 4d26b843
        const insertValues = Array.from(insertBuffer.get(table)!.values());
        const updateValues = Array.from(updateBuffer.get(table)!.values());

        flushCount += insertValues.length + updateValues.length;

        if (insertValues.length > 0) {
          common.logger.debug({
            service: "indexing",
            msg: `Inserting ${insertValues.length} cached '${getTableName(table)}' rows into the database`,
          });

<<<<<<< HEAD
          const text = getCopyText(
            table,
            insertValues.map(({ row }) => row),
          );

          await database.record(
            { method: `${getTableName(table)}.flush()` },
            async () =>
              copy(table, text).catch((_error) => {
                const error = _error as Error;
                common.logger.error({
                  service: "indexing",
                  msg: "Internal error occurred while flushing cache. Please report this error here: https://github.com/ponder-sh/ponder/issues",
                });
                throw new FlushError(error.message);
              }),
          );
=======
          for (const insertChunk of chunk(insertValues, batchSize)) {
            await database.record(
              { method: `${getTableName(table)}.flush()` },
              async () => {
                await db
                  .insert(table)
                  .values(insertChunk.map(({ row }) => row))
                  .catch((_error) => {
                    const error = _error as Error;
                    common.logger.error({
                      service: "indexing",
                      msg: "Internal error occurred while flushing cache. Please report this error here: https://github.com/ponder-sh/ponder/issues",
                    });
                    throw new FlushError(error.message);
                  });
              },
            );
          }

          for (const [key, entry] of insertBuffer.get(table)!) {
            const bytes = getBytes(entry.row);
            cacheBytes += bytes;
            tableSpillover.set(key, {
              bytes,
              operationIndex: totalCacheOps++,
              row: entry.row,
            });
          }
          insertBuffer.get(table)!.clear();
>>>>>>> 4d26b843
        }

        if (updateValues.length > 0) {
          // Steps for flushing "update" entries:
          // 1. Create temp table
          // 2. Copy into temp table
          // 3. Update target table with data from temp

          common.logger.debug({
            service: "indexing",
            msg: `Updating ${updateValues.length} cached '${getTableName(table)}' rows in the database`,
          });
          const primaryKeys = getPrimaryKeyColumns(table);

<<<<<<< HEAD
          const set = Object.values(getTableColumns(table))
            .map(
              (column) =>
                `"${getColumnCasing(column, "snake_case")}" = source."${getColumnCasing(column, "snake_case")}"`,
            )
            .join(",\n");

          const createTempTableQuery = `
              CREATE TEMP TABLE "${getTableName(table)}" 
              ON COMMIT DROP
              AS SELECT * FROM "${getTableConfig(table).schema ?? "public"}"."${getTableName(table)}"
              WITH NO DATA;
            `;
          const updateQuery = `
              UPDATE "${getTableConfig(table).schema ?? "public"}"."${getTableName(table)}" as target
              SET ${set}
              FROM "${getTableName(table)}" as source
              WHERE ${primaryKeys.map(({ sql }) => `target."${sql}" = source."${sql}"`).join(" AND ")};
            `;

          await database.record(
            { method: `${getTableName(table)}.flush()` },
            async () => {
              try {
                // @ts-ignore
                await client.query(createTempTableQuery);
                await copy(
                  table,
                  getCopyText(
                    table,
                    updateValues.map(({ row }) => row),
                  ),
                  false,
                );
                // @ts-ignore
                await client.query(updateQuery);
              } catch (error) {
                common.logger.error({
                  service: "indexing",
                  msg: "Internal error occurred while flushing cache. Please report this error here: https://github.com/ponder-sh/ponder/issues",
                });
                throw new FlushError((error as Error).message);
              }
            },
          );
=======
          for (const updateChunk of chunk(updateValues, batchSize)) {
            await database.record(
              {
                method: `${getTableName(table)}.flush()`,
              },
              async () => {
                await db
                  .insert(table)
                  .values(updateChunk.map(({ row }) => row))
                  .onConflictDoUpdate({
                    // @ts-ignore
                    target: primaryKeys.map(({ js }) => table[js]),
                    set,
                  })
                  .catch((_error) => {
                    const error = _error as Error;
                    common.logger.error({
                      service: "indexing",
                      msg: "Internal error occurred while flushing cache. Please report this error here: https://github.com/ponder-sh/ponder/issues",
                    });
                    throw new FlushError(error.message);
                  });
              },
            );
          }

          for (const [key, entry] of updateBuffer.get(table)!) {
            const bytes = getBytes(entry.row);
            cacheBytes += bytes;
            tableSpillover.set(key, {
              bytes,
              operationIndex: totalCacheOps++,
              row: entry.row,
            });
          }
          updateBuffer.get(table)!.clear();
>>>>>>> 4d26b843
        }
      }

      if (flushCount > 0) {
        common.logger.debug({
          service: "indexing",
          msg: `Flushed ${flushCount} rows to the database`,
        });
      }
    },
    commit() {
      for (const [table, tableSpillover] of spillover) {
        const tableCache = cache.get(table)!;
        for (const [key, entry] of tableSpillover) {
          tableCache.set(key, entry);
        }
        tableSpillover.clear();
      }

      cacheBytes += spilloverBytes;
      spilloverBytes = 0;

      let cacheSize = 0;
      for (const { size } of cache.values()) cacheSize += size;

      const flushIndex =
        totalCacheOps -
        cacheSize * (1 - common.options.indexingCacheFlushRatio);

      if (cacheBytes + spilloverBytes > common.options.indexingCacheMaxBytes) {
        isCacheComplete = false;

        for (const tableCache of cache.values()) {
          for (const [key, entry] of tableCache) {
            if (entry.operationIndex < flushIndex) {
              tableCache.delete(key);
              cacheBytes -= entry.bytes;
            }
          }
        }
      }
    },
    invalidate() {
      isCacheComplete = false;
    },
    rollback() {
      for (const tableSpillover of spillover.values()) {
        tableSpillover.clear();
      }

      for (const tableBuffer of insertBuffer.values()) {
        tableBuffer.clear();
      }

      for (const tableBuffer of updateBuffer.values()) {
        tableBuffer.clear();
      }

      spilloverBytes = 0;
    },
    clear() {
      for (const tableCache of cache.values()) {
        tableCache.clear();
      }

      for (const tableSpillover of spillover.values()) {
        tableSpillover.clear();
      }

      for (const tableBuffer of insertBuffer.values()) {
        tableBuffer.clear();
      }

      for (const tableBuffer of updateBuffer.values()) {
        tableBuffer.clear();
      }

      cacheBytes = 0;
      spilloverBytes = 0;
    },
  };
};<|MERGE_RESOLUTION|>--- conflicted
+++ resolved
@@ -448,12 +448,9 @@
 
       const copy = getCopyHelper({ client });
 
-<<<<<<< HEAD
       for (const table of cache.keys()) {
-=======
         const tableSpillover = cache.get(table)!;
 
->>>>>>> 4d26b843
         const insertValues = Array.from(insertBuffer.get(table)!.values());
         const updateValues = Array.from(updateBuffer.get(table)!.values());
 
@@ -465,7 +462,6 @@
             msg: `Inserting ${insertValues.length} cached '${getTableName(table)}' rows into the database`,
           });
 
-<<<<<<< HEAD
           const text = getCopyText(
             table,
             insertValues.map(({ row }) => row),
@@ -483,25 +479,6 @@
                 throw new FlushError(error.message);
               }),
           );
-=======
-          for (const insertChunk of chunk(insertValues, batchSize)) {
-            await database.record(
-              { method: `${getTableName(table)}.flush()` },
-              async () => {
-                await db
-                  .insert(table)
-                  .values(insertChunk.map(({ row }) => row))
-                  .catch((_error) => {
-                    const error = _error as Error;
-                    common.logger.error({
-                      service: "indexing",
-                      msg: "Internal error occurred while flushing cache. Please report this error here: https://github.com/ponder-sh/ponder/issues",
-                    });
-                    throw new FlushError(error.message);
-                  });
-              },
-            );
-          }
 
           for (const [key, entry] of insertBuffer.get(table)!) {
             const bytes = getBytes(entry.row);
@@ -513,7 +490,6 @@
             });
           }
           insertBuffer.get(table)!.clear();
->>>>>>> 4d26b843
         }
 
         if (updateValues.length > 0) {
@@ -528,7 +504,6 @@
           });
           const primaryKeys = getPrimaryKeyColumns(table);
 
-<<<<<<< HEAD
           const set = Object.values(getTableColumns(table))
             .map(
               (column) =>
@@ -574,32 +549,6 @@
               }
             },
           );
-=======
-          for (const updateChunk of chunk(updateValues, batchSize)) {
-            await database.record(
-              {
-                method: `${getTableName(table)}.flush()`,
-              },
-              async () => {
-                await db
-                  .insert(table)
-                  .values(updateChunk.map(({ row }) => row))
-                  .onConflictDoUpdate({
-                    // @ts-ignore
-                    target: primaryKeys.map(({ js }) => table[js]),
-                    set,
-                  })
-                  .catch((_error) => {
-                    const error = _error as Error;
-                    common.logger.error({
-                      service: "indexing",
-                      msg: "Internal error occurred while flushing cache. Please report this error here: https://github.com/ponder-sh/ponder/issues",
-                    });
-                    throw new FlushError(error.message);
-                  });
-              },
-            );
-          }
 
           for (const [key, entry] of updateBuffer.get(table)!) {
             const bytes = getBytes(entry.row);
@@ -611,7 +560,6 @@
             });
           }
           updateBuffer.get(table)!.clear();
->>>>>>> 4d26b843
         }
       }
 
