import { Readable } from "node:stream";
import { pipeline } from "node:stream/promises";
import type { Database } from "@/database/index.js";
import { getPrimaryKeyColumns } from "@/drizzle/index.js";
import { getColumnCasing } from "@/drizzle/kit/index.js";
import { addErrorMeta } from "@/indexing/index.js";
import { toErrorMeta } from "@/indexing/index.js";
import type { Common } from "@/internal/common.js";
import {
  BigIntSerializationError,
  NotNullConstraintError,
} from "@/internal/errors.js";
import type { Event, Schema, SchemaBuild } from "@/internal/types.js";
import type { Drizzle } from "@/types/db.js";
import { ZERO_CHECKPOINT_STRING } from "@/utils/checkpoint.js";
import { prettyPrint } from "@/utils/print.js";
import { PGlite } from "@electric-sql/pglite";
import {
  type Column,
  type SQL,
  type SQLWrapper,
  type Table,
  type TableConfig,
  and,
  eq,
  getTableColumns,
  getTableName,
  is,
} from "drizzle-orm";
import {
  PgArray,
  PgTable,
  type PgTableWithColumns,
  getTableConfig,
} from "drizzle-orm/pg-core";
import type { PoolClient } from "pg";
import copy from "pg-copy-streams";
import { parseSqlError } from "./index.js";

export type IndexingCache = {
  /**
   * Returns true if the cache has an entry for `table` with `key`.
   */
  has: (params: { table: Table; key: object }) => boolean;
  /**
   * Returns the entry for `table` with `key`.
   */
  get: (params: { table: Table; key: object; db: Drizzle<Schema> }) =>
    | { [key: string]: unknown }
    | null
    | Promise<{ [key: string]: unknown } | null>;
  /**
   * Sets the entry for `table` with `key` to `row`.
   */
  set: (params: {
    table: Table;
    key: object;
    row: { [key: string]: unknown };
    isUpdate: boolean;
    metadata: {
      event: Event | undefined;
    };
  }) => { [key: string]: unknown };
  /**
   * Deletes the entry for `table` with `key`.
   */
  delete: (params: { table: Table; key: object; db: Drizzle<Schema> }) =>
    | boolean
    | Promise<boolean>;
  /**
   * Writes all temporary data to the database.
   */
  flush: (params: { client: PoolClient | PGlite }) => Promise<void>;
  /**
   * Make all temporary data permanent and prepare the cache for
   * the next iteration.
   *
   * Note: It is assumed this is called after `flush`
   * because it clears the buffers.
   */
  commit: () => void;
  /**
   * Remove spillover and buffer entries.
   */
  rollback: () => void;
  /**
   * Marks the cache as incomplete.
   */
  invalidate: () => void;
  /**
   * Deletes all entries from the cache.
   */
  clear: () => void;
};

type Cache = Map<
  Table,
  Map<
    string,
    {
      bytes: number;
      operationIndex: number;
      row: { [key: string]: unknown } | null;
    }
  >
>;

type Buffer = Map<
  Table,
  Map<
    string,
    {
      row: { [key: string]: unknown };
      metadata: {
        event: Event | undefined;
      };
    }
  >
>;

/**
 * Returns true if the column has a "default" value that is used when no value is passed.
 * Handles `.default`, `.$defaultFn()`, `.$onUpdateFn()`.
 */
export const hasEmptyValue = (column: Column) => {
  return column.hasDefault;
};

/** Returns the "default" value for `column`. */
export const getEmptyValue = (column: Column, isUpdate: boolean) => {
  if (isUpdate && column.onUpdateFn) {
    return column.onUpdateFn();
  }
  if (column.default !== undefined) return column.default;
  if (column.defaultFn !== undefined) return column.defaultFn();
  if (column.onUpdateFn !== undefined) return column.onUpdateFn();

  // TODO(kyle) is it an invariant that it doesn't get here

  return undefined;
};

export const normalizeColumn = (
  column: Column,
  value: unknown,
  isUpdate: boolean,
  // @ts-ignore
): unknown => {
  if (value === undefined) {
    if (hasEmptyValue(column)) return getEmptyValue(column, isUpdate);
    return null;
  }
  if (column.mapToDriverValue === undefined) return value;
  try {
    if (Array.isArray(value) && column instanceof PgArray) {
      return value.map((v) =>
        column.baseColumn.mapFromDriverValue(
          column.baseColumn.mapToDriverValue(v),
        ),
      );
    }

    return column.mapFromDriverValue(column.mapToDriverValue(value));
  } catch (e) {
    if (
      (e as Error)?.message?.includes("Do not know how to serialize a BigInt")
    ) {
      const error = new BigIntSerializationError((e as Error).message);
      error.meta.push(
        "Hint:\n  The JSON column type does not support BigInt values. Use the replaceBigInts() helper function before inserting into the database. Docs: https://ponder.sh/docs/utilities/replace-bigints",
      );
      throw error;
    }
  }
};

export const normalizeRow = (
  table: Table,
  row: { [key: string]: unknown },
  isUpdate: boolean,
) => {
  for (const [columnName, column] of Object.entries(getTableColumns(table))) {
    // not-null constraint
    if (
      isUpdate === false &&
      (row[columnName] === undefined || row[columnName] === null) &&
      column.notNull &&
      hasEmptyValue(column) === false
    ) {
      const error = new NotNullConstraintError(
        `Column '${getTableName(table)}.${columnName}' violates not-null constraint.`,
      );
      error.meta.push(`db.insert arguments:\n${prettyPrint(row)}`);
      throw error;
    }

    row[columnName] = normalizeColumn(column, row[columnName], isUpdate);
  }

  return row;
};

export const getCacheKey = (table: Table, key: object): string => {
  const primaryKeys = getPrimaryKeyColumns(table);
  return (
    primaryKeys
      // @ts-ignore
      .map((pk) => normalizeColumn(table[pk.js], key[pk.js]))
      .join("_")
  );
};

/** Returns an sql where condition for `table` with `key`. */
export const getWhereCondition = (table: Table, key: Object): SQL<unknown> => {
  const conditions: SQLWrapper[] = [];

  for (const { js } of getPrimaryKeyColumns(table)) {
    // @ts-ignore
    conditions.push(eq(table[js]!, key[js]));
  }

  return and(...conditions)!;
};

const getBytes = (value: unknown) => {
  // size of metadata
  let size = 13;

  if (typeof value === "number") {
    size += 8;
  } else if (typeof value === "string") {
    size += 2 * value.length;
  } else if (typeof value === "boolean") {
    size += 4;
  } else if (typeof value === "bigint") {
    size += 48;
  } else if (value === null || value === undefined) {
    size += 8;
  } else if (Array.isArray(value)) {
    for (const e of value) {
      size += getBytes(e);
    }
  } else {
    for (const col of Object.values(value)) {
      size += getBytes(col);
    }
  }

  return size;
};

export const getCopyText = (
  table: Table,
  rows: { [key: string]: unknown }[],
) => {
  const columns = Object.entries(getTableColumns(table));
  const results: string[] = [];
  for (const row of rows) {
    const values: string[] = [];
    for (const [columnName, column] of columns) {
      let value = row[columnName];
      if (value === null || value === undefined) {
        values.push("\\N");
      } else {
        if (column.mapToDriverValue !== undefined) {
          value = column.mapToDriverValue(value);
        }
        if (value === null || value === undefined) {
          values.push("\\N");
        } else {
          values.push(String(value).replace(/\\/g, "\\\\"));
        }
      }
    }
    results.push(values.join("\t"));
  }
  return results.join("\n");
};

export const getCopyHelper = ({ client }: { client: PoolClient | PGlite }) => {
  if (client instanceof PGlite) {
    return async (table: Table, text: string, includeSchema = true) => {
      const target = includeSchema
        ? `"${getTableConfig(table).schema ?? "public"}"."${getTableName(table)}"`
        : `"${getTableName(table)}"`;
      await client.query(`COPY ${target} FROM '/dev/blob'`, [], {
        blob: new Blob([text]),
      });
    };
  } else {
    return async (table: Table, text: string, includeSchema = true) => {
      const target = includeSchema
        ? `"${getTableConfig(table).schema ?? "public"}"."${getTableName(table)}"`
        : `"${getTableName(table)}"`;
      await pipeline(
        Readable.from(text),
        client.query(copy.from(`COPY ${target} FROM STDIN`)),
      );
    };
  }
};

export const recoverBatchError = async <T>(
  values: T[],
  callback: (values: T[]) => Promise<unknown>,
): Promise<
  { status: "success" } | { status: "error"; error: Error; value: T }
> => {
  try {
    await callback(values);
    return { status: "success" };
  } catch (error) {
    if (values.length === 1) {
      return { status: "error", error: error as Error, value: values[0]! };
    }
    const left = values.slice(0, Math.floor(values.length / 2));
    const right = values.slice(Math.floor(values.length / 2));
    const resultLeft = await recoverBatchError(left, callback);
    if (resultLeft.status === "error") {
      return resultLeft;
    }
    const resultRight = await recoverBatchError(right, callback);
    if (resultRight.status === "error") {
      return resultRight;
    }
    throw "unreachable";
  }
};

export const createIndexingCache = ({
  common,
  database,
  schemaBuild: { schema },
  checkpoint,
}: {
  common: Common;
  database: Database;
  schemaBuild: Pick<SchemaBuild, "schema">;
  checkpoint: string;
}): IndexingCache => {
  const cache: Cache = new Map();
  const spillover: Cache = new Map();
  const insertBuffer: Buffer = new Map();
  const updateBuffer: Buffer = new Map();

  let isCacheComplete = checkpoint === ZERO_CHECKPOINT_STRING;

  let cacheBytes = 0;
  let spilloverBytes = 0;

  // LRU counter
  let totalCacheOps = 0;

  common.logger.debug({
    service: "indexing",
    msg: `Using a ${Math.round(common.options.indexingCacheMaxBytes / (1024 * 1024))} MB indexing cache`,
  });

  for (const table of Object.values(schema).filter(
    (table): table is PgTableWithColumns<TableConfig> => is(table, PgTable),
  )) {
    cache.set(table, new Map());
    spillover.set(table, new Map());
    insertBuffer.set(table, new Map());
    updateBuffer.set(table, new Map());
  }

  return {
    has({ table, key }) {
      if (isCacheComplete) return true;

      return (
        cache.get(table)!.has(getCacheKey(table, key)) ??
        spillover.get(table)!.has(getCacheKey(table, key)) ??
        insertBuffer.get(table)!.has(getCacheKey(table, key)) ??
        updateBuffer.get(table)!.has(getCacheKey(table, key))
      );
    },
    get({ table, key, db }) {
      // Note: order is important, it is an invariant that update entries
      // are prioritized over insert entries
      const bufferEntry =
        updateBuffer.get(table)!.get(getCacheKey(table, key)) ??
        insertBuffer.get(table)!.get(getCacheKey(table, key));

      if (bufferEntry) {
        return structuredClone(bufferEntry.row);
      }

      const entry =
        spillover.get(table)!.get(getCacheKey(table, key)) ??
        cache.get(table)!.get(getCacheKey(table, key));

      if (entry) {
        entry.operationIndex = totalCacheOps++;

        if (entry.row) {
          return structuredClone(entry.row);
        }
      }

      if (isCacheComplete) {
        return null;
      }

      return database
        .record(
          {
            method: `${getTableName(table) ?? "unknown"}.cache.find()`,
          },
          async () => {
            return db
              .select()
              .from(table)
              .where(getWhereCondition(table, key))
              .then((res) => (res.length === 0 ? null : res[0]!));
          },
        )
        .then((row) => {
          const bytes = getBytes(row);
          spilloverBytes += bytes;

          spillover.get(table)!.set(getCacheKey(table, key), {
            bytes,
            operationIndex: totalCacheOps++,
            row: structuredClone(row),
          });
          return row;
        });
    },
    set({ table, key, row: _row, isUpdate, metadata }) {
      const row = normalizeRow(table, _row, isUpdate);

      if (isUpdate) {
        updateBuffer.get(table)!.set(getCacheKey(table, key), {
          row: structuredClone(row),
          metadata,
        });
      } else {
        insertBuffer.get(table)!.set(getCacheKey(table, key), {
          row: structuredClone(row),
          metadata,
        });
      }

      return row;
    },
    delete({ table, key, db }) {
      const inBuffer =
        insertBuffer.get(table)!.delete(getCacheKey(table, key)) ||
        updateBuffer.get(table)!.delete(getCacheKey(table, key));

      if (
        (cache.get(table)!.has(getCacheKey(table, key)) &&
          cache.get(table)!.get(getCacheKey(table, key))) ||
        (spillover.get(table)!.has(getCacheKey(table, key)) &&
          spillover.get(table)!.get(getCacheKey(table, key)))
      ) {
        cache.get(table)!.delete(getCacheKey(table, key));
        spillover.get(table)!.delete(getCacheKey(table, key));
        isCacheComplete = false;

        return db
          .delete(table)
          .where(getWhereCondition(table, key))
          .then(() => true);
      }

      if (
        cache.get(table)!.has(getCacheKey(table, key)) ||
        spillover.get(table)?.has(getCacheKey(table, key))
      ) {
        return inBuffer;
      }

      if (isCacheComplete) {
        return inBuffer;
      }

      return db
        .delete(table)
        .where(getWhereCondition(table, key))
        .returning()
        .then((result) => result.length > 0);
    },
    async flush({ client }) {
      const copy = getCopyHelper({ client });

      for (const table of cache.keys()) {
        const tableSpillover = cache.get(table)!;

        const insertValues = Array.from(insertBuffer.get(table)!.values());
        const updateValues = Array.from(updateBuffer.get(table)!.values());

        if (insertValues.length > 0) {
          const text = getCopyText(
            table,
            insertValues.map(({ row }) => row),
          );

          await database.record(
            { method: `${getTableName(table)}.flush()` },
            async () =>
              copy(table, text).catch((error) => {
<<<<<<< HEAD
                // try to recover the event that caused the error
                if (
                  "where" in error &&
                  (error.where as string).match(/line (\d+)/)
                ) {
                  const line = (error.where as string).match(/line (\d+)/)![1]!;
                  const event = insertValues[Number(line) - 1]?.metadata.event;
                  if (event) {
                    error = parseSqlError(error);
                    error.stack = undefined;
                    addErrorMeta(error, toErrorMeta(event));

                    common.logger.error({
                      service: "indexing",
                      msg: `Error while processing ${getTableName(table)}.insert() in event '${event.name}'`,
                      error,
                    });

                    // TODO(kyle) don't log error in database.record
                    throw error;
                  }
                }

                common.logger.error({
                  service: "indexing",
                  msg: "Internal error occurred while flushing cache. Please report this error here: https://github.com/ponder-sh/ponder/issues",
                });
                throw new FlushError(error.message);
=======
                throw parseSqlError(error);
>>>>>>> b9f4c7d4
              }),
          );

          for (const [key, entry] of insertBuffer.get(table)!) {
            const bytes = getBytes(entry.row);
            cacheBytes += bytes;
            tableSpillover.set(key, {
              bytes,
              operationIndex: totalCacheOps++,
              row: entry.row,
            });
          }
          insertBuffer.get(table)!.clear();

          common.logger.debug({
            service: "database",
            msg: `Inserted ${insertValues.length} '${getTableName(table)}' rows`,
          });
        }

        if (updateValues.length > 0) {
          // Steps for flushing "update" entries:
          // 1. Create temp table
          // 2. Copy into temp table
          // 3. Update target table with data from temp

          const primaryKeys = getPrimaryKeyColumns(table);
          const set = Object.values(getTableColumns(table))
            .map(
              (column) =>
                `"${getColumnCasing(column, "snake_case")}" = source."${getColumnCasing(column, "snake_case")}"`,
            )
            .join(",\n");

          const createTempTableQuery = `
              CREATE TEMP TABLE "${getTableName(table)}" 
              ON COMMIT DROP
              AS SELECT * FROM "${getTableConfig(table).schema ?? "public"}"."${getTableName(table)}"
              WITH NO DATA;
            `;
          const updateQuery = `
              UPDATE "${getTableConfig(table).schema ?? "public"}"."${getTableName(table)}" as target
              SET ${set}
              FROM "${getTableName(table)}" as source
              WHERE ${primaryKeys.map(({ sql }) => `target."${sql}" = source."${sql}"`).join(" AND ")};
            `;

          await database.record(
            { method: `${getTableName(table)}.flush()` },
            async () => {
              try {
                // @ts-ignore
                await client.query(createTempTableQuery);
                await copy(
                  table,
                  getCopyText(
                    table,
                    updateValues.map(({ row }) => row),
                  ),
                  false,
                );
                // @ts-ignore
                await client.query(updateQuery);
              } catch (error) {
                throw parseSqlError(error);
              }
            },
          );

          for (const [key, entry] of updateBuffer.get(table)!) {
            const bytes = getBytes(entry.row);
            cacheBytes += bytes;
            tableSpillover.set(key, {
              bytes,
              operationIndex: totalCacheOps++,
              row: entry.row,
            });
          }
          updateBuffer.get(table)!.clear();

          common.logger.debug({
            service: "database",
            msg: `Updated ${updateValues.length} '${getTableName(table)}' rows`,
          });
        }
      }
    },
    commit() {
      for (const [table, tableSpillover] of spillover) {
        const tableCache = cache.get(table)!;
        for (const [key, entry] of tableSpillover) {
          tableCache.set(key, entry);
        }
        tableSpillover.clear();
      }

      cacheBytes += spilloverBytes;
      spilloverBytes = 0;

      let cacheSize = 0;
      for (const { size } of cache.values()) cacheSize += size;

      const flushIndex =
        totalCacheOps -
        cacheSize * (1 - common.options.indexingCacheEvictRatio);

      if (cacheBytes + spilloverBytes > common.options.indexingCacheMaxBytes) {
        isCacheComplete = false;

        let rowCount = 0;

        for (const tableCache of cache.values()) {
          for (const [key, entry] of tableCache) {
            if (entry.operationIndex < flushIndex) {
              tableCache.delete(key);
              cacheBytes -= entry.bytes;
              rowCount += 1;
            }
          }
        }

        common.logger.debug({
          service: "indexing",
          msg: `Evicted ${rowCount} rows from the cache`,
        });
      }
    },
    invalidate() {
      isCacheComplete = false;
    },
    rollback() {
      for (const tableSpillover of spillover.values()) {
        tableSpillover.clear();
      }

      for (const tableBuffer of insertBuffer.values()) {
        tableBuffer.clear();
      }

      for (const tableBuffer of updateBuffer.values()) {
        tableBuffer.clear();
      }

      spilloverBytes = 0;
    },
    clear() {
      for (const tableCache of cache.values()) {
        tableCache.clear();
      }

      for (const tableSpillover of spillover.values()) {
        tableSpillover.clear();
      }

      for (const tableBuffer of insertBuffer.values()) {
        tableBuffer.clear();
      }

      for (const tableBuffer of updateBuffer.values()) {
        tableBuffer.clear();
      }

      cacheBytes = 0;
      spilloverBytes = 0;
    },
  };
};<|MERGE_RESOLUTION|>--- conflicted
+++ resolved
@@ -8,6 +8,7 @@
 import type { Common } from "@/internal/common.js";
 import {
   BigIntSerializationError,
+  FlushError,
   NotNullConstraintError,
 } from "@/internal/errors.js";
 import type { Event, Schema, SchemaBuild } from "@/internal/types.js";
@@ -502,7 +503,6 @@
             { method: `${getTableName(table)}.flush()` },
             async () =>
               copy(table, text).catch((error) => {
-<<<<<<< HEAD
                 // try to recover the event that caused the error
                 if (
                   "where" in error &&
@@ -521,19 +521,11 @@
                       error,
                     });
 
-                    // TODO(kyle) don't log error in database.record
-                    throw error;
+                    throw new FlushError(error.message);
                   }
                 }
 
-                common.logger.error({
-                  service: "indexing",
-                  msg: "Internal error occurred while flushing cache. Please report this error here: https://github.com/ponder-sh/ponder/issues",
-                });
-                throw new FlushError(error.message);
-=======
                 throw parseSqlError(error);
->>>>>>> b9f4c7d4
               }),
           );
 
