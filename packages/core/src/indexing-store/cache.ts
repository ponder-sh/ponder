--- conflicted
+++ resolved
@@ -25,17 +25,14 @@
   getTableName,
   is,
 } from "drizzle-orm";
-<<<<<<< HEAD
 import {
+  PgArray,
   PgTable,
   type PgTableWithColumns,
   getTableConfig,
 } from "drizzle-orm/pg-core";
 import type { PoolClient } from "pg";
 import copy from "pg-copy-streams";
-=======
-import { PgArray, PgTable, type PgTableWithColumns } from "drizzle-orm/pg-core";
->>>>>>> 12315e6d
 import { parseSqlError } from "./index.js";
 
 export type IndexingCache = {
@@ -453,8 +450,6 @@
         .then((result) => result.length > 0);
     },
     async flush({ client }) {
-      let flushCount = 0;
-
       const copy = getCopyHelper({ client });
 
       for (const table of cache.keys()) {
@@ -463,14 +458,7 @@
         const insertValues = Array.from(insertBuffer.get(table)!.values());
         const updateValues = Array.from(updateBuffer.get(table)!.values());
 
-        flushCount += insertValues.length + updateValues.length;
-
         if (insertValues.length > 0) {
-          common.logger.debug({
-            service: "indexing",
-            msg: `Inserting ${insertValues.length} cached '${getTableName(table)}' rows into the database`,
-          });
-
           const text = getCopyText(
             table,
             insertValues.map(({ row }) => row),
@@ -494,6 +482,11 @@
             });
           }
           insertBuffer.get(table)!.clear();
+
+          common.logger.debug({
+            service: "database",
+            msg: `Inserted ${insertValues.length} '${getTableName(table)}' rows`,
+          });
         }
 
         if (updateValues.length > 0) {
@@ -502,12 +495,7 @@
           // 2. Copy into temp table
           // 3. Update target table with data from temp
 
-          common.logger.debug({
-            service: "indexing",
-            msg: `Updating ${updateValues.length} cached '${getTableName(table)}' rows in the database`,
-          });
           const primaryKeys = getPrimaryKeyColumns(table);
-
           const set = Object.values(getTableColumns(table))
             .map(
               (column) =>
@@ -560,14 +548,12 @@
             });
           }
           updateBuffer.get(table)!.clear();
+
+          common.logger.debug({
+            service: "database",
+            msg: `Updated ${updateValues.length} '${getTableName(table)}' rows`,
+          });
         }
-      }
-
-      if (flushCount > 0) {
-        common.logger.debug({
-          service: "indexing",
-          msg: `Flushed ${flushCount} rows to the database`,
-        });
       }
     },
     commit() {
