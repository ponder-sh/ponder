--- conflicted
+++ resolved
@@ -301,7 +301,6 @@
     return row;
   };
 
-<<<<<<< HEAD
   const normalizeColumn = (
     column: Column,
     value: unknown,
@@ -312,11 +311,6 @@
       if (hasEmptyValue(column)) return getEmptyValue(column, type);
       return null;
     }
-=======
-  const normalizeColumn = (column: Column, value: unknown) => {
-    // TODO(kyle) hack to get unblocked
-    if (value === null) return null;
->>>>>>> 51c87668
     if (column.mapToDriverValue === undefined) return value;
     try {
       return column.mapFromDriverValue(column.mapToDriverValue(value));
@@ -372,14 +366,6 @@
     );
   };
 
-  const safeGetTableName = (table: Table) => {
-    try {
-      return getTableConfig(table)?.name ?? "unknown";
-    } catch {
-      return "unknown";
-    }
-  };
-
   let isDatabaseEmpty = initialCheckpoint === encodeCheckpoint(zeroCheckpoint);
   let isHistoricalBackfill = true;
   /** Number of entries in cache. */
@@ -409,7 +395,7 @@
     find: (table: Table, key) =>
       queue.add(() =>
         database.qb.user.wrap(
-          { method: `${safeGetTableName(table)}.find()` },
+          { method: `${tableNameCache.get(table) ?? "unknown"}.find()` },
           async () => {
             checkOnchainTable(table as Table, "find");
             checkSerialTable(table as Table, "find");
@@ -448,13 +434,7 @@
         values: (values: any) =>
           queue.add(() =>
             database.qb.user.wrap(
-<<<<<<< HEAD
-              {
-                method: `${tableNameCache.get(table)}.insert()`,
-              },
-=======
-              { method: `${safeGetTableName(table)}.insert()` },
->>>>>>> 51c87668
+              { method: `${tableNameCache.get(table) ?? "unknown"}.insert()` },
               async () => {
                 checkOnchainTable(table as Table, "insert");
                 checkSerialTable(table as Table, "insert");
@@ -535,13 +515,7 @@
         set: (values: any) =>
           queue.add(() =>
             database.qb.user.wrap(
-<<<<<<< HEAD
-              {
-                method: `${tableNameCache.get(table)}.update()`,
-              },
-=======
-              { method: `${safeGetTableName(table)}.update()` },
->>>>>>> 51c87668
+              { method: `${tableNameCache.get(table) ?? "unknown"}.update()` },
               async () => {
                 checkOnchainTable(table as Table, "update");
                 checkSerialTable(table as Table, "update");
@@ -612,11 +586,7 @@
               queue.add(() =>
                 database.qb.user.wrap(
                   {
-<<<<<<< HEAD
-                    method: `${tableNameCache.get(table)}.upsert()`,
-=======
-                    method: `${safeGetTableName(table)}.upsert()`,
->>>>>>> 51c87668
+                    method: `${tableNameCache.get(table) ?? "unknown"}.upsert()`,
                   },
                   async () => {
                     checkOnchainTable(table as Table, "upsert");
@@ -661,7 +631,6 @@
                 ),
               ),
             // biome-ignore lint/suspicious/noThenProperty: <explanation>
-<<<<<<< HEAD
             then: <TResult1 = void, TResult2 = never>(
               onFulfilled?:
                 | ((value: void) => TResult1 | PromiseLike<TResult1>)
@@ -676,7 +645,7 @@
                 .add(() =>
                   database.qb.user.wrap(
                     {
-                      method: `${tableNameCache.get(table)}.upsert()`,
+                      method: `${tableNameCache.get(table) ?? "unknown"}.upsert()`,
                     },
                     async () => {
                       checkOnchainTable(table as Table, "upsert");
@@ -692,28 +661,6 @@
                         if (isDatabaseEmpty) row = null;
                         else row = await find(table, key);
                       }
-=======
-            then: async () =>
-              await queue.add(() =>
-                database.qb.user.wrap(
-                  {
-                    method: `${safeGetTableName(table)}.upsert()`,
-                  },
-                  async () => {
-                    checkOnchainTable(table as Table, "upsert");
-                    checkSerialTable(table as Table, "upsert");
-
-                    const entry = getCacheEntry(table, key);
-
-                    let row: { [key: string]: unknown } | null;
-
-                    if (entry?.row) {
-                      row = entry.row;
-                    } else {
-                      if (isDatabaseEmpty) row = null;
-                      else row = await find(table, key);
-                    }
->>>>>>> 51c87668
 
                       if (row === null) {
                         setCacheEntry(table, valuesI, EntryType.INSERT, key);
@@ -730,7 +677,6 @@
             insert: (valuesI: any) =>
               indexingStore.upsert(table, key).insert(valuesI).update(valuesU),
             // biome-ignore lint/suspicious/noThenProperty: <explanation>
-<<<<<<< HEAD
             then: <TResult1 = void, TResult2 = never>(
               onFulfilled?:
                 | ((value: void) => TResult1 | PromiseLike<TResult1>)
@@ -745,7 +691,7 @@
                 .add(() =>
                   database.qb.user.wrap(
                     {
-                      method: `${tableNameCache.get(table)}.upsert()`,
+                      method: `${tableNameCache.get(table) ?? "unknown"}.upsert()`,
                     },
                     async () => {
                       checkOnchainTable(table as Table, "upsert");
@@ -758,40 +704,6 @@
 
                       if (entry?.row) {
                         row = entry.row;
-=======
-            then: () =>
-              queue.add(() =>
-                database.qb.user.wrap(
-                  {
-                    method: `${safeGetTableName(table)}.upsert()`,
-                  },
-                  async () => {
-                    checkOnchainTable(table as Table, "upsert");
-                    checkSerialTable(table as Table, "upsert");
-
-                    const entry = getCacheEntry(table, key);
-                    deleteCacheEntry(table, key);
-
-                    let row: { [key: string]: unknown } | null;
-
-                    if (entry?.row) {
-                      row = entry.row;
-                    } else {
-                      if (isDatabaseEmpty) row = null;
-                      else row = await find(table, key);
-                    }
-
-                    if (row) {
-                      if (typeof valuesU === "function") {
-                        setCacheEntry(
-                          table,
-                          valuesU(row),
-                          entry?.type === EntryType.INSERT
-                            ? EntryType.INSERT
-                            : EntryType.UPDATE,
-                          row,
-                        );
->>>>>>> 51c87668
                       } else {
                         if (isDatabaseEmpty) row = null;
                         else row = await find(table, key);
@@ -831,13 +743,7 @@
     delete: (table: Table, key) =>
       queue.add(() =>
         database.qb.user.wrap(
-<<<<<<< HEAD
-          {
-            method: `${tableNameCache.get(table)}.delete()`,
-          },
-=======
-          { method: `${safeGetTableName(table)}.delete()` },
->>>>>>> 51c87668
+          { method: `${tableNameCache.get(table) ?? "unknown"}.delete()` },
           async () => {
             checkOnchainTable(table as Table, "upsert");
             checkSerialTable(table as Table, "upsert");
