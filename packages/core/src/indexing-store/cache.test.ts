import {
  setupCleanup,
  setupCommon,
  setupDatabaseServices,
  setupIsolatedDatabase,
} from "@/_test/setup.js";
import { onchainEnum, onchainTable } from "@/drizzle/onchain.js";
import { ZERO_CHECKPOINT_STRING } from "@/utils/checkpoint.js";
import { zeroAddress } from "viem";
import { beforeEach, expect, test } from "vitest";
import { createIndexingCache } from "./cache.js";
import { createHistoricalIndexingStore } from "./historical.js";

beforeEach(setupCommon);
beforeEach(setupIsolatedDatabase);
beforeEach(setupCleanup);

test("flush() insert", async (context) => {
  const schema = {
    account: onchainTable("account", (p) => ({
      address: p.hex().primaryKey(),
      balance: p.bigint().notNull(),
    })),
  };

  const { database } = await setupDatabaseServices(context, {
    schemaBuild: { schema },
  });

  const indexingCache = createIndexingCache({
    common: context.common,
    database,
    schemaBuild: { schema },
    checkpoint: ZERO_CHECKPOINT_STRING,
  });

  await database.transaction(async (client, tx) => {
    const indexingStore = createHistoricalIndexingStore({
      common: context.common,
      database,
      schemaBuild: { schema },
      indexingCache,
      db: tx,
      client,
    });

    await indexingStore.insert(schema.account).values({
      address: zeroAddress,
      balance: 10n,
    });

    await indexingCache.flush({ client });

    const result = await indexingStore.find(schema.account, {
      address: zeroAddress,
    });

    expect(result).toStrictEqual({
      address: zeroAddress,
      balance: 10n,
    });
  });
});

test("flush() update", async (context) => {
  const schema = {
    account: onchainTable("account", (p) => ({
      address: p.hex().primaryKey(),
      balance: p.bigint().notNull(),
    })),
  };

  const { database } = await setupDatabaseServices(context, {
    schemaBuild: { schema },
  });

  const indexingCache = createIndexingCache({
    common: context.common,
    database,
    schemaBuild: { schema },
    checkpoint: ZERO_CHECKPOINT_STRING,
  });

  await database.transaction(async (client, tx) => {
    const indexingStore = createHistoricalIndexingStore({
      common: context.common,
      database,
      schemaBuild: { schema },
      indexingCache,
      db: tx,
      client,
    });

    await indexingStore.insert(schema.account).values({
      address: zeroAddress,
      balance: 10n,
    });

    await indexingCache.flush({ client });
    indexingCache.commit();

<<<<<<< HEAD
    await indexingStore.update(schema.account, { address: zeroAddress }).set({
      balance: 12n,
    });

    await indexingCache.flush({ client });

    const result = await indexingStore.find(schema.account, {
      address: zeroAddress,
    });

    expect(result).toStrictEqual({
      address: zeroAddress,
      balance: 12n,
    });
=======
  // mutate the cache to skip hot loops

  indexingCache.invalidate();

  await indexingStore.find(schema.account, {
    address: zeroAddress,
  });

  await indexingStore.insert(schema.account).values({
    address: zeroAddress,
    balance: 10n,
>>>>>>> 272ba5e3
  });
});

test("flush() encoding", async (context) => {
  const e = onchainEnum("e", ["a", "b", "c"]);
  const schema = {
    e,
    test: onchainTable("test", (p) => ({
      hex: p.hex().primaryKey(),
      bigint: p.bigint().notNull(),
      e: e().notNull(),
      array: p.integer().array().notNull(),
      json: p.json().notNull(),
      null: p.text(),
    })),
  };

  const { database } = await setupDatabaseServices(context, {
    schemaBuild: { schema },
  });

  const indexingCache = createIndexingCache({
    common: context.common,
    database,
    schemaBuild: { schema },
    checkpoint: ZERO_CHECKPOINT_STRING,
  });

  await database.transaction(async (client, tx) => {
    const indexingStore = createHistoricalIndexingStore({
      common: context.common,
      database,
      schemaBuild: { schema },
      indexingCache,
      db: tx,
      client,
    });

    await indexingStore.insert(schema.test).values({
      hex: zeroAddress,
      bigint: 10n,
      e: "a",
      array: [1, 2, 4],
      json: { a: 1, b: 2 },
      null: null,
    });

    await indexingCache.flush({ client });

    indexingCache.clear();
    const result = await indexingStore.sql.select().from(schema.test);

    expect(result).toMatchInlineSnapshot(`
      [
        {
          "array": [
            1,
            2,
            4,
          ],
          "bigint": 10n,
          "e": "a",
          "hex": "0x0000000000000000000000000000000000000000",
          "json": {
            "a": 1,
            "b": 2,
          },
          "null": null,
        },
      ]
    `);
  });
});

test("flush() encoding escape", async (context) => {
  const schema = {
    test: onchainTable("test", (p) => ({
      backslash: p.text().primaryKey(),
    })),
  };

  const { database } = await setupDatabaseServices(context, {
    schemaBuild: { schema },
  });

  const indexingCache = createIndexingCache({
    common: context.common,
    database,
    schemaBuild: { schema },
    checkpoint: ZERO_CHECKPOINT_STRING,
  });

  await database.transaction(async (client, tx) => {
    const indexingStore = createHistoricalIndexingStore({
      common: context.common,
      database,
      schemaBuild: { schema },
      indexingCache,
      db: tx,
      client,
    });

    const values = [
      { backslash: "\\\\" },
      { backslash: "\\b" },
      { backslash: "\\f" },
      { backslash: "\\n" },
      { backslash: "\\r" },
      { backslash: "\\t" },
      { backslash: "\\v" },
      { backslash: "\\00" },
      { backslash: "\\x00" },
      { backslash: "\\" },
      { backslash: "\b" },
      { backslash: "\f" },
      { backslash: "\n" },
      { backslash: "\r" },
      { backslash: "\t" },
      { backslash: "\v" },
      // { backslash: "\00" },
      // { backslash: "\x00" },
    ];

    await indexingStore.insert(schema.test).values(values);

    await indexingCache.flush({ client });

    indexingCache.clear();
    const result = await indexingStore.sql.select().from(schema.test);

    expect(result).toStrictEqual(values);
  });
});<|MERGE_RESOLUTION|>--- conflicted
+++ resolved
@@ -91,6 +91,14 @@
       client,
     });
 
+    // mutate the cache to skip hot loops
+
+    indexingCache.invalidate();
+
+    await indexingStore.find(schema.account, {
+      address: zeroAddress,
+    });
+
     await indexingStore.insert(schema.account).values({
       address: zeroAddress,
       balance: 10n,
@@ -99,7 +107,6 @@
     await indexingCache.flush({ client });
     indexingCache.commit();
 
-<<<<<<< HEAD
     await indexingStore.update(schema.account, { address: zeroAddress }).set({
       balance: 12n,
     });
@@ -114,19 +121,6 @@
       address: zeroAddress,
       balance: 12n,
     });
-=======
-  // mutate the cache to skip hot loops
-
-  indexingCache.invalidate();
-
-  await indexingStore.find(schema.account, {
-    address: zeroAddress,
-  });
-
-  await indexingStore.insert(schema.account).values({
-    address: zeroAddress,
-    balance: 10n,
->>>>>>> 272ba5e3
   });
 });
 
