--- conflicted
+++ resolved
@@ -317,68 +317,6 @@
           ({ filter }) => filter.chainId === network.chainId,
         );
 
-<<<<<<< HEAD
-        /*
-         * Extract events with `syncStore.getEvents()`, paginating to
-         * avoid loading too many events into memory.
-         */
-        while (true) {
-          if (isKilled) return;
-          if (from >= to) break;
-          const getEventsMaxBatchSize = args.common.options.syncEventsQuerySize;
-          let consecutiveErrors = 0;
-
-          // convert `estimateSeconds` to checkpoint
-          const estimatedTo = encodeCheckpoint({
-            ...zeroCheckpoint,
-            blockTimestamp: Math.min(
-              decodeCheckpoint(from).blockTimestamp + estimateSeconds,
-              maxCheckpoint.blockTimestamp,
-            ),
-          });
-
-          try {
-            const { events, cursor } = await args.syncStore.getEvents({
-              filters: args.sources.map(({ filter }) => filter),
-              from,
-              to: to < estimatedTo ? to : estimatedTo,
-              limit: getEventsMaxBatchSize,
-            });
-            consecutiveErrors = 0;
-
-            args.common.logger.debug({
-              service: "sync",
-              msg: `Fetched ${events.length} events from the database for a ${formatEta(estimateSeconds * 1000)} range from ${decodeCheckpoint(from).blockTimestamp}`,
-            });
-
-            for (const network of args.networks) {
-              updateHistoricalStatus({ events, checkpoint: cursor, network });
-            }
-
-            estimateSeconds = estimate({
-              from: decodeCheckpoint(from).blockTimestamp,
-              to: decodeCheckpoint(cursor).blockTimestamp,
-              target: getEventsMaxBatchSize,
-              result: events.length,
-              min: 10,
-              max: 86_400,
-              prev: estimateSeconds,
-              maxIncrease: 1.08,
-            });
-
-            yield { events, checkpoint: to };
-            from = cursor;
-          } catch (e) {
-            const error = e as Error;
-
-            // Handle errors by reducing the requested range by 10x
-            estimateSeconds = Math.max(10, Math.round(estimateSeconds / 10));
-
-            args.common.logger.warn({
-              service: "sync",
-              msg: `Failed to fetch events from the database, retrying with a ${formatEta(estimateSeconds * 1000)} range`,
-              error,
-=======
         async function* decodeEventGenerator(
           eventGenerator: AsyncGenerator<{
             events: RawEvent[];
@@ -390,7 +328,6 @@
             params.common.logger.debug({
               service: "app",
               msg: `Decoded ${decodedEvents.length} '${network.name}' events`,
->>>>>>> 953b4599
             });
             yield { events: decodedEvents, checkpoint };
           }
@@ -635,72 +572,7 @@
           });
         }
 
-<<<<<<< HEAD
-        const finalizedBlocks = unfinalizedBlocks.filter(
-          ({ block }) =>
-            hexToNumber(block.number) <= hexToNumber(event.block.number),
-        );
-
-        perNetworkSync.get(network)!.unfinalizedBlocks =
-          unfinalizedBlocks.filter(
-            ({ block }) =>
-              hexToNumber(block.number) > hexToNumber(event.block.number),
-          );
-
-        // Add finalized blocks, logs, transactions, receipts, and traces to the sync-store.
-
-        await Promise.all([
-          args.syncStore.insertBlocks({
-            blocks: finalizedBlocks
-              .filter(({ hasMatchedFilter }) => hasMatchedFilter)
-              .map(({ block }) => block),
-            chainId: network.chainId,
-          }),
-          args.syncStore.insertLogs({
-            logs: finalizedBlocks.flatMap(({ logs, block }) =>
-              logs.map((log) => ({ log, block })),
-            ),
-            chainId: network.chainId,
-          }),
-          // TODO: Include which filter each log belongs to in the event coming from
-          // the realtime service.
-          // args.syncStore.insertChildAddresses({
-          //   factoryLogs: finalizedBlocks.flatMap(
-          //     ({ factoryLogs }) => factoryLogs,
-          //   ),
-          //   chainId: network.chainId,
-          // }),
-          args.syncStore.insertTransactions({
-            transactions: finalizedBlocks.flatMap(({ transactions, block }) =>
-              transactions.map((transaction) => ({
-                transaction,
-                block,
-              })),
-            ),
-            chainId: network.chainId,
-          }),
-          args.syncStore.insertTransactionReceipts({
-            transactionReceipts: finalizedBlocks.flatMap(
-              ({ transactionReceipts }) => transactionReceipts,
-            ),
-            chainId: network.chainId,
-          }),
-          args.syncStore.insertTraces({
-            traces: finalizedBlocks.flatMap(({ traces, block, transactions }) =>
-              traces.map((trace) => ({
-                trace,
-                block,
-                transaction: transactions.find(
-                  (t) => t.hash === trace.transactionHash,
-                )!,
-              })),
-            ),
-            chainId: network.chainId,
-          }),
-        ]);
-=======
         // Remove all finalized data
->>>>>>> 953b4599
 
         executedEvents = executedEvents.filter((e) => e.checkpoint > to);
 
@@ -1022,17 +894,6 @@
 
           const initialChildAddresses = new Map<Factory, Set<Address>>();
 
-<<<<<<< HEAD
-          for (const { filter } of args.sources) {
-            if (
-              filter.chainId === network.chainId &&
-              "address" in filter &&
-              isAddressFactory(filter.address)
-            ) {
-              const addresses = await args.syncStore.getChildAddresses({
-                factory: filter.address,
-              });
-=======
           for (const filter of filters) {
             switch (filter.type) {
               case "log":
@@ -1040,7 +901,6 @@
                   const addresses = await params.syncStore.getChildAddresses({
                     filter: filter.address,
                   });
->>>>>>> 953b4599
 
                   initialChildAddresses.set(filter.address, new Set(addresses));
                 }
@@ -1170,7 +1030,6 @@
             logs: finalizedBlocks.flatMap(({ logs, block }) =>
               logs.map((log) => ({ log, block })),
             ),
-            shouldUpdateCheckpoint: true,
             chainId: network.chainId,
           }),
           syncStore.insertLogs({
