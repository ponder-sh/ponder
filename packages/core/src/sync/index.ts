--- conflicted
+++ resolved
@@ -322,13 +322,8 @@
         0,
       );
 
-<<<<<<< HEAD
-      localSyncContext.set(network, {
+      perNetworkSync.set(network, {
         rpc,
-=======
-      perNetworkSync.set(network, {
-        requestQueue,
->>>>>>> dfae9e87
         syncProgress,
         historicalSync,
         realtimeSync,
@@ -564,13 +559,8 @@
       latestFinalizedFetch = Date.now();
 
       await Promise.all(
-<<<<<<< HEAD
-        Array.from(localSyncContext.entries()).map(
+        Array.from(perNetworkSync.entries()).map(
           async ([network, { rpc, syncProgress }]) => {
-=======
-        Array.from(perNetworkSync.entries()).map(
-          async ([network, { requestQueue, syncProgress }]) => {
->>>>>>> dfae9e87
             args.common.logger.debug({
               service: "sync",
               msg: `Refetching '${network.name}' finalized block`,
@@ -900,13 +890,8 @@
       return status;
     },
     getCachedTransport(network) {
-<<<<<<< HEAD
-      const { rpc } = localSyncContext.get(network)!;
+      const { rpc } = perNetworkSync.get(network)!;
       return cachedTransport({ rpc, syncStore: args.syncStore });
-=======
-      const { requestQueue } = perNetworkSync.get(network)!;
-      return cachedTransport({ requestQueue, syncStore: args.syncStore });
->>>>>>> dfae9e87
     },
     async kill() {
       isKilled = true;
