import type { Common } from "@/internal/common.js";
import type {
  Event,
  Factory,
  Filter,
  IndexingBuild,
  Network,
  RawEvent,
  Seconds,
  Source,
  Status,
} from "@/internal/types.js";
import {
  type HistoricalSync,
  createHistoricalSync,
} from "@/sync-historical/index.js";
import {
  type RealtimeSync,
  type RealtimeSyncEvent,
  createRealtimeSync,
} from "@/sync-realtime/index.js";
import type { SyncStore } from "@/sync-store/index.js";
import type { LightBlock, SyncBlock } from "@/types/sync.js";
import {
  type Checkpoint,
  MAX_CHECKPOINT,
  ZERO_CHECKPOINT,
  ZERO_CHECKPOINT_STRING,
  decodeCheckpoint,
  encodeCheckpoint,
  min,
} from "@/utils/checkpoint.js";
import { estimate } from "@/utils/estimate.js";
import { formatPercentage } from "@/utils/format.js";
import {
  bufferAsyncGenerator,
  mergeAsyncGenerators,
} from "@/utils/generators.js";
import {
  type Interval,
  intervalDifference,
  intervalIntersection,
  intervalIntersectionMany,
  intervalSum,
  sortIntervals,
} from "@/utils/interval.js";
import { intervalUnion } from "@/utils/interval.js";
import { createMutex } from "@/utils/mutex.js";
import { never } from "@/utils/never.js";
<<<<<<< HEAD
import { type Queue, createQueue } from "@/utils/queue.js";
import { type RequestQueue, createRequestQueue } from "@/utils/requestQueue.js";
import { startClock } from "@/utils/timer.js";
import {
  type Address,
  type Hash,
  type Transport,
  hexToBigInt,
  hexToNumber,
  toHex,
} from "viem";
import { _eth_getBlockByNumber } from "../utils/rpc.js";
import { buildEvents } from "./events.js";
=======
import { partition } from "@/utils/partition.js";
import type { RequestQueue } from "@/utils/requestQueue.js";
import { _eth_getBlockByNumber } from "@/utils/rpc.js";
import { startClock } from "@/utils/timer.js";
import { zipperMany } from "@/utils/zipper.js";
import { type Address, type Hash, hexToBigInt, hexToNumber, toHex } from "viem";
import { buildEvents, decodeEvents } from "./events.js";
>>>>>>> 7994d8c5
import { isAddressFactory } from "./filter.js";

export type Sync = {
  getEvents(): AsyncGenerator<Event[]>;
  startRealtime(): Promise<void>;
  getStatus(): Status;
  seconds: Seconds;
  getFinalizedCheckpoint(): string;
};

export type RealtimeEvent =
  | {
      type: "block";
      checkpoint: string;
      status: Status;
      events: Event[];
      network: Network;
    }
  | {
      type: "reorg";
      checkpoint: string;
      network: Network;
    }
  | {
      type: "finalize";
      checkpoint: string;
      network: Network;
    };

export type SyncProgress = {
  start: SyncBlock | LightBlock;
  end: SyncBlock | LightBlock | undefined;
  current: SyncBlock | LightBlock | undefined;
  finalized: SyncBlock | LightBlock;
};

export const syncBlockToLightBlock = ({
  hash,
  parentHash,
  number,
  timestamp,
}: SyncBlock): LightBlock => ({
  hash,
  parentHash,
  number,
  timestamp,
});

/** Convert `block` to a `Checkpoint`. */
export const blockToCheckpoint = (
  block: LightBlock | SyncBlock,
  chainId: number,
  rounding: "up" | "down",
): Checkpoint => {
  return {
    ...(rounding === "up" ? MAX_CHECKPOINT : ZERO_CHECKPOINT),
    blockTimestamp: hexToNumber(block.timestamp),
    chainId: BigInt(chainId),
    blockNumber: hexToBigInt(block.number),
  };
};

/**
 * Returns true if all filters have a defined end block and the current
 * sync progress has reached the final end block.
 */
const isSyncEnd = (syncProgress: SyncProgress) => {
  if (syncProgress.end === undefined || syncProgress.current === undefined) {
    return false;
  }

  return (
    hexToNumber(syncProgress.current.number) >=
    hexToNumber(syncProgress.end.number)
  );
};

/** Returns true if sync progress has reached the finalized block. */
const isSyncFinalized = (syncProgress: SyncProgress) => {
  if (syncProgress.current === undefined) {
    return false;
  }

  return (
    hexToNumber(syncProgress.current.number) >=
    hexToNumber(syncProgress.finalized.number)
  );
};

/** Returns the closest-to-tip block that is part of the historical sync. */
const getHistoricalLast = (
  syncProgress: Pick<SyncProgress, "finalized" | "end">,
) => {
  return syncProgress.end === undefined
    ? syncProgress.finalized
    : hexToNumber(syncProgress.end.number) >
        hexToNumber(syncProgress.finalized.number)
      ? syncProgress.finalized
      : syncProgress.end;
};

export const splitEvents = (
  events: Event[],
): { checkpoint: string; events: Event[] }[] => {
  let hash: Hash | undefined;
  const result: { checkpoint: string; events: Event[] }[] = [];

  for (const event of events) {
    if (hash === undefined || hash !== event.event.block.hash) {
      result.push({
        checkpoint: encodeCheckpoint({
          ...MAX_CHECKPOINT,
          blockTimestamp: Number(event.event.block.timestamp),
          chainId: BigInt(event.chainId),
          blockNumber: event.event.block.number,
        }),
        events: [],
      });
      hash = event.event.block.hash;
    }

    result[result.length - 1]!.events.push(event);
  }

  return result;
};

/** Returns the checkpoint for a given block tag. */
export const getChainCheckpoint = ({
  syncProgress,
  network,
  tag,
}: {
  syncProgress: SyncProgress;
  network: Network;
  tag: "start" | "current" | "finalized" | "end";
}): string | undefined => {
  if (tag === "end" && syncProgress.end === undefined) {
    return undefined;
  }

  if (tag === "current" && isSyncEnd(syncProgress)) {
    return undefined;
  }

  const block = syncProgress[tag]!;
  return encodeCheckpoint(
    blockToCheckpoint(
      block,
      network.chainId,
      // The checkpoint returned by this function is meant to be used in
      // a closed interval (includes endpoints), so "start" should be inclusive.
      tag === "start" ? "down" : "up",
    ),
  );
};

export const createSync = async (params: {
  common: Common;
  indexingBuild: Pick<IndexingBuild, "sources" | "networks">;
  requestQueues: RequestQueue[];
  syncStore: SyncStore;
  onRealtimeEvent(event: RealtimeEvent): Promise<void>;
  onFatalError(error: Error): void;
  initialCheckpoint: string;
  ordering: "omnichain" | "multichain";
}): Promise<Sync> => {
  const perNetworkSync = new Map<
    Network,
    {
      syncProgress: SyncProgress;
      historicalSync: HistoricalSync;
      realtimeSync: RealtimeSync;
    }
  >();

  const getMultichainCheckpoint = ({
    tag,
    network,
  }: { tag: "start" | "end" | "current" | "finalized"; network: Network }):
    | string
    | undefined => {
    const syncProgress = perNetworkSync.get(network)!.syncProgress;
    return getChainCheckpoint({ syncProgress, network, tag });
  };

  const getOmnichainCheckpoint = ({
    tag,
  }: { tag: "start" | "end" | "current" | "finalized" }):
    | string
    | undefined => {
    const checkpoints = Array.from(perNetworkSync.entries()).map(
      ([network, { syncProgress }]) =>
        getChainCheckpoint({ syncProgress, network, tag }),
    );

    if (tag === "end" && checkpoints.some((c) => c === undefined)) {
      return undefined;
    }

    if (tag === "current" && checkpoints.every((c) => c === undefined)) {
      return undefined;
    }

    return min(...checkpoints);
  };

  const updateHistoricalStatus = ({
    events,
    checkpoint,
    network,
  }: { events: Event[]; checkpoint: string; network: Network }) => {
    if (Number(decodeCheckpoint(checkpoint).chainId) === network.chainId) {
      status[network.name]!.block = {
        timestamp: decodeCheckpoint(checkpoint).blockTimestamp,
        number: Number(decodeCheckpoint(checkpoint).blockNumber),
      };
      return;
    }

    let i = events.length - 1;
    while (i >= 0) {
      const event = events[i]!;

      if (network.chainId === event.chainId) {
        status[network.name]!.block = {
          timestamp: decodeCheckpoint(event.checkpoint).blockTimestamp,
          number: Number(decodeCheckpoint(event.checkpoint).blockNumber),
        };
        return;
      }

      i--;
    }
  };

  const updateRealtimeStatus = ({
    checkpoint,
    network,
  }: { checkpoint: string; network: Network }) => {
    const localBlock = perNetworkSync
      .get(network)!
      .realtimeSync.unfinalizedBlocks.findLast(
        (block) =>
          encodeCheckpoint(blockToCheckpoint(block, network.chainId, "up")) <=
          checkpoint,
      );
    if (localBlock !== undefined) {
      status[network.name]!.block = {
        timestamp: hexToNumber(localBlock.timestamp),
        number: hexToNumber(localBlock.number),
      };
    }
  };

  async function* getEvents() {
    let cursor =
      params.initialCheckpoint !== ZERO_CHECKPOINT_STRING
        ? params.initialCheckpoint
        : getOmnichainCheckpoint({ tag: "start" })!;

    const to = min(
      getOmnichainCheckpoint({ tag: "end" }),
      getOmnichainCheckpoint({ tag: "finalized" }),
    );

    const eventGenerators = Array.from(perNetworkSync.entries()).map(
      ([network, { syncProgress, historicalSync }]) => {
        const sources = params.indexingBuild.sources.filter(
          ({ filter }) => filter.chainId === network.chainId,
        );

        const localSyncGenerator = getLocalSyncGenerator({
          common: params.common,
          network,
          syncProgress,
          historicalSync,
        });

        const localEventGenerator = getLocalEventGenerator({
          common: params.common,
          network,
          syncStore: params.syncStore,
          sources,
          localSyncGenerator,
          from:
            params.initialCheckpoint !== ZERO_CHECKPOINT_STRING
              ? params.initialCheckpoint
              : getChainCheckpoint({ syncProgress, network, tag: "start" })!,
          to,
          limit: Math.round(
            params.common.options.syncEventsQuerySize /
              (params.indexingBuild.networks.length * 2),
          ),
        });

        async function* decodeEventGenerator() {
          for await (const { events, checkpoint } of localEventGenerator) {
            const decodedEvents = decodeEvents(params.common, sources, events);
            params.common.logger.debug({
              service: "app",
              msg: `Decoded ${decodedEvents.length} '${network.name}' events`,
            });
            yield { events: decodedEvents, checkpoint };
          }
        }

        return bufferAsyncGenerator(decodeEventGenerator(), 1);
      },
    );

    const mergeAsync =
      params.ordering === "multichain"
        ? mergeAsyncGenerators
        : mergeAsyncGeneratorsWithEventOrder;

    for await (const { events, checkpoint } of mergeAsync(eventGenerators)) {
      if (params.ordering === "multichain") {
        const network = params.indexingBuild.networks.find(
          (network) =>
            network.chainId === Number(decodeCheckpoint(checkpoint).chainId),
        )!;
        params.common.logger.debug({
          service: "sync",
          msg: `Sequenced ${events.length} '${network.name}' events for timestamp range [${decodeCheckpoint(cursor).blockTimestamp}, ${decodeCheckpoint(checkpoint).blockTimestamp}]`,
        });
      } else {
        params.common.logger.debug({
          service: "sync",
          msg: `Sequenced ${events.length} events for timestamp range [${decodeCheckpoint(cursor).blockTimestamp}, ${decodeCheckpoint(checkpoint).blockTimestamp}]`,
        });
      }

      for (const network of params.indexingBuild.networks) {
        updateHistoricalStatus({ events, checkpoint, network });
      }
      yield events;
      cursor = checkpoint;
    }
  }

  /** Events that have been executed but not finalized. */
  let executedEvents: RawEvent[] = [];
  /** Events that have not been executed. */
  let pendingEvents: RawEvent[] = [];

  const realtimeMutex = createMutex();

  const checkpoints = {
    // Note: `checkpoints.current` not used in multichain ordering
    current: ZERO_CHECKPOINT_STRING,
    finalized: ZERO_CHECKPOINT_STRING,
  };

  // Note: `latencyTimers` not used in multichain ordering
  const latencyTimers = new Map<string, () => number>();

  const onRealtimeSyncEvent = (
    event: RealtimeSyncEvent,
    {
      network,
      sources,
      syncProgress,
      realtimeSync,
    }: {
      network: Network;
      sources: Source[];
      syncProgress: SyncProgress;
      realtimeSync: RealtimeSync;
    },
  ): void => {
    switch (event.type) {
      case "block": {
        const events = buildEvents({
          sources: params.indexingBuild.sources,
          chainId: network.chainId,
          blockWithEventData: event,
          finalizedChildAddresses: realtimeSync.finalizedChildAddresses,
          unfinalizedChildAddresses: realtimeSync.unfinalizedChildAddresses,
        });

        params.common.logger.debug({
          service: "sync",
          msg: `Extracted ${events.length} '${network.name}' events for block ${hexToNumber(event.block.number)}`,
        });

        if (params.ordering === "multichain") {
          // Note: `checkpoints.current` not used in multichain ordering
          const checkpoint = getMultichainCheckpoint({
            tag: "current",
            network,
          })!;

          status[network.name]!.block = {
            timestamp: hexToNumber(event.block.timestamp),
            number: hexToNumber(event.block.number),
          };

          const readyEvents = events.concat(pendingEvents);
          pendingEvents = [];
          executedEvents = executedEvents.concat(readyEvents);

          const decodedEvents = decodeEvents(
            params.common,
            sources,
            readyEvents,
          );

          params.common.logger.debug({
            service: "sync",
            msg: `Decoded ${decodedEvents.length} '${network.name}' events for block ${hexToNumber(event.block.number)}`,
          });

          params.common.logger.debug({
            service: "sync",
            msg: `Sequenced ${decodedEvents.length} '${network.name}' events for block ${hexToNumber(event.block.number)}`,
          });

          params
            .onRealtimeEvent({
              type: "block",
              checkpoint,
              status: structuredClone(status),
              events: decodedEvents.sort((a, b) =>
                a.checkpoint < b.checkpoint ? -1 : 1,
              ),
              network,
            })
            .then(() => {
              // update `ponder_realtime_latency` metric
              if (event.endClock) {
                params.common.metrics.ponder_realtime_latency.observe(
                  { network: network.name },
                  event.endClock(),
                );
              }
            });
        } else {
          const from = checkpoints.current;
          checkpoints.current = getOmnichainCheckpoint({ tag: "current" })!;
          const to = getOmnichainCheckpoint({ tag: "current" })!;

          if (event.endClock !== undefined) {
            latencyTimers.set(
              encodeCheckpoint(
                blockToCheckpoint(event.block, network.chainId, "up"),
              ),
              event.endClock,
            );
          }

          if (to > from) {
            for (const network of params.indexingBuild.networks) {
              updateRealtimeStatus({ checkpoint: to, network });
            }

            // Move ready events from pending to executed

            const readyEvents = pendingEvents
              .concat(events)
              .filter(({ checkpoint }) => checkpoint < to);
            pendingEvents = pendingEvents
              .concat(events)
              .filter(({ checkpoint }) => checkpoint > to);
            executedEvents = executedEvents.concat(readyEvents);

            const decodedEvents = decodeEvents(
              params.common,
              sources,
              readyEvents,
            );

            params.common.logger.debug({
              service: "sync",
              msg: `Decoded ${decodedEvents.length} '${network.name}' events for block ${hexToNumber(event.block.number)}`,
            });

            params.common.logger.debug({
              service: "sync",
              msg: `Sequenced ${decodedEvents.length} '${network.name}' events for timestamp range [${decodeCheckpoint(from).blockTimestamp}, ${decodeCheckpoint(to).blockTimestamp}]`,
            });

            params
              .onRealtimeEvent({
                type: "block",
                checkpoint: to,
                status: structuredClone(status),
                events: decodedEvents.sort((a, b) =>
                  a.checkpoint < b.checkpoint ? -1 : 1,
                ),
                network,
              })
              .then(() => {
                // update `ponder_realtime_latency` metric
                for (const [checkpoint, timer] of latencyTimers) {
                  if (checkpoint > from && checkpoint <= to) {
                    const chainId = Number(
                      decodeCheckpoint(checkpoint).chainId,
                    );
                    const network = params.indexingBuild.networks.find(
                      (network) => network.chainId === chainId,
                    )!;
                    params.common.metrics.ponder_realtime_latency.observe(
                      { network: network.name },
                      timer(),
                    );
                  }
                }
              });
          } else {
            pendingEvents = pendingEvents.concat(events);
          }
        }

        break;
      }

      case "finalize": {
        const from = checkpoints.finalized;
        checkpoints.finalized = getOmnichainCheckpoint({ tag: "finalized" })!;
        const to = getOmnichainCheckpoint({ tag: "finalized" })!;

        if (
          params.ordering === "omnichain" &&
          getChainCheckpoint({ syncProgress, network, tag: "finalized" })! >
            getOmnichainCheckpoint({ tag: "current" })!
        ) {
          params.common.logger.warn({
            service: "sync",
            msg: `Finalized '${network.name}' block has surpassed overall indexing checkpoint`,
          });
        }

        // Remove all finalized data

        executedEvents = executedEvents.filter((e) => e.checkpoint > to);

        // Raise event to parent function (runtime)
        if (to > from) {
          params.onRealtimeEvent({
            type: "finalize",
            checkpoint: to,
            network,
          });
        }

        break;
      }

      case "reorg": {
        // Remove all reorged data

        let reorgedEvents = 0;

        const isReorgedEvent = ({ chainId, block }: RawEvent) => {
          if (
            chainId === network.chainId &&
            Number(block.number) > hexToNumber(event.block.number)
          ) {
            reorgedEvents++;
            return true;
          }
          return false;
        };

        pendingEvents = pendingEvents.filter(
          (e) => isReorgedEvent(e) === false,
        );
        executedEvents = executedEvents.filter(
          (e) => isReorgedEvent(e) === false,
        );

        params.common.logger.debug({
          service: "sync",
          msg: `Removed ${reorgedEvents} reorged '${network.name}' events`,
        });

        if (params.ordering === "multichain") {
          // Note: `checkpoints.current` not used in multichain ordering
          const checkpoint = getMultichainCheckpoint({
            tag: "current",
            network,
          })!;

          // Move events from executed to pending

          const events = executedEvents.filter(
            (e) => e.checkpoint > checkpoint,
          );
          executedEvents = executedEvents.filter(
            (e) => e.checkpoint < checkpoint,
          );
          pendingEvents = pendingEvents.concat(events);

          params.common.logger.debug({
            service: "sync",
            msg: `Rescheduled ${events.length} reorged events`,
          });

          params.onRealtimeEvent({ type: "reorg", checkpoint, network });
        } else {
          const from = checkpoints.current;
          checkpoints.current = getOmnichainCheckpoint({ tag: "current" })!;
          const to = getOmnichainCheckpoint({ tag: "current" })!;

          // Move events from executed to pending

          const events = executedEvents.filter((e) => e.checkpoint > to);
          executedEvents = executedEvents.filter((e) => e.checkpoint < to);
          pendingEvents = pendingEvents.concat(events);

          params.common.logger.debug({
            service: "sync",
            msg: `Rescheduled ${events.length} reorged events`,
          });

          if (to < from) {
            params.onRealtimeEvent({
              type: "reorg",
              checkpoint: to,
              network,
            });
          }
        }

        break;
      }

      default:
        never(event);
    }
  };

  await Promise.all(
    params.indexingBuild.networks.map(async (network, index) => {
      const requestQueue = params.requestQueues[index]!;

      const sources = params.indexingBuild.sources.filter(
        ({ filter }) => filter.chainId === network.chainId,
      );

      // Invalidate sync cache for devnet sources
      if (network.disableCache) {
        params.common.logger.warn({
          service: "sync",
          msg: `Deleting cache records for '${network.name}'`,
        });

        await params.syncStore.pruneByChain({
          chainId: network.chainId,
        });
      }

      const historicalSync = await createHistoricalSync({
        common: params.common,
        sources,
        syncStore: params.syncStore,
        requestQueue,
        network,
        onFatalError: params.onFatalError,
      });

      const syncProgress = await getLocalSyncProgress({
        common: params.common,
        network,
        sources,
        requestQueue,
        intervalsCache: historicalSync.intervalsCache,
      });

      const realtimeSync = createRealtimeSync({
        common: params.common,
        sources,
        requestQueue,
        network,
        onEvent: realtimeMutex((event) =>
          perChainOnRealtimeSyncEvent(event)
            .then((event) => {
              onRealtimeSyncEvent(event, {
                network,
                sources,
                syncProgress,
                realtimeSync,
              });

              if (isSyncFinalized(syncProgress) && isSyncEnd(syncProgress)) {
                // The realtime service can be killed if `endBlock` is
                // defined has become finalized.

                params.common.metrics.ponder_sync_is_realtime.set(
                  { network: network.name },
                  0,
                );
                params.common.metrics.ponder_sync_is_complete.set(
                  { network: network.name },
                  1,
                );
                params.common.logger.info({
                  service: "sync",
                  msg: `Killing '${network.name}' live indexing because the end block ${hexToNumber(syncProgress.end!.number)} has been finalized`,
                });
                realtimeSync.kill();
              }
            })
            .catch((error) => {
              params.common.logger.error({
                service: "sync",
                msg: `Fatal error: Unable to process ${event.type} event`,
                error,
              });
              params.onFatalError(error);
            }),
        ),
        onFatalError: params.onFatalError,
      });

      params.common.metrics.ponder_sync_is_realtime.set(
        { network: network.name },
        0,
      );
      params.common.metrics.ponder_sync_is_complete.set(
        { network: network.name },
        0,
      );

      perNetworkSync.set(network, {
        syncProgress,
        historicalSync,
        realtimeSync,
      });

      const perChainOnRealtimeSyncEvent = getPerChainOnRealtimeSyncEvent({
        common: params.common,
        network,
        sources,
        syncStore: params.syncStore,
        syncProgress,
      });
    }),
  );

  const status: Status = {};
  const seconds: Seconds = {};

  for (const network of params.indexingBuild.networks) {
    status[network.name] = { block: null, ready: false };
  }

  if (params.ordering === "multichain") {
    for (const network of params.indexingBuild.networks) {
      seconds[network.name] = {
        start: decodeCheckpoint(
          getMultichainCheckpoint({ tag: "start", network })!,
        ).blockTimestamp,
        end: decodeCheckpoint(
          min(
            getOmnichainCheckpoint({ tag: "end" }),
            getOmnichainCheckpoint({ tag: "finalized" }),
          ),
        ).blockTimestamp,
        cached: decodeCheckpoint(params.initialCheckpoint).blockTimestamp,
      };
    }
  } else {
    for (const network of params.indexingBuild.networks) {
      seconds[network.name] = {
        start: decodeCheckpoint(getOmnichainCheckpoint({ tag: "start" })!)
          .blockTimestamp,
        end: decodeCheckpoint(
          min(
            getOmnichainCheckpoint({ tag: "end" }),
            getOmnichainCheckpoint({ tag: "finalized" }),
          ),
        ).blockTimestamp,
        cached: decodeCheckpoint(params.initialCheckpoint).blockTimestamp,
      };
    }
  }

  return {
    getEvents,
    async startRealtime() {
      for (const network of params.indexingBuild.networks) {
        const { syncProgress, realtimeSync } = perNetworkSync.get(network)!;

        const filters = params.indexingBuild.sources
          .filter(({ filter }) => filter.chainId === network.chainId)
          .map(({ filter }) => filter);
        status[network.name]!.block = {
          number: hexToNumber(syncProgress.current!.number),
          timestamp: hexToNumber(syncProgress.current!.timestamp),
        };
        status[network.name]!.ready = true;

        // Fetch any events between the omnichain finalized checkpoint and the single-chain
        // finalized checkpoint and add them to pendingEvents. These events are synced during
        // the historical phase, but must be indexed in the realtime phase because events
        // synced in realtime on other chains might be ordered before them.
        const from = getOmnichainCheckpoint({ tag: "finalized" })!;

        const finalized = getChainCheckpoint({
          syncProgress,
          network,
          tag: "finalized",
        })!;
        const end = getChainCheckpoint({
          syncProgress,
          network,
          tag: "end",
        })!;
        const to = min(finalized, end);

        if (to > from) {
          const events = await params.syncStore.getEvents({
            filters,
            from,
            to,
          });

          params.common.logger.debug({
            service: "sync",
            msg: `Extracted and scheduled ${events.events.length} '${network.name}' events`,
          });

          pendingEvents = pendingEvents.concat(events.events);
        }

        if (isSyncEnd(syncProgress)) {
          params.common.metrics.ponder_sync_is_complete.set(
            { network: network.name },
            1,
          );
        } else {
          params.common.metrics.ponder_sync_is_realtime.set(
            { network: network.name },
            1,
          );

          const initialChildAddresses = new Map<Factory, Set<Address>>();

          for (const filter of filters) {
            switch (filter.type) {
              case "log":
                if (isAddressFactory(filter.address)) {
                  const addresses = await params.syncStore.getChildAddresses({
                    filter: filter.address,
                  });

                  initialChildAddresses.set(filter.address, new Set(addresses));
                }
                break;

              case "transaction":
              case "transfer":
              case "trace":
                if (isAddressFactory(filter.fromAddress)) {
                  const addresses = await params.syncStore.getChildAddresses({
                    filter: filter.fromAddress,
                  });

                  initialChildAddresses.set(
                    filter.fromAddress,
                    new Set(addresses),
                  );
                }

                if (isAddressFactory(filter.toAddress)) {
                  const addresses = await params.syncStore.getChildAddresses({
                    filter: filter.toAddress,
                  });

                  initialChildAddresses.set(
                    filter.toAddress,
                    new Set(addresses),
                  );
                }

                break;
            }
          }

          params.common.logger.debug({
            service: "sync",
            msg: `Initialized '${network.name}' realtime sync with ${initialChildAddresses.size} factory child addresses`,
          });

          realtimeSync.start({ syncProgress, initialChildAddresses });
        }
      }
    },
    getStatus() {
      return status;
    },
    seconds,
    getFinalizedCheckpoint() {
      return getOmnichainCheckpoint({ tag: "finalized" })!;
    },
  };
};

export const getPerChainOnRealtimeSyncEvent = ({
  common,
  network,
  sources,
  syncStore,
  syncProgress,
}: {
  common: Common;
  network: Network;
  sources: Source[];
  syncStore: SyncStore;
  syncProgress: SyncProgress;
}) => {
  let unfinalizedBlocks: Omit<
    Extract<RealtimeSyncEvent, { type: "block" }>,
    "type"
  >[] = [];

  return async (event: RealtimeSyncEvent): Promise<RealtimeSyncEvent> => {
    switch (event.type) {
      case "block": {
        syncProgress.current = event.block;

        common.logger.debug({
          service: "sync",
          msg: `Updated '${network.name}' current block to ${hexToNumber(event.block.number)}`,
        });

        common.metrics.ponder_sync_block.set(
          { network: network.name },
          hexToNumber(syncProgress.current.number),
        );

        unfinalizedBlocks.push(event);

        return event;
      }

      case "finalize": {
        const finalizedInterval = [
          hexToNumber(syncProgress.finalized.number),
          hexToNumber(event.block.number),
        ] satisfies Interval;

        syncProgress.finalized = event.block;

        common.logger.debug({
          service: "sync",
          msg: `Updated '${network.name}' finalized block to ${hexToNumber(event.block.number)}`,
        });

        // Remove all finalized data

        const finalizedBlocks = unfinalizedBlocks.filter(
          ({ block }) =>
            hexToNumber(block.number) <= hexToNumber(event.block.number),
        );

        unfinalizedBlocks = unfinalizedBlocks.filter(
          ({ block }) =>
            hexToNumber(block.number) > hexToNumber(event.block.number),
        );

        // Add finalized blocks, logs, transactions, receipts, and traces to the sync-store.

        await Promise.all([
          syncStore.insertBlocks({
            blocks: finalizedBlocks
              .filter(({ hasMatchedFilter }) => hasMatchedFilter)
              .map(({ block }) => block),
            chainId: network.chainId,
          }),
          syncStore.insertLogs({
            logs: finalizedBlocks.flatMap(({ logs, block }) =>
              logs.map((log) => ({ log, block })),
            ),
            shouldUpdateCheckpoint: true,
            chainId: network.chainId,
          }),
          syncStore.insertLogs({
            logs: finalizedBlocks.flatMap(({ factoryLogs }) =>
              factoryLogs.map((log) => ({ log })),
            ),
            shouldUpdateCheckpoint: false,
            chainId: network.chainId,
          }),
          syncStore.insertTransactions({
            transactions: finalizedBlocks.flatMap(({ transactions, block }) =>
              transactions.map((transaction) => ({
                transaction,
                block,
              })),
            ),
            chainId: network.chainId,
          }),
          syncStore.insertTransactionReceipts({
            transactionReceipts: finalizedBlocks.flatMap(
              ({ transactionReceipts }) => transactionReceipts,
            ),
            chainId: network.chainId,
          }),
          syncStore.insertTraces({
            traces: finalizedBlocks.flatMap(({ traces, block, transactions }) =>
              traces.map((trace) => ({
                trace,
                block,
                transaction: transactions.find(
                  (t) => t.hash === trace.transactionHash,
                )!,
              })),
            ),
            chainId: network.chainId,
          }),
        ]);

        // Add corresponding intervals to the sync-store
        // Note: this should happen after insertion so the database doesn't become corrupted

        if (network.disableCache === false) {
          const syncedIntervals: {
            interval: Interval;
            filter: Filter;
          }[] = [];

          for (const { filter } of sources) {
            const intervals = intervalIntersection(
              [finalizedInterval],
              [
                [
                  filter.fromBlock ?? 0,
                  filter.toBlock ?? Number.POSITIVE_INFINITY,
                ],
              ],
            );

            for (const interval of intervals) {
              syncedIntervals.push({ interval, filter });
            }
          }

          await syncStore.insertIntervals({
            intervals: syncedIntervals,
            chainId: network.chainId,
          });
        }

        return event;
      }

      case "reorg": {
        syncProgress.current = event.block;

        common.logger.debug({
          service: "sync",
          msg: `Updated '${network.name}' current block to ${hexToNumber(event.block.number)}`,
        });

        common.metrics.ponder_sync_block.set(
          { network: network.name },
          hexToNumber(syncProgress.current.number),
        );

        // Remove all reorged data

        unfinalizedBlocks = unfinalizedBlocks.filter(
          ({ block }) =>
            hexToNumber(block.number) <= hexToNumber(event.block.number),
        );

        await syncStore.pruneRpcRequestResult({
          chainId: network.chainId,
          blocks: event.reorgedBlocks,
        });

        return event;
      }
    }
  };
};

export async function* getLocalEventGenerator(params: {
  common: Common;
  network: Network;
  syncStore: SyncStore;
  sources: Source[];
  localSyncGenerator: AsyncGenerator<string>;
  from: string;
  to: string;
  limit: number;
}): AsyncGenerator<{ events: RawEvent[]; checkpoint: string }> {
  let cursor = params.from;
  // Estimate optimal range (seconds) to query at a time, eventually
  // used to determine `to` passed to `getEvents`.
  let estimateSeconds = 1_000;

  params.common.logger.debug({
    service: "sync",
    msg: `Initialized '${params.network.name}' extract query for timestamp range [${decodeCheckpoint(params.from).blockTimestamp}, ${decodeCheckpoint(params.to).blockTimestamp}]`,
  });

  for await (const syncCheckpoint of bufferAsyncGenerator(
    params.localSyncGenerator,
    Number.POSITIVE_INFINITY,
  )) {
    let consecutiveErrors = 0;
    while (cursor < min(syncCheckpoint, params.to)) {
      const estimateCheckpoint = encodeCheckpoint({
        ...ZERO_CHECKPOINT,
        chainId: BigInt(params.network.chainId),
        blockTimestamp: Math.min(
          decodeCheckpoint(cursor).blockTimestamp + estimateSeconds,
          MAX_CHECKPOINT.blockTimestamp,
        ),
      });
      const to = min(syncCheckpoint, estimateCheckpoint, params.to);
      try {
        const { events, cursor: queryCursor } =
          await params.syncStore.getEvents({
            filters: params.sources.map(({ filter }) => filter),
            from: cursor,
            to,
            limit: params.limit,
          });

        params.common.logger.debug({
          service: "sync",
          msg: `Extracted ${events.length} '${params.network.name}' events for timestamp range [${decodeCheckpoint(cursor).blockTimestamp}, ${decodeCheckpoint(queryCursor).blockTimestamp}]`,
        });

        estimateSeconds = estimate({
          from: decodeCheckpoint(cursor).blockTimestamp,
          to: decodeCheckpoint(queryCursor).blockTimestamp,
          target: params.limit,
          result: events.length,
          min: 10,
          max: 86_400,
          prev: estimateSeconds,
          maxIncrease: 1.08,
        });

        params.common.logger.debug({
          service: "sync",
          msg: `Updated '${params.network.name}' extract query estimate to ${estimateSeconds} seconds`,
        });

        consecutiveErrors = 0;
        cursor = queryCursor;
        yield { events, checkpoint: cursor };
      } catch (error) {
        if (params.common.shutdown.isKilled) {
          throw error;
        }

        params.common.logger.warn({
          service: "sync",
          msg: `Failed '${params.network.name}' extract query for timestamp range [${decodeCheckpoint(cursor).blockTimestamp}, ${decodeCheckpoint(to).blockTimestamp}]`,
          error: error as Error,
        });

        // Handle errors by reducing the requested range by 10x
        estimateSeconds = Math.max(10, Math.round(estimateSeconds / 10));

        params.common.logger.debug({
          service: "sync",
          msg: `Updated '${params.network.name}' getEvents query estimate to ${estimateSeconds} seconds`,
        });

        if (++consecutiveErrors > 4) throw error;
      }
    }
  }
}

export async function* getLocalSyncGenerator({
  common,
  network,
  syncProgress,
  historicalSync,
}: {
  common: Common;
  network: Network;
  syncProgress: SyncProgress;
  historicalSync: HistoricalSync;
}): AsyncGenerator<string> {
  const label = { network: network.name };

  let cursor = hexToNumber(syncProgress.start.number);
  const last = getHistoricalLast(syncProgress);

  // Estimate optimal range (blocks) to sync at a time, eventually to be used to
  // determine `interval` passed to `historicalSync.sync()`.
  let estimateRange = 25;

  // Handle two special cases:
  // 1. `syncProgress.start` > `syncProgress.finalized`
  // 2. `cached` is defined

  if (
    hexToNumber(syncProgress.start.number) >
    hexToNumber(syncProgress.finalized.number)
  ) {
    syncProgress.current = syncProgress.finalized;

    common.logger.warn({
      service: "sync",
      msg: `Skipped '${network.name}' historical sync because the start block is unfinalized`,
    });

    common.metrics.ponder_sync_block.set(
      label,
      hexToNumber(syncProgress.current.number),
    );
    common.metrics.ponder_historical_total_blocks.set(label, 0);
    common.metrics.ponder_historical_cached_blocks.set(label, 0);

    return;
  }

  const totalInterval = [
    hexToNumber(syncProgress.start.number),
    hexToNumber(last.number),
  ] satisfies Interval;

  common.logger.debug({
    service: "sync",
    msg: `Initialized '${network.name}' historical sync for block range [${totalInterval[0]}, ${totalInterval[1]}]`,
  });

  const requiredIntervals = Array.from(
    historicalSync.intervalsCache.entries(),
  ).flatMap(([filter, fragmentIntervals]) =>
    intervalDifference(
      [
        [
          filter.fromBlock ?? 0,
          Math.min(
            filter.toBlock ?? Number.POSITIVE_INFINITY,
            totalInterval[1],
          ),
        ],
      ],
      intervalIntersectionMany(
        fragmentIntervals.map(({ intervals }) => intervals),
      ),
    ),
  );

  const required = intervalSum(intervalUnion(requiredIntervals));
  const total = totalInterval[1] - totalInterval[0] + 1;

  common.metrics.ponder_historical_total_blocks.set(label, total);
  common.metrics.ponder_historical_cached_blocks.set(label, total - required);

  // Handle cache hit
  if (syncProgress.current !== undefined) {
    common.metrics.ponder_sync_block.set(
      label,
      hexToNumber(syncProgress.current.number),
    );

    // `getEvents` can make progress without calling `sync`, so immediately "yield"
    yield encodeCheckpoint(
      blockToCheckpoint(syncProgress.current, network.chainId, "up"),
    );

    if (hexToNumber(syncProgress.current.number) === hexToNumber(last.number)) {
      common.logger.info({
        service: "sync",
        msg: `Skipped '${network.name}' historical sync because all blocks are cached`,
      });
      return;
    } else {
      common.logger.info({
        service: "sync",
        msg: `Started '${network.name}' historical sync with ${formatPercentage(
          (total - required) / total,
        )} cached`,
      });
    }

    cursor = hexToNumber(syncProgress.current.number) + 1;
  } else {
    common.logger.info({
      service: "historical",
      msg: `Started '${network.name}' historical sync with 0% cached`,
    });
  }

  while (true) {
    // Select a range of blocks to sync bounded by `finalizedBlock`.
    // It is important for devEx that the interval is not too large, because
    // time spent syncing ≈ time before indexing function feedback.

    const interval: Interval = [
      Math.min(cursor, hexToNumber(last.number)),
      Math.min(cursor + estimateRange, hexToNumber(last.number)),
    ];

    const endClock = startClock();

    const synced = await historicalSync.sync(interval);

    common.logger.debug({
      service: "sync",
      msg: `Synced ${interval[1] - interval[0] + 1} '${network.name}' blocks in range [${interval[0]}, ${interval[1]}]`,
    });

    // Update cursor to record progress
    cursor = interval[1] + 1;

    // `synced` will be undefined if a cache hit occur in `historicalSync.sync()`.

    if (synced === undefined) {
      // If the all known blocks are synced, then update `syncProgress.current`, else
      // progress to the next iteration.
      if (interval[1] === hexToNumber(last.number)) {
        syncProgress.current = last;
      } else {
        continue;
      }
    } else {
      if (interval[1] === hexToNumber(last.number)) {
        syncProgress.current = last;
      } else {
        syncProgress.current = synced;
      }

      const duration = endClock();

      common.metrics.ponder_sync_block.set(
        label,
        hexToNumber(syncProgress.current!.number),
      );
      common.metrics.ponder_historical_duration.observe(label, duration);
      common.metrics.ponder_historical_completed_blocks.inc(
        label,
        interval[1] - interval[0] + 1,
      );

      // Use the duration and interval of the last call to `sync` to update estimate
      // 25 <= estimate(new) <= estimate(prev) * 2 <= 100_000
      estimateRange = Math.min(
        Math.max(
          25,
          Math.round((1_000 * (interval[1] - interval[0])) / duration),
        ),
        estimateRange * 2,
        100_000,
      );

      common.logger.debug({
        service: "sync",
        msg: `Updated '${network.name}' historical sync estimate to ${estimateRange} blocks`,
      });
    }

    yield encodeCheckpoint(
      blockToCheckpoint(syncProgress.current!, network.chainId, "up"),
    );

    if (isSyncEnd(syncProgress) || isSyncFinalized(syncProgress)) {
      common.logger.info({
        service: "sync",
        msg: `Completed '${network.name}' historical sync`,
      });
      return;
    }
  }
}

export const getLocalSyncProgress = async ({
  common,
  sources,
  network,
  requestQueue,
  intervalsCache,
}: {
  common: Common;
  sources: Source[];
  network: Network;
  requestQueue: RequestQueue;
  intervalsCache: HistoricalSync["intervalsCache"];
}): Promise<SyncProgress> => {
  const syncProgress = {} as SyncProgress;
  const filters = sources.map(({ filter }) => filter);

  // Earliest `fromBlock` among all `filters`
  const start = Math.min(...filters.map((filter) => filter.fromBlock ?? 0));
  const cached = getCachedBlock({ filters, intervalsCache });

  const diagnostics = await Promise.all(
    cached === undefined
      ? [
          requestQueue.request({ method: "eth_chainId" }),
          _eth_getBlockByNumber(requestQueue, { blockTag: "latest" }),
          _eth_getBlockByNumber(requestQueue, { blockNumber: start }),
        ]
      : [
          requestQueue.request({ method: "eth_chainId" }),
          _eth_getBlockByNumber(requestQueue, { blockTag: "latest" }),
          _eth_getBlockByNumber(requestQueue, { blockNumber: start }),
          _eth_getBlockByNumber(requestQueue, { blockNumber: cached }),
        ],
  );

  const finalized = Math.max(
    0,
    hexToNumber(diagnostics[1].number) - network.finalityBlockCount,
  );
  syncProgress.finalized = await _eth_getBlockByNumber(requestQueue, {
    blockNumber: finalized,
  });
  syncProgress.start = diagnostics[2];
  if (diagnostics.length === 4) {
    syncProgress.current = diagnostics[3];
  }

  // Warn if the config has a different chainId than the remote.
  if (hexToNumber(diagnostics[0]) !== network.chainId) {
    common.logger.warn({
      service: "sync",
      msg: `Remote chain ID (${diagnostics[0]}) does not match configured chain ID (${network.chainId}) for network "${network.name}"`,
    });
  }

  if (filters.some((filter) => filter.toBlock === undefined)) {
    return syncProgress;
  }

  // Latest `toBlock` among all `filters`
  const end = Math.max(...filters.map((filter) => filter.toBlock!));

  if (end > hexToNumber(diagnostics[1].number)) {
    syncProgress.end = {
      number: toHex(end),
      hash: "0x",
      parentHash: "0x",
      timestamp: toHex(MAX_CHECKPOINT.blockTimestamp),
    } satisfies LightBlock;
  } else {
    syncProgress.end = await _eth_getBlockByNumber(requestQueue, {
      blockNumber: end,
    });
  }

  return syncProgress;
};

/** Returns the closest-to-tip block that has been synced for all `sources`. */
export const getCachedBlock = ({
  filters,
  intervalsCache,
}: {
  filters: Filter[];
  intervalsCache: HistoricalSync["intervalsCache"];
}): number | undefined => {
  const latestCompletedBlocks = filters.map((filter) => {
    const requiredInterval = [
      filter.fromBlock ?? 0,
      filter.toBlock ?? Number.POSITIVE_INFINITY,
    ] satisfies Interval;
    const fragmentIntervals = intervalsCache.get(filter)!;

    const completedIntervals = sortIntervals(
      intervalIntersection(
        [requiredInterval],
        intervalIntersectionMany(
          fragmentIntervals.map(({ intervals }) => intervals),
        ),
      ),
    );

    if (completedIntervals.length === 0) return undefined;

    const earliestCompletedInterval = completedIntervals[0]!;
    if (earliestCompletedInterval[0] !== (filter.fromBlock ?? 0)) {
      return undefined;
    }
    return earliestCompletedInterval[1];
  });

  const minCompletedBlock = Math.min(
    ...(latestCompletedBlocks.filter(
      (block) => block !== undefined,
    ) as number[]),
  );

  //  Filter i has known progress if a completed interval is found or if
  // `_latestCompletedBlocks[i]` is undefined but `filters[i].fromBlock`
  // is > `_minCompletedBlock`.

  if (
    latestCompletedBlocks.every(
      (block, i) =>
        block !== undefined || (filters[i]!.fromBlock ?? 0) > minCompletedBlock,
    )
  ) {
    return minCompletedBlock;
  }

  return undefined;
};

/**
 * Merges multiple event generators into a single generator while preserving
 * the order of events.
 *
 * @param generators - Generators to merge.
 * @returns A single generator that yields events from all generators.
 */
export async function* mergeAsyncGeneratorsWithEventOrder(
  generators: AsyncGenerator<{ events: Event[]; checkpoint: string }>[],
): AsyncGenerator<{ events: Event[]; checkpoint: string }> {
  const results = await Promise.all(generators.map((gen) => gen.next()));

  while (results.some((res) => res.done !== true)) {
    const supremum = min(
      ...results.map((res) => (res.done ? undefined : res.value.checkpoint)),
    );

    const eventArrays: Event[][] = [];

    for (const result of results) {
      if (result.done === false) {
        const [left, right] = partition(
          result.value.events,
          (event) => event.checkpoint <= supremum,
        );

        eventArrays.push(left);
        result.value.events = right;
      }
    }

    const events = zipperMany(eventArrays).sort((a, b) =>
      a.checkpoint < b.checkpoint ? -1 : 1,
    );

    const index = results.findIndex(
      (res) => res.done === false && res.value.checkpoint === supremum,
    );

    const resultPromise = generators[index]!.next();
    if (events.length > 0) {
      yield { events, checkpoint: supremum };
    }
    results[index] = await resultPromise;
  }
}<|MERGE_RESOLUTION|>--- conflicted
+++ resolved
@@ -47,21 +47,6 @@
 import { intervalUnion } from "@/utils/interval.js";
 import { createMutex } from "@/utils/mutex.js";
 import { never } from "@/utils/never.js";
-<<<<<<< HEAD
-import { type Queue, createQueue } from "@/utils/queue.js";
-import { type RequestQueue, createRequestQueue } from "@/utils/requestQueue.js";
-import { startClock } from "@/utils/timer.js";
-import {
-  type Address,
-  type Hash,
-  type Transport,
-  hexToBigInt,
-  hexToNumber,
-  toHex,
-} from "viem";
-import { _eth_getBlockByNumber } from "../utils/rpc.js";
-import { buildEvents } from "./events.js";
-=======
 import { partition } from "@/utils/partition.js";
 import type { RequestQueue } from "@/utils/requestQueue.js";
 import { _eth_getBlockByNumber } from "@/utils/rpc.js";
@@ -69,7 +54,6 @@
 import { zipperMany } from "@/utils/zipper.js";
 import { type Address, type Hash, hexToBigInt, hexToNumber, toHex } from "viem";
 import { buildEvents, decodeEvents } from "./events.js";
->>>>>>> 7994d8c5
 import { isAddressFactory } from "./filter.js";
 
 export type Sync = {
