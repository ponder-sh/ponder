import type { Common } from "@/internal/common.js";
import type {
  Factory,
  Filter,
  IndexingBuild,
  Network,
  RawEvent,
  Seconds,
  Source,
  Status,
} from "@/internal/types.js";
import {
  type HistoricalSync,
  createHistoricalSync,
} from "@/sync-historical/index.js";
import {
  type RealtimeSync,
  type RealtimeSyncEvent,
  createRealtimeSync,
} from "@/sync-realtime/index.js";
import type { SyncStore } from "@/sync-store/index.js";
import type { LightBlock, SyncBlock } from "@/types/sync.js";
import {
  type Checkpoint,
  MAX_CHECKPOINT,
  ZERO_CHECKPOINT,
  ZERO_CHECKPOINT_STRING,
  decodeCheckpoint,
  encodeCheckpoint,
  min,
} from "@/utils/checkpoint.js";
import { estimate } from "@/utils/estimate.js";
import { formatPercentage } from "@/utils/format.js";
import {
  bufferAsyncGenerator,
  mergeAsyncGenerators,
} from "@/utils/generators.js";
import {
  type Interval,
  intervalDifference,
  intervalIntersection,
  intervalIntersectionMany,
  intervalSum,
  sortIntervals,
} from "@/utils/interval.js";
import { intervalUnion } from "@/utils/interval.js";
import { never } from "@/utils/never.js";
import { partition } from "@/utils/partition.js";
import type { RequestQueue } from "@/utils/requestQueue.js";
import { _eth_getBlockByNumber } from "@/utils/rpc.js";
import { startClock } from "@/utils/timer.js";
import { zipperMany } from "@/utils/zipper.js";
import { type Address, type Hash, hexToBigInt, hexToNumber, toHex } from "viem";
import { buildEvents } from "./events.js";
import { isAddressFactory } from "./filter.js";

export type Sync = {
  getEvents(): AsyncGenerator<RawEvent[]>;
  startRealtime(): Promise<void>;
  getStatus(): Status;
  seconds: Seconds;
  getFinalizedCheckpoint(): string;
  kill(): Promise<void>;
};

export type RealtimeEvent =
  | {
      type: "block";
      checkpoint: string;
      status: Status;
      events: RawEvent[];
      network: Network;
    }
  | {
      type: "reorg";
      checkpoint: string;
      network: Network;
    }
  | {
      type: "finalize";
      checkpoint: string;
      network: Network;
    };

export type SyncProgress = {
  start: SyncBlock | LightBlock;
  end: SyncBlock | LightBlock | undefined;
  current: SyncBlock | LightBlock | undefined;
  finalized: SyncBlock | LightBlock;
};

export const syncBlockToLightBlock = ({
  hash,
  parentHash,
  number,
  timestamp,
}: SyncBlock): LightBlock => ({
  hash,
  parentHash,
  number,
  timestamp,
});

/** Convert `block` to a `Checkpoint`. */
export const blockToCheckpoint = (
  block: LightBlock | SyncBlock,
  chainId: number,
  rounding: "up" | "down",
): Checkpoint => {
  return {
    ...(rounding === "up" ? MAX_CHECKPOINT : ZERO_CHECKPOINT),
    blockTimestamp: hexToNumber(block.timestamp),
    chainId: BigInt(chainId),
    blockNumber: hexToBigInt(block.number),
  };
};

/**
 * Returns true if all filters have a defined end block and the current
 * sync progress has reached the final end block.
 */
const isSyncEnd = (syncProgress: SyncProgress) => {
  if (syncProgress.end === undefined || syncProgress.current === undefined) {
    return false;
  }

  return (
    hexToNumber(syncProgress.current.number) >=
    hexToNumber(syncProgress.end.number)
  );
};

/** Returns true if sync progress has reached the finalized block. */
const isSyncFinalized = (syncProgress: SyncProgress) => {
  if (syncProgress.current === undefined) {
    return false;
  }

  return (
    hexToNumber(syncProgress.current.number) >=
    hexToNumber(syncProgress.finalized.number)
  );
};

/** Returns the closest-to-tip block that is part of the historical sync. */
const getHistoricalLast = (
  syncProgress: Pick<SyncProgress, "finalized" | "end">,
) => {
  return syncProgress.end === undefined
    ? syncProgress.finalized
    : hexToNumber(syncProgress.end.number) >
        hexToNumber(syncProgress.finalized.number)
      ? syncProgress.finalized
      : syncProgress.end;
};

export const splitEvents = (
  events: RawEvent[],
): { checkpoint: string; events: RawEvent[] }[] => {
  let prevHash: Hash | undefined;
  const result: { checkpoint: string; events: RawEvent[] }[] = [];

  for (const event of events) {
    if (prevHash === undefined || prevHash !== event.block.hash) {
      result.push({
        checkpoint: encodeCheckpoint({
          ...MAX_CHECKPOINT,
          blockTimestamp: Number(event.block.timestamp),
          chainId: BigInt(event.chainId),
          blockNumber: event.block.number,
        }),
        events: [],
      });
      prevHash = event.block.hash;
    }

    result[result.length - 1]!.events.push(event);
  }

  return result;
};

/** Returns the checkpoint for a given block tag. */
export const getChainCheckpoint = ({
  syncProgress,
  network,
  tag,
}: {
  syncProgress: SyncProgress;
  network: Network;
  tag: "start" | "current" | "finalized" | "end";
}): string | undefined => {
  if (tag === "end" && syncProgress.end === undefined) {
    return undefined;
  }

  if (tag === "current" && isSyncEnd(syncProgress)) {
    return undefined;
  }

  const block = syncProgress[tag]!;
  return encodeCheckpoint(
    blockToCheckpoint(
      block,
      network.chainId,
      // The checkpoint returned by this function is meant to be used in
      // a closed interval (includes endpoints), so "start" should be inclusive.
      tag === "start" ? "down" : "up",
    ),
  );
};

export const createSync = async (params: {
  common: Common;
  indexingBuild: Pick<IndexingBuild, "sources" | "networks">;
  requestQueues: RequestQueue[];
  syncStore: SyncStore;
  onRealtimeEvent(event: RealtimeEvent): Promise<void>;
  onFatalError(error: Error): void;
  initialCheckpoint: string;
  mode: "omnichain" | "multichain";
}): Promise<Sync> => {
  const perNetworkSync = new Map<
    Network,
    {
      syncProgress: SyncProgress;
      historicalSync: HistoricalSync;
      realtimeSync: RealtimeSync;
    }
  >();

  const getMultichainCheckpoint = ({
    tag,
    network,
  }: { tag: "start" | "end" | "current" | "finalized"; network: Network }):
    | string
    | undefined => {
    const syncProgress = perNetworkSync.get(network)!.syncProgress;
    return getChainCheckpoint({ syncProgress, network, tag });
  };

  const getOmnichainCheckpoint = ({
    tag,
  }: { tag: "start" | "end" | "current" | "finalized" }):
    | string
    | undefined => {
    const checkpoints = Array.from(perNetworkSync.entries()).map(
      ([network, { syncProgress }]) =>
        getChainCheckpoint({ syncProgress, network, tag }),
    );

    if (tag === "end" && checkpoints.some((c) => c === undefined)) {
      return undefined;
    }

    if (tag === "current" && checkpoints.every((c) => c === undefined)) {
      return undefined;
    }

    return min(...checkpoints);
  };

  const updateHistoricalStatus = ({
    events,
    checkpoint,
    network,
  }: { events: RawEvent[]; checkpoint: string; network: Network }) => {
    if (Number(decodeCheckpoint(checkpoint).chainId) === network.chainId) {
      status[network.name]!.block = {
        timestamp: decodeCheckpoint(checkpoint).blockTimestamp,
        number: Number(decodeCheckpoint(checkpoint).blockNumber),
      };
      return;
    }

    let i = events.length - 1;
    while (i >= 0) {
      const event = events[i]!;

      if (network.chainId === event.chainId) {
        status[network.name]!.block = {
          timestamp: decodeCheckpoint(event.checkpoint).blockTimestamp,
          number: Number(decodeCheckpoint(event.checkpoint).blockNumber),
        };
        return;
      }

      i--;
    }
  };

  const updateRealtimeStatus = ({
    checkpoint,
    network,
  }: { checkpoint: string; network: Network }) => {
    const localBlock = perNetworkSync
      .get(network)!
      .realtimeSync.unfinalizedBlocks.findLast(
        (block) =>
          encodeCheckpoint(blockToCheckpoint(block, network.chainId, "up")) <=
          checkpoint,
      );
    if (localBlock !== undefined) {
      status[network.name]!.block = {
        timestamp: hexToNumber(localBlock.timestamp),
        number: hexToNumber(localBlock.number),
      };
    }
  };

  async function* getEvents() {
    let cursor =
      params.initialCheckpoint !== ZERO_CHECKPOINT_STRING
        ? params.initialCheckpoint
        : getOmnichainCheckpoint({ tag: "start" })!;

    const to = min(
      getOmnichainCheckpoint({ tag: "end" }),
      getOmnichainCheckpoint({ tag: "finalized" }),
    );

    const eventGenerators = Array.from(perNetworkSync.entries()).map(
      ([network, { syncProgress, historicalSync }]) => {
        const sources = params.indexingBuild.sources.filter(
          ({ filter }) => filter.chainId === network.chainId,
        );

        const localSyncGenerator = getLocalSyncGenerator({
          common: params.common,
          network,
          syncProgress,
          historicalSync,
        });

        const localEventGenerator = getLocalEventGenerator({
          common: params.common,
          network,
          syncStore: params.syncStore,
          sources,
          localSyncGenerator,
          from:
            params.initialCheckpoint !== ZERO_CHECKPOINT_STRING
              ? params.initialCheckpoint
              : getChainCheckpoint({ syncProgress, network, tag: "start" })!,
          to,
          limit: Math.round(
            params.common.options.syncEventsQuerySize /
              (params.indexingBuild.networks.length * 2),
          ),
        });

        return bufferAsyncGenerator(localEventGenerator, 1);
      },
    );

    const mergeAsync =
      params.mode === "multichain"
        ? mergeAsyncGenerators
        : mergeAsyncGeneratorsWithEventOrder;

    for await (const { events, checkpoint } of mergeAsync(eventGenerators)) {
      if (params.mode === "multichain") {
        const network = params.indexingBuild.networks.find(
          (network) =>
            network.chainId === Number(decodeCheckpoint(checkpoint).chainId),
        )!;
        params.common.logger.debug({
          service: "sync",
          msg: `Sequenced ${events.length} '${network.name}' events for timestamp range [${decodeCheckpoint(cursor).blockTimestamp}, ${decodeCheckpoint(checkpoint).blockTimestamp}]`,
        });
      } else {
        params.common.logger.debug({
          service: "sync",
          msg: `Sequenced ${events.length} events for timestamp range [${decodeCheckpoint(cursor).blockTimestamp}, ${decodeCheckpoint(checkpoint).blockTimestamp}]`,
        });
      }

      for (const network of params.indexingBuild.networks) {
        updateHistoricalStatus({ events, checkpoint, network });
      }
      yield events;
      cursor = checkpoint;
    }
  }

  /** Events that have been executed but not finalized. */
  let executedEvents: RawEvent[] = [];
  /** Events that have not been executed. */
  let pendingEvents: RawEvent[] = [];

  const checkpoints = {
    // Note: `checkpoints.current` not used in multichain mode
    current: ZERO_CHECKPOINT_STRING,
    finalized: ZERO_CHECKPOINT_STRING,
  };

  // Note: `latencyTimers` not used in multichain mode
  const latencyTimers = new Map<string, () => number>();

  const onRealtimeSyncEvent = (
    event: RealtimeSyncEvent,
    {
      network,
      syncProgress,
      realtimeSync,
    }: {
      network: Network;
      syncProgress: SyncProgress;
      realtimeSync: RealtimeSync;
    },
  ): void => {
    switch (event.type) {
      case "block": {
        const events = buildEvents({
          sources: params.indexingBuild.sources,
          chainId: network.chainId,
          blockWithEventData: event,
          finalizedChildAddresses: realtimeSync.finalizedChildAddresses,
          unfinalizedChildAddresses: realtimeSync.unfinalizedChildAddresses,
        });

        params.common.logger.debug({
          service: "sync",
          msg: `Extracted ${events.length} '${network.name}' events for block ${hexToNumber(event.block.number)}`,
        });

        if (params.mode === "multichain") {
          // Note: `checkpoints.current` not used in multichain mode
          const checkpoint = getMultichainCheckpoint({
            tag: "current",
            network,
          })!;

          status[network.name]!.block = {
            timestamp: hexToNumber(event.block.timestamp),
            number: hexToNumber(event.block.number),
          };

          const readyEvents = events.concat(pendingEvents);
          pendingEvents = [];
          executedEvents = executedEvents.concat(readyEvents);

          params.common.logger.debug({
            service: "sync",
            msg: `Sequenced ${readyEvents.length} '${network.name}' events for block ${hexToNumber(event.block.number)}`,
          });

          params
            .onRealtimeEvent({
              type: "block",
              checkpoint,
              status: structuredClone(status),
              events: readyEvents.sort((a, b) =>
                a.checkpoint < b.checkpoint ? -1 : 1,
              ),
              network,
            })
            .then(() => {
              // update `ponder_realtime_latency` metric
              if (event.endClock) {
                params.common.metrics.ponder_realtime_latency.observe(
                  { network: network.name },
                  event.endClock(),
                );
              }
            });
        } else {
          const from = checkpoints.current;
          checkpoints.current = getOmnichainCheckpoint({ tag: "current" })!;
          const to = getOmnichainCheckpoint({ tag: "current" })!;

          if (event.endClock !== undefined) {
            latencyTimers.set(
              encodeCheckpoint(
                blockToCheckpoint(event.block, network.chainId, "up"),
              ),
              event.endClock,
            );
          }

          if (to > from) {
            for (const network of params.indexingBuild.networks) {
              updateRealtimeStatus({ checkpoint: to, network });
            }

            // Move ready events from pending to executed

            const readyEvents = pendingEvents
              .concat(events)
              .filter(({ checkpoint }) => checkpoint < to);
            pendingEvents = pendingEvents
              .concat(events)
              .filter(({ checkpoint }) => checkpoint > to);
            executedEvents = executedEvents.concat(readyEvents);

            params.common.logger.debug({
              service: "sync",
              msg: `Sequenced ${readyEvents.length} '${network.name}' events for timestamps [${decodeCheckpoint(from).blockTimestamp}, ${decodeCheckpoint(to).blockTimestamp}]`,
            });

            params
              .onRealtimeEvent({
                type: "block",
                checkpoint: to,
                status: structuredClone(status),
                events: readyEvents.sort((a, b) =>
                  a.checkpoint < b.checkpoint ? -1 : 1,
                ),
                network,
              })
              .then(() => {
                // update `ponder_realtime_latency` metric
                for (const [checkpoint, timer] of latencyTimers) {
                  if (checkpoint > from && checkpoint <= to) {
                    const chainId = Number(
                      decodeCheckpoint(checkpoint).chainId,
                    );
                    const network = params.indexingBuild.networks.find(
                      (network) => network.chainId === chainId,
                    )!;
                    params.common.metrics.ponder_realtime_latency.observe(
                      { network: network.name },
                      timer(),
                    );
                  }
                }
              });
          } else {
            pendingEvents = pendingEvents.concat(events);
          }
        }

        break;
      }

      case "finalize": {
        const from = checkpoints.finalized;
        checkpoints.finalized = getOmnichainCheckpoint({ tag: "finalized" })!;
        const to = getOmnichainCheckpoint({ tag: "finalized" })!;

        if (
          params.mode === "omnichain" &&
          getChainCheckpoint({ syncProgress, network, tag: "finalized" })! >
            getOmnichainCheckpoint({ tag: "current" })!
        ) {
          params.common.logger.warn({
            service: "sync",
            msg: `Finalized '${network.name}' block has surpassed overall indexing checkpoint`,
          });
        }

        // Remove all finalized data

<<<<<<< HEAD
        executedEvents = executedEvents.filter((e) => e.checkpoint > to);
=======
              params.common.logger.debug({
                service: "sync",
                msg: `Sequenced ${events.length} '${network.name}' events for timestamp range [${decodeCheckpoint(from).blockTimestamp}, ${decodeCheckpoint(to).blockTimestamp}]`,
              });
>>>>>>> bec8bb9d

        // Raise event to parent function (runtime)
        if (to > from) {
          params.onRealtimeEvent({
            type: "finalize",
            checkpoint: to,
            network,
          });
        }

        break;
      }

      case "reorg": {
        // Remove all reorged data

        let reorgedEvents = 0;

        const isReorgedEvent = ({ chainId, block }: RawEvent) => {
          if (
            chainId === network.chainId &&
            Number(block.number) > hexToNumber(event.block.number)
          ) {
            reorgedEvents++;
            return true;
          }
          return false;
        };

        pendingEvents = pendingEvents.filter(
          (e) => isReorgedEvent(e) === false,
        );
        executedEvents = executedEvents.filter(
          (e) => isReorgedEvent(e) === false,
        );

        params.common.logger.debug({
          service: "sync",
          msg: `Removed ${reorgedEvents} reorged '${network.name}' events`,
        });

        if (params.mode === "multichain") {
          // Note: `checkpoints.current` not used in multichain mode
          const checkpoint = getMultichainCheckpoint({
            tag: "current",
            network,
          })!;

          // Move events from executed to pending

          const events = executedEvents.filter(
            (e) => e.checkpoint > checkpoint,
          );
          executedEvents = executedEvents.filter(
            (e) => e.checkpoint < checkpoint,
          );
          pendingEvents = pendingEvents.concat(events);

          params.common.logger.debug({
            service: "sync",
            msg: `Rescheduled ${events.length} reorged events`,
          });

          params.onRealtimeEvent({ type: "reorg", checkpoint, network });
        } else {
          const from = checkpoints.current;
          checkpoints.current = getOmnichainCheckpoint({ tag: "current" })!;
          const to = getOmnichainCheckpoint({ tag: "current" })!;

          // Move events from executed to pending

          const events = executedEvents.filter((e) => e.checkpoint > to);
          executedEvents = executedEvents.filter((e) => e.checkpoint < to);
          pendingEvents = pendingEvents.concat(events);

          params.common.logger.debug({
            service: "sync",
            msg: `Rescheduled ${events.length} reorged events`,
          });

          if (to < from) {
            params.onRealtimeEvent({
              type: "reorg",
              checkpoint: to,
              network,
            });
          }
        }

        break;
      }

      default:
        never(event);
    }
  };

  await Promise.all(
    params.indexingBuild.networks.map(async (network, index) => {
      const requestQueue = params.requestQueues[index]!;

      const sources = params.indexingBuild.sources.filter(
        ({ filter }) => filter.chainId === network.chainId,
      );

      // Invalidate sync cache for devnet sources
      if (network.disableCache) {
        params.common.logger.warn({
          service: "sync",
          msg: `Deleting cache records for '${network.name}'`,
        });

        await params.syncStore.pruneByChain({
          chainId: network.chainId,
        });
      }

      const historicalSync = await createHistoricalSync({
        common: params.common,
        sources,
        syncStore: params.syncStore,
        requestQueue,
        network,
        onFatalError: params.onFatalError,
      });

      const syncProgress = await getLocalSyncProgress({
        common: params.common,
        network,
        sources,
        requestQueue,
        intervalsCache: historicalSync.intervalsCache,
      });

      const realtimeSync = createRealtimeSync({
        common: params.common,
        sources,
        requestQueue,
        network,
        onEvent: (event) =>
          perChainOnRealtimeSyncEvent(event)
            .then((event) => {
              onRealtimeSyncEvent(event, {
                network,
                syncProgress,
                realtimeSync,
              });

              if (isSyncFinalized(syncProgress) && isSyncEnd(syncProgress)) {
                // The realtime service can be killed if `endBlock` is
                // defined has become finalized.

                params.common.metrics.ponder_sync_is_realtime.set(
                  { network: network.name },
                  0,
                );
                params.common.metrics.ponder_sync_is_complete.set(
                  { network: network.name },
                  1,
                );
                params.common.logger.info({
                  service: "sync",
                  msg: `Killing '${network.name}' live indexing because the end block ${hexToNumber(syncProgress.end!.number)} has been finalized`,
                });
                realtimeSync.kill();
              }
            })
            .catch((error) => {
              params.common.logger.error({
                service: "sync",
                msg: `Fatal error: Unable to process ${event.type} event`,
                error,
              });
              params.onFatalError(error);
            }),
        onFatalError: params.onFatalError,
      });

      params.common.metrics.ponder_sync_is_realtime.set(
        { network: network.name },
        0,
      );
      params.common.metrics.ponder_sync_is_complete.set(
        { network: network.name },
        0,
      );

      perNetworkSync.set(network, {
        syncProgress,
        historicalSync,
        realtimeSync,
      });

      const perChainOnRealtimeSyncEvent = getPerChainOnRealtimeSyncEvent({
        common: params.common,
        network,
        sources,
        syncStore: params.syncStore,
        syncProgress,
      });
    }),
  );

  const status: Status = {};
  const seconds: Seconds = {};

  for (const network of params.indexingBuild.networks) {
    status[network.name] = { block: null, ready: false };
  }

  if (params.mode === "multichain") {
    for (const network of params.indexingBuild.networks) {
      seconds[network.name] = {
        start: decodeCheckpoint(
          getMultichainCheckpoint({ tag: "start", network })!,
        ).blockTimestamp,
        end: decodeCheckpoint(
          min(
            getOmnichainCheckpoint({ tag: "end" }),
            getOmnichainCheckpoint({ tag: "finalized" }),
          ),
        ).blockTimestamp,
        cached: decodeCheckpoint(params.initialCheckpoint).blockTimestamp,
      };
    }
  } else {
    for (const network of params.indexingBuild.networks) {
      seconds[network.name] = {
        start: decodeCheckpoint(getOmnichainCheckpoint({ tag: "start" })!)
          .blockTimestamp,
        end: decodeCheckpoint(
          min(
            getOmnichainCheckpoint({ tag: "end" }),
            getOmnichainCheckpoint({ tag: "finalized" }),
          ),
        ).blockTimestamp,
        cached: decodeCheckpoint(params.initialCheckpoint).blockTimestamp,
      };
    }
  }

  return {
    getEvents,
    async startRealtime() {
      for (const network of params.indexingBuild.networks) {
        const { syncProgress, realtimeSync } = perNetworkSync.get(network)!;

        const filters = params.indexingBuild.sources
          .filter(({ filter }) => filter.chainId === network.chainId)
          .map(({ filter }) => filter);

        status[network.name]!.block = {
          number: hexToNumber(syncProgress.current!.number),
          timestamp: hexToNumber(syncProgress.current!.timestamp),
        };
        status[network.name]!.ready = true;

        // Fetch any events between the omnichain finalized checkpoint and the single-chain
        // finalized checkpoint and add them to pendingEvents. These events are synced during
        // the historical phase, but must be indexed in the realtime phase because events
        // synced in realtime on other chains might be ordered before them.
        const from = getOmnichainCheckpoint({ tag: "finalized" })!;

        const finalized = getChainCheckpoint({
          syncProgress,
          network,
          tag: "finalized",
        })!;
        const end = getChainCheckpoint({
          syncProgress,
          network,
          tag: "end",
        })!;
        const to = min(finalized, end);

        if (to > from) {
          const events = await params.syncStore.getEvents({
            filters,
            from,
            to,
          });

          params.common.logger.debug({
            service: "sync",
            msg: `Extracted and scheduled ${events.events.length} '${network.name}' events`,
          });

          pendingEvents = pendingEvents.concat(events.events);
        }

        if (isSyncEnd(syncProgress)) {
          params.common.metrics.ponder_sync_is_complete.set(
            { network: network.name },
            1,
          );
        } else {
          params.common.metrics.ponder_sync_is_realtime.set(
            { network: network.name },
            1,
          );

          const initialChildAddresses = new Map<Factory, Set<Address>>();

          for (const filter of filters) {
            switch (filter.type) {
              case "log":
                if (isAddressFactory(filter.address)) {
                  const addresses = await params.syncStore.getChildAddresses({
                    filter: filter.address,
                  });

                  initialChildAddresses.set(filter.address, new Set(addresses));
                }
                break;

              case "transaction":
              case "transfer":
              case "trace":
                if (isAddressFactory(filter.fromAddress)) {
                  const addresses = await params.syncStore.getChildAddresses({
                    filter: filter.fromAddress,
                  });

                  initialChildAddresses.set(
                    filter.fromAddress,
                    new Set(addresses),
                  );
                }

                if (isAddressFactory(filter.toAddress)) {
                  const addresses = await params.syncStore.getChildAddresses({
                    filter: filter.toAddress,
                  });

                  initialChildAddresses.set(
                    filter.toAddress,
                    new Set(addresses),
                  );
                }

                break;
            }
          }

          params.common.logger.debug({
            service: "sync",
            msg: `Initialized '${network.name}' realtime sync with ${initialChildAddresses.size} factory child addresses`,
          });

          realtimeSync.start({ syncProgress, initialChildAddresses });
        }
      }
    },
    getStatus() {
      return status;
    },
    seconds,
    getFinalizedCheckpoint() {
      return getOmnichainCheckpoint({ tag: "finalized" })!;
    },
    async kill() {
      const promises: Promise<void>[] = [];
      for (const network of params.indexingBuild.networks) {
        const { historicalSync, realtimeSync } = perNetworkSync.get(network)!;
        historicalSync.kill();
        promises.push(realtimeSync.kill());
      }
      await Promise.all(promises);
    },
  };
};

export const getPerChainOnRealtimeSyncEvent = ({
  common,
  network,
  sources,
  syncStore,
  syncProgress,
}: {
  common: Common;
  network: Network;
  sources: Source[];
  syncStore: SyncStore;
  syncProgress: SyncProgress;
}) => {
  let unfinalizedBlocks: Omit<
    Extract<RealtimeSyncEvent, { type: "block" }>,
    "type"
  >[] = [];

  return async (event: RealtimeSyncEvent): Promise<RealtimeSyncEvent> => {
    switch (event.type) {
      case "block": {
        syncProgress.current = event.block;

        common.logger.debug({
          service: "sync",
          msg: `Updated '${network.name}' current block to ${hexToNumber(event.block.number)}`,
        });

        common.metrics.ponder_sync_block.set(
          { network: network.name },
          hexToNumber(syncProgress.current.number),
        );

        unfinalizedBlocks.push(event);

        return event;
      }

      case "finalize": {
        const finalizedInterval = [
          hexToNumber(syncProgress.finalized.number),
          hexToNumber(event.block.number),
        ] satisfies Interval;

        syncProgress.finalized = event.block;

        common.logger.debug({
          service: "sync",
          msg: `Updated '${network.name}' finalized block to ${hexToNumber(event.block.number)}`,
        });

        // Remove all finalized data

        const finalizedBlocks = unfinalizedBlocks.filter(
          ({ block }) =>
            hexToNumber(block.number) <= hexToNumber(event.block.number),
        );

        unfinalizedBlocks = unfinalizedBlocks.filter(
          ({ block }) =>
            hexToNumber(block.number) > hexToNumber(event.block.number),
        );

        // Add finalized blocks, logs, transactions, receipts, and traces to the sync-store.

        await Promise.all([
          syncStore.insertBlocks({
            blocks: finalizedBlocks
              .filter(({ hasMatchedFilter }) => hasMatchedFilter)
              .map(({ block }) => block),
            chainId: network.chainId,
          }),
          syncStore.insertLogs({
            logs: finalizedBlocks.flatMap(({ logs, block }) =>
              logs.map((log) => ({ log, block })),
            ),
            shouldUpdateCheckpoint: true,
            chainId: network.chainId,
          }),
          syncStore.insertLogs({
            logs: finalizedBlocks.flatMap(({ factoryLogs }) =>
              factoryLogs.map((log) => ({ log })),
            ),
            shouldUpdateCheckpoint: false,
            chainId: network.chainId,
          }),
          syncStore.insertTransactions({
            transactions: finalizedBlocks.flatMap(({ transactions, block }) =>
              transactions.map((transaction) => ({
                transaction,
                block,
              })),
            ),
            chainId: network.chainId,
          }),
          syncStore.insertTransactionReceipts({
            transactionReceipts: finalizedBlocks.flatMap(
              ({ transactionReceipts }) => transactionReceipts,
            ),
            chainId: network.chainId,
          }),
          syncStore.insertTraces({
            traces: finalizedBlocks.flatMap(({ traces, block, transactions }) =>
              traces.map((trace) => ({
                trace,
                block,
                transaction: transactions.find(
                  (t) => t.hash === trace.transactionHash,
                )!,
              })),
            ),
            chainId: network.chainId,
          }),
        ]);

        // Add corresponding intervals to the sync-store
        // Note: this should happen after insertion so the database doesn't become corrupted

        if (network.disableCache === false) {
          const syncedIntervals: {
            interval: Interval;
            filter: Filter;
          }[] = [];

          for (const { filter } of sources) {
            const intervals = intervalIntersection(
              [finalizedInterval],
              [
                [
                  filter.fromBlock ?? 0,
                  filter.toBlock ?? Number.POSITIVE_INFINITY,
                ],
              ],
            );

            for (const interval of intervals) {
              syncedIntervals.push({ interval, filter });
            }
          }

          await syncStore.insertIntervals({
            intervals: syncedIntervals,
            chainId: network.chainId,
          });
        }

        return event;
      }

      case "reorg": {
        syncProgress.current = event.block;

        common.logger.debug({
          service: "sync",
          msg: `Updated '${network.name}' current block to ${hexToNumber(event.block.number)}`,
        });

        common.metrics.ponder_sync_block.set(
          { network: network.name },
          hexToNumber(syncProgress.current.number),
        );

        // Remove all reorged data

        unfinalizedBlocks = unfinalizedBlocks.filter(
          ({ block }) =>
            hexToNumber(block.number) <= hexToNumber(event.block.number),
        );

        await syncStore.pruneRpcRequestResult({
          chainId: network.chainId,
          blocks: event.reorgedBlocks,
        });

        return event;
      }
    }
  };
};

export async function* getLocalEventGenerator(params: {
  common: Common;
  network: Network;
  syncStore: SyncStore;
  sources: Source[];
  localSyncGenerator: AsyncGenerator<string>;
  from: string;
  to: string;
  limit: number;
}): AsyncGenerator<{ events: RawEvent[]; checkpoint: string }> {
  let cursor = params.from;
  // Estimate optimal range (seconds) to query at a time, eventually
  // used to determine `to` passed to `getEvents`.
  let estimateSeconds = 1_000;

  params.common.logger.debug({
    service: "sync",
    msg: `Initialized '${params.network.name}' extract query for timestamp range [${decodeCheckpoint(params.from).blockTimestamp}, ${decodeCheckpoint(params.to).blockTimestamp}]`,
  });

  for await (const syncCheckpoint of bufferAsyncGenerator(
    params.localSyncGenerator,
    Number.POSITIVE_INFINITY,
  )) {
    let consecutiveErrors = 0;
    while (cursor < min(syncCheckpoint, params.to)) {
      const estimateCheckpoint = encodeCheckpoint({
        ...ZERO_CHECKPOINT,
        chainId: BigInt(params.network.chainId),
        blockTimestamp: Math.min(
          decodeCheckpoint(cursor).blockTimestamp + estimateSeconds,
          MAX_CHECKPOINT.blockTimestamp,
        ),
      });
      const to = min(syncCheckpoint, estimateCheckpoint, params.to);
      try {
        const { events, cursor: queryCursor } =
          await params.syncStore.getEvents({
            filters: params.sources.map(({ filter }) => filter),
            from: cursor,
            to,
            limit: params.limit,
          });

        params.common.logger.debug({
          service: "sync",
          msg: `Extracted ${events.length} '${params.network.name}' events for timestamp range [${decodeCheckpoint(cursor).blockTimestamp}, ${decodeCheckpoint(queryCursor).blockTimestamp}]`,
        });

        estimateSeconds = estimate({
          from: decodeCheckpoint(cursor).blockTimestamp,
          to: decodeCheckpoint(queryCursor).blockTimestamp,
          target: params.limit,
          result: events.length,
          min: 10,
          max: 86_400,
          prev: estimateSeconds,
          maxIncrease: 1.08,
        });

        params.common.logger.debug({
          service: "sync",
          msg: `Updated '${params.network.name}' extract query estimate to ${estimateSeconds} seconds`,
        });

        consecutiveErrors = 0;
        cursor = queryCursor;
        yield { events, checkpoint: cursor };
      } catch (error) {
        params.common.logger.warn({
          service: "sync",
          msg: `Failed '${params.network.name}' extract query for timestamps [${decodeCheckpoint(cursor).blockTimestamp}, ${decodeCheckpoint(to).blockTimestamp}]`,
          error: error as Error,
        });

        // Handle errors by reducing the requested range by 10x
        estimateSeconds = Math.max(10, Math.round(estimateSeconds / 10));

        params.common.logger.debug({
          service: "sync",
          msg: `Updated '${params.network.name}' getEvents query estimate to ${estimateSeconds} seconds`,
        });

        if (++consecutiveErrors > 4) throw error;
      }
    }
  }
}

export async function* getLocalSyncGenerator({
  common,
  network,
  syncProgress,
  historicalSync,
}: {
  common: Common;
  network: Network;
  syncProgress: SyncProgress;
  historicalSync: HistoricalSync;
}): AsyncGenerator<string> {
  const label = { network: network.name };

  let cursor = hexToNumber(syncProgress.start.number);
  const last = getHistoricalLast(syncProgress);

  // Estimate optimal range (blocks) to sync at a time, eventually to be used to
  // determine `interval` passed to `historicalSync.sync()`.
  let estimateRange = 25;

  // Handle two special cases:
  // 1. `syncProgress.start` > `syncProgress.finalized`
  // 2. `cached` is defined

  if (
    hexToNumber(syncProgress.start.number) >
    hexToNumber(syncProgress.finalized.number)
  ) {
    syncProgress.current = syncProgress.finalized;

    common.logger.warn({
      service: "sync",
      msg: `Skipped '${network.name}' historical sync because the start block is unfinalized`,
    });

    common.metrics.ponder_sync_block.set(
      label,
      hexToNumber(syncProgress.current.number),
    );
    common.metrics.ponder_historical_total_blocks.set(label, 0);
    common.metrics.ponder_historical_cached_blocks.set(label, 0);

    return;
  }

  const totalInterval = [
    hexToNumber(syncProgress.start.number),
    hexToNumber(last.number),
  ] satisfies Interval;

  common.logger.debug({
    service: "sync",
    msg: `Initialized '${network.name}' historical sync for block range [${totalInterval[0]}, ${totalInterval[1]}]`,
  });

  const requiredIntervals = Array.from(
    historicalSync.intervalsCache.entries(),
  ).flatMap(([filter, fragmentIntervals]) =>
    intervalDifference(
      [
        [
          filter.fromBlock ?? 0,
          Math.min(
            filter.toBlock ?? Number.POSITIVE_INFINITY,
            totalInterval[1],
          ),
        ],
      ],
      intervalIntersectionMany(
        fragmentIntervals.map(({ intervals }) => intervals),
      ),
    ),
  );

  const required = intervalSum(intervalUnion(requiredIntervals));
  const total = totalInterval[1] - totalInterval[0] + 1;

  common.metrics.ponder_historical_total_blocks.set(label, total);
  common.metrics.ponder_historical_cached_blocks.set(label, total - required);

  // Handle cache hit
  if (syncProgress.current !== undefined) {
    common.metrics.ponder_sync_block.set(
      label,
      hexToNumber(syncProgress.current.number),
    );

    // `getEvents` can make progress without calling `sync`, so immediately "yield"
    yield encodeCheckpoint(
      blockToCheckpoint(syncProgress.current, network.chainId, "up"),
    );

    if (hexToNumber(syncProgress.current.number) === hexToNumber(last.number)) {
      common.logger.info({
        service: "sync",
        msg: `Skipped '${network.name}' historical sync because all blocks are cached`,
      });
      return;
    } else {
      common.logger.info({
        service: "sync",
        msg: `Started '${network.name}' historical sync with ${formatPercentage(
          (total - required) / total,
        )} cached`,
      });
    }

    cursor = hexToNumber(syncProgress.current.number) + 1;
  } else {
    common.logger.info({
      service: "historical",
      msg: `Started '${network.name}' historical sync with 0% cached`,
    });
  }

  while (true) {
    // Select a range of blocks to sync bounded by `finalizedBlock`.
    // It is important for devEx that the interval is not too large, because
    // time spent syncing ≈ time before indexing function feedback.

    const interval: Interval = [
      Math.min(cursor, hexToNumber(last.number)),
      Math.min(cursor + estimateRange, hexToNumber(last.number)),
    ];

    const endClock = startClock();

    const synced = await historicalSync.sync(interval);

    common.logger.debug({
      service: "sync",
      msg: `Synced ${interval[1] - interval[0] + 1} '${network.name}' blocks in range [${interval[0]}, ${interval[1]}]`,
    });

    // Update cursor to record progress
    cursor = interval[1] + 1;

    // `synced` will be undefined if a cache hit occur in `historicalSync.sync()`.

    if (synced === undefined) {
      // If the all known blocks are synced, then update `syncProgress.current`, else
      // progress to the next iteration.
      if (interval[1] === hexToNumber(last.number)) {
        syncProgress.current = last;
      } else {
        continue;
      }
    } else {
      if (interval[1] === hexToNumber(last.number)) {
        syncProgress.current = last;
      } else {
        syncProgress.current = synced;
      }

      const duration = endClock();

      common.metrics.ponder_sync_block.set(
        label,
        hexToNumber(syncProgress.current!.number),
      );
      common.metrics.ponder_historical_duration.observe(label, duration);
      common.metrics.ponder_historical_completed_blocks.inc(
        label,
        interval[1] - interval[0] + 1,
      );

      // Use the duration and interval of the last call to `sync` to update estimate
      // 25 <= estimate(new) <= estimate(prev) * 2 <= 100_000
      estimateRange = Math.min(
        Math.max(
          25,
          Math.round((1_000 * (interval[1] - interval[0])) / duration),
        ),
        estimateRange * 2,
        100_000,
      );

      common.logger.debug({
        service: "sync",
        msg: `Updated '${network.name}' historical sync estimate to ${estimateRange} blocks`,
      });
    }

    yield encodeCheckpoint(
      blockToCheckpoint(syncProgress.current!, network.chainId, "up"),
    );

    if (isSyncEnd(syncProgress) || isSyncFinalized(syncProgress)) {
      common.logger.info({
        service: "sync",
        msg: `Completed '${network.name}' historical sync`,
      });
      return;
    }
  }
}

export const getLocalSyncProgress = async ({
  common,
  sources,
  network,
  requestQueue,
  intervalsCache,
}: {
  common: Common;
  sources: Source[];
  network: Network;
  requestQueue: RequestQueue;
  intervalsCache: HistoricalSync["intervalsCache"];
}): Promise<SyncProgress> => {
  const syncProgress = {} as SyncProgress;
  const filters = sources.map(({ filter }) => filter);

  // Earliest `fromBlock` among all `filters`
  const start = Math.min(...filters.map((filter) => filter.fromBlock ?? 0));
  const cached = getCachedBlock({ filters, intervalsCache });

  const diagnostics = await Promise.all(
    cached === undefined
      ? [
          requestQueue.request({ method: "eth_chainId" }),
          _eth_getBlockByNumber(requestQueue, { blockTag: "latest" }),
          _eth_getBlockByNumber(requestQueue, { blockNumber: start }),
        ]
      : [
          requestQueue.request({ method: "eth_chainId" }),
          _eth_getBlockByNumber(requestQueue, { blockTag: "latest" }),
          _eth_getBlockByNumber(requestQueue, { blockNumber: start }),
          _eth_getBlockByNumber(requestQueue, { blockNumber: cached }),
        ],
  );

  const finalized = Math.max(
    0,
    hexToNumber(diagnostics[1].number) - network.finalityBlockCount,
  );
  syncProgress.finalized = await _eth_getBlockByNumber(requestQueue, {
    blockNumber: finalized,
  });
  syncProgress.start = diagnostics[2];
  if (diagnostics.length === 4) {
    syncProgress.current = diagnostics[3];
  }

  // Warn if the config has a different chainId than the remote.
  if (hexToNumber(diagnostics[0]) !== network.chainId) {
    common.logger.warn({
      service: "sync",
      msg: `Remote chain ID (${diagnostics[0]}) does not match configured chain ID (${network.chainId}) for network "${network.name}"`,
    });
  }

  if (filters.some((filter) => filter.toBlock === undefined)) {
    return syncProgress;
  }

  // Latest `toBlock` among all `filters`
  const end = Math.max(...filters.map((filter) => filter.toBlock!));

  if (end > hexToNumber(diagnostics[1].number)) {
    syncProgress.end = {
      number: toHex(end),
      hash: "0x",
      parentHash: "0x",
      timestamp: toHex(MAX_CHECKPOINT.blockTimestamp),
    } satisfies LightBlock;
  } else {
    syncProgress.end = await _eth_getBlockByNumber(requestQueue, {
      blockNumber: end,
    });
  }

  return syncProgress;
};

/** Returns the closest-to-tip block that has been synced for all `sources`. */
export const getCachedBlock = ({
  filters,
  intervalsCache,
}: {
  filters: Filter[];
  intervalsCache: HistoricalSync["intervalsCache"];
}): number | undefined => {
  const latestCompletedBlocks = filters.map((filter) => {
    const requiredInterval = [
      filter.fromBlock ?? 0,
      filter.toBlock ?? Number.POSITIVE_INFINITY,
    ] satisfies Interval;
    const fragmentIntervals = intervalsCache.get(filter)!;

    const completedIntervals = sortIntervals(
      intervalIntersection(
        [requiredInterval],
        intervalIntersectionMany(
          fragmentIntervals.map(({ intervals }) => intervals),
        ),
      ),
    );

    if (completedIntervals.length === 0) return undefined;

    const earliestCompletedInterval = completedIntervals[0]!;
    if (earliestCompletedInterval[0] !== (filter.fromBlock ?? 0)) {
      return undefined;
    }
    return earliestCompletedInterval[1];
  });

  const minCompletedBlock = Math.min(
    ...(latestCompletedBlocks.filter(
      (block) => block !== undefined,
    ) as number[]),
  );

  //  Filter i has known progress if a completed interval is found or if
  // `_latestCompletedBlocks[i]` is undefined but `filters[i].fromBlock`
  // is > `_minCompletedBlock`.

  if (
    latestCompletedBlocks.every(
      (block, i) =>
        block !== undefined || (filters[i]!.fromBlock ?? 0) > minCompletedBlock,
    )
  ) {
    return minCompletedBlock;
  }

  return undefined;
};

/**
 * Merges multiple event generators into a single generator while preserving
 * the order of events.
 *
 * @param generators - Generators to merge.
 * @returns A single generator that yields events from all generators.
 */
export async function* mergeAsyncGeneratorsWithEventOrder(
  generators: AsyncGenerator<{ events: RawEvent[]; checkpoint: string }>[],
): AsyncGenerator<{ events: RawEvent[]; checkpoint: string }> {
  const results = await Promise.all(generators.map((gen) => gen.next()));

  while (results.some((res) => res.done !== true)) {
    const supremum = min(
      ...results.map((res) => (res.done ? undefined : res.value.checkpoint)),
    );

    const eventArrays: RawEvent[][] = [];

    for (const result of results) {
      if (result.done === false) {
        const [left, right] = partition(
          result.value.events,
          (event) => event.checkpoint <= supremum,
        );

        eventArrays.push(left);
        result.value.events = right;
      }
    }

    const events = zipperMany(eventArrays).sort((a, b) =>
      a.checkpoint < b.checkpoint ? -1 : 1,
    );

    const index = results.findIndex(
      (res) => res.done === false && res.value.checkpoint === supremum,
    );

    const resultPromise = generators[index]!.next();
    if (events.length > 0) {
      yield { events, checkpoint: supremum };
    }
    results[index] = await resultPromise;
  }
}<|MERGE_RESOLUTION|>--- conflicted
+++ resolved
@@ -495,7 +495,7 @@
 
             params.common.logger.debug({
               service: "sync",
-              msg: `Sequenced ${readyEvents.length} '${network.name}' events for timestamps [${decodeCheckpoint(from).blockTimestamp}, ${decodeCheckpoint(to).blockTimestamp}]`,
+              msg: `Sequenced ${readyEvents.length} '${network.name}' events for timestamp range [${decodeCheckpoint(from).blockTimestamp}, ${decodeCheckpoint(to).blockTimestamp}]`,
             });
 
             params
@@ -551,14 +551,7 @@
 
         // Remove all finalized data
 
-<<<<<<< HEAD
         executedEvents = executedEvents.filter((e) => e.checkpoint > to);
-=======
-              params.common.logger.debug({
-                service: "sync",
-                msg: `Sequenced ${events.length} '${network.name}' events for timestamp range [${decodeCheckpoint(from).blockTimestamp}, ${decodeCheckpoint(to).blockTimestamp}]`,
-              });
->>>>>>> bec8bb9d
 
         // Raise event to parent function (runtime)
         if (to > from) {
@@ -1182,7 +1175,7 @@
       } catch (error) {
         params.common.logger.warn({
           service: "sync",
-          msg: `Failed '${params.network.name}' extract query for timestamps [${decodeCheckpoint(cursor).blockTimestamp}, ${decodeCheckpoint(to).blockTimestamp}]`,
+          msg: `Failed '${params.network.name}' extract query for timestamp range [${decodeCheckpoint(cursor).blockTimestamp}, ${decodeCheckpoint(to).blockTimestamp}]`,
           error: error as Error,
         });
 
