import type { Common } from "@/common/common.js";
import { getAppProgress } from "@/common/metrics.js";
import type { Network } from "@/config/networks.js";
import {
  type HistoricalSync,
  createHistoricalSync,
} from "@/sync-historical/index.js";
import {
  type BlockWithEventData,
  type RealtimeSync,
  type RealtimeSyncEvent,
  createRealtimeSync,
} from "@/sync-realtime/index.js";
import type { SyncStore } from "@/sync-store/index.js";
import type { LightBlock, SyncBlock } from "@/types/sync.js";
import {
  type Checkpoint,
  checkpointMin,
  decodeCheckpoint,
  encodeCheckpoint,
  maxCheckpoint,
  zeroCheckpoint,
} from "@/utils/checkpoint.js";
import { estimate } from "@/utils/estimate.js";
import { formatEta, formatPercentage } from "@/utils/format.js";
import { mergeAsyncGenerators } from "@/utils/generators.js";
import {
  type Interval,
  intervalDifference,
  intervalIntersection,
  intervalSum,
  sortIntervals,
} from "@/utils/interval.js";
import { intervalUnion } from "@/utils/interval.js";
import { never } from "@/utils/never.js";
import { type RequestQueue, createRequestQueue } from "@/utils/requestQueue.js";
import { startClock } from "@/utils/timer.js";
import {
  type Address,
  type Hash,
  type Transport,
  hexToBigInt,
  hexToNumber,
} from "viem";
import { _eth_getBlockByNumber } from "../utils/rpc.js";
import { type RawEvent, buildEvents } from "./events.js";
import { type Factory, type Source, isAddressFactory } from "./source.js";
import { cachedTransport } from "./transport.js";

export type Sync = {
  getEvents(): AsyncGenerator<{ events: RawEvent[]; checkpoint: string }>;
  startRealtime(): Promise<void>;
  getStatus(): Status;
  getStartCheckpoint(): string;
  getFinalizedCheckpoint(): string;
  getCachedTransport(network: Network): Transport;
  kill(): Promise<void>;
};

export type RealtimeEvent =
  | {
      type: "block";
      checkpoint: string;
      status: Status;
      events: RawEvent[];
    }
  | {
      type: "reorg";
      checkpoint: string;
    }
  | {
      type: "finalize";
      checkpoint: string;
    };

export type Status = {
  [networkName: string]: {
    block: { number: number; timestamp: number } | null;
    ready: boolean;
  };
};

export type SyncProgress = {
  start: SyncBlock | LightBlock;
  end: SyncBlock | LightBlock | undefined;
  cached: SyncBlock | undefined;
  current: SyncBlock | LightBlock | undefined;
  finalized: SyncBlock | LightBlock;
};

export const syncBlockToLightBlock = ({
  hash,
  parentHash,
  number,
  timestamp,
}: SyncBlock): LightBlock => ({
  hash,
  parentHash,
  number,
  timestamp,
});

/** Convert `block` to a `Checkpoint`. */
export const blockToCheckpoint = (
  block: LightBlock | SyncBlock,
  chainId: number,
  rounding: "up" | "down",
): Checkpoint => {
  return {
    ...(rounding === "up" ? maxCheckpoint : zeroCheckpoint),
    blockTimestamp: hexToNumber(block.timestamp),
    chainId: BigInt(chainId),
    blockNumber: hexToBigInt(block.number),
  };
};

/**
 * Returns true if all filters have a defined end block and the current
 * sync progress has reached the final end block.
 */
export const isSyncComplete = (syncProgress: SyncProgress) => {
  if (syncProgress.end === undefined || syncProgress.current === undefined) {
    return false;
  }

  return (
    hexToNumber(syncProgress.current.number) >=
    hexToNumber(syncProgress.end.number)
  );
};

/** Returns the closest-to-tip block that is part of the historical sync. */
export const getHistoricalLast = (syncProgress: SyncProgress) => {
  return syncProgress.end === undefined
    ? syncProgress.finalized
    : hexToNumber(syncProgress.end.number) >
        hexToNumber(syncProgress.finalized.number)
      ? syncProgress.finalized
      : syncProgress.end;
};

/** Returns the checkpoint for a given block tag. */
export const getChainCheckpoint = ({
  syncProgress,
  network,
  tag,
}: {
  syncProgress: SyncProgress;
  network: Network;
  tag: "start" | "current" | "finalized" | "end";
}): string | undefined => {
  if (tag === "end" && syncProgress.end === undefined) {
    return undefined;
  }

  if (tag === "current" && isSyncComplete(syncProgress)) {
    return undefined;
  }

  const block = syncProgress[tag]!;
  return encodeCheckpoint(
    blockToCheckpoint(
      block,
      network.chainId,
      // The checkpoint returned by this function is meant to be used in
      // a closed interval (includes endpoints), so "start" should be inclusive.
      tag === "start" ? "down" : "up",
    ),
  );
};

type CreateSyncParameters = {
  common: Common;
  syncStore: SyncStore;
  sources: Source[];
  networks: Network[];
  onRealtimeEvent(event: RealtimeEvent): Promise<void>;
  onFatalError(error: Error): void;
  initialCheckpoint: string;
};

export const createSync = async (args: CreateSyncParameters): Promise<Sync> => {
  const localSyncContext = new Map<
    Network,
    {
      requestQueue: RequestQueue;
      syncProgress: SyncProgress;
      historicalSync: HistoricalSync;
      realtimeSync: RealtimeSync;
      unfinalizedEventData: BlockWithEventData[];
    }
  >();
  const status: Status = {};
  let isKilled = false;
  let unindexedEvents: RawEvent[] = [];

  // Instantiate `localSyncData` and `status`
  await Promise.all(
    args.networks.map(async (network) => {
      const requestQueue = createRequestQueue({
        network,
        common: args.common,
      });
      const sources = args.sources.filter(
        ({ filter }) => filter.chainId === network.chainId,
      );

      const historicalSync = await createHistoricalSync({
        common: args.common,
        sources,
        syncStore: args.syncStore,
        requestQueue,
        network,
      });
      const realtimeSync = createRealtimeSync({
        common: args.common,
        sources,
        requestQueue,
        network,
        onEvent: (event) =>
          onRealtimeSyncEvent({ event, network }).catch((error) => {
            args.common.logger.error({
              service: "sync",
              msg: `Fatal error: Unable to process ${event.type} event`,
              error,
            });
            args.onFatalError(error);
          }),
        onFatalError: args.onFatalError,
      });
      const cached = await getCachedBlock({
        sources,
        requestQueue,
        historicalSync,
      });

      // Update "ponder_sync_block" metric
      if (cached !== undefined) {
        args.common.metrics.ponder_sync_block.set(
          { network: network.name },
          hexToNumber(cached.number),
        );
      }

      const syncProgress: SyncProgress = {
        ...(await syncDiagnostic({
          common: args.common,
          sources,
          requestQueue,
          network,
        })),
        cached,
        current: cached,
      };

      args.common.metrics.ponder_sync_is_realtime.set(
        { network: network.name },
        0,
      );
      args.common.metrics.ponder_sync_is_complete.set(
        { network: network.name },
        0,
      );

      localSyncContext.set(network, {
        requestQueue,
        syncProgress,
        historicalSync,
        realtimeSync,
        unfinalizedEventData: [],
      });
      status[network.name] = { block: null, ready: false };
    }),
  );

  // Invalidate sync cache for devnet sources
  for (const network of args.networks) {
    if (network.disableCache) {
      const startBlock = hexToNumber(
        localSyncContext.get(network)!.syncProgress.start.number,
      );

      args.common.logger.warn({
        service: "sync",
        msg: `Deleting cache records for '${network.name}' from block ${startBlock}`,
      });

      await args.syncStore.pruneByChain({
        fromBlock: startBlock,
        chainId: network.chainId,
      });
    }
  }

  /**
   * Returns the minimum checkpoint across all chains.
   */
  const getOmnichainCheckpoint = (
    tag: "start" | "end" | "current" | "finalized",
  ): string | undefined => {
    const checkpoints = Array.from(localSyncContext.entries()).map(
      ([network, { syncProgress }]) =>
        getChainCheckpoint({ syncProgress, network, tag }),
    );

    if (tag === "end" && checkpoints.some((c) => c === undefined)) {
      return undefined;
    }

    if (tag === "current" && checkpoints.every((c) => c === undefined)) {
      return undefined;
    }

    return encodeCheckpoint(
      checkpointMin(
        ...checkpoints.map((c) => (c ? decodeCheckpoint(c) : maxCheckpoint)),
      ),
    );
  };

  const updateHistoricalStatus = ({
    events,
    checkpoint,
    network,
  }: { events: RawEvent[]; checkpoint: string; network: Network }) => {
    if (Number(decodeCheckpoint(checkpoint).chainId) === network.chainId) {
      status[network.name]!.block = {
        timestamp: decodeCheckpoint(checkpoint).blockTimestamp,
        number: Number(decodeCheckpoint(checkpoint).blockNumber),
      };
    } else {
      let i = events.length - 1;
      while (i >= 0) {
        const event = events[i]!;

        if (network.chainId === event.chainId) {
          status[network.name]!.block = {
            timestamp: decodeCheckpoint(event.checkpoint).blockTimestamp,
            number: Number(decodeCheckpoint(event.checkpoint).blockNumber),
          };
        }

        i--;
      }
    }
  };

  const updateRealtimeStatus = ({
    checkpoint,
    network,
  }: {
    checkpoint: string;
    network: Network;
  }) => {
    const localBlock = localSyncContext
      .get(network)!
      .realtimeSync.unfinalizedBlocks.findLast(
        (block) =>
          encodeCheckpoint(blockToCheckpoint(block, network.chainId, "up")) <=
          checkpoint,
      );
    if (localBlock !== undefined) {
      status[network.name]!.block = {
        timestamp: hexToNumber(localBlock.timestamp),
        number: hexToNumber(localBlock.number),
      };
    }
  };

  /**
   * Estimate optimal range (seconds) to query at a time, eventually
   * used to determine `to` passed to `getEvents`
   */
  let estimateSeconds = 1_000;
  /**
   * Omnichain `getEvents`
   *
   * Extract all events across `args.networks` ordered by checkpoint.
   * The generator is "completed" when all event have been extracted
   * before the minimum finalized checkpoint (supremum).
   *
   * Note: `syncStore.getEvents` is used to order between multiple
   * networks. This approach is not future proof.
   */
  async function* getEvents() {
    let latestFinalizedFetch = Date.now();

    /**
     * Calculate start checkpoint, if `initialCheckpoint` is non-zero,
     * use that. Otherwise, use `startBlock`
     */
    const start =
      args.initialCheckpoint !== encodeCheckpoint(zeroCheckpoint)
        ? args.initialCheckpoint
        : getOmnichainCheckpoint("start")!;

    // Cursor used to track progress.
    let from = start;

    let showLogs = true;
    while (true) {
      const syncGenerator = mergeAsyncGenerators(
        Array.from(localSyncContext.entries()).map(
          ([network, { syncProgress, historicalSync }]) =>
            localHistoricalSyncGenerator({
              common: args.common,
              network,
              syncProgress,
              historicalSync,
              showLogs,
            }),
        ),
      );

      // Only show logs on the first iteration
      showLogs = false;

      for await (const _ of syncGenerator) {
        /**
         * `current` is used to calculate the `to` checkpoint, if any
         * network hasn't yet ingested a block, run another iteration of this loop.
         * It is an invariant that `latestBlock` will eventually be defined.
         */
        if (
          Array.from(localSyncContext.values()).some(
            ({ syncProgress }) => syncProgress.current === undefined,
          )
        ) {
          continue;
        }

        /**
         * Calculate the mininum "current" checkpoint, falling back to `end` if
         * all networks have completed.
         *
         * `end`: If every network has an `endBlock` and it's less than
         * `finalized`, use that. Otherwise, use `finalized`
         */
        const end =
          getOmnichainCheckpoint("end") !== undefined &&
          getOmnichainCheckpoint("end")! < getOmnichainCheckpoint("finalized")!
            ? getOmnichainCheckpoint("end")!
            : getOmnichainCheckpoint("finalized")!;
        const to = getOmnichainCheckpoint("current") ?? end;

        /*
         * Extract events with `syncStore.getEvents()`, paginating to
         * avoid loading too many events into memory.
         */
        while (true) {
          if (isKilled) return;
          if (from >= to) break;
          const getEventsMaxBatchSize = args.common.options.syncEventsQuerySize;
          let consecutiveErrors = 0;

          // convert `estimateSeconds` to checkpoint
          const estimatedTo = encodeCheckpoint({
            ...zeroCheckpoint,
            blockTimestamp: Math.min(
              decodeCheckpoint(from).blockTimestamp + estimateSeconds,
              maxCheckpoint.blockTimestamp,
            ),
          });

          try {
            const { events, cursor } = await args.syncStore.getEvents({
              filters: args.sources.map(({ filter }) => filter),
              from,
              to: to < estimatedTo ? to : estimatedTo,
              limit: getEventsMaxBatchSize,
            });
            consecutiveErrors = 0;

            for (const network of args.networks) {
              updateHistoricalStatus({ events, checkpoint: cursor, network });
            }

            estimateSeconds = estimate({
              from: decodeCheckpoint(from).blockTimestamp,
              to: decodeCheckpoint(cursor).blockTimestamp,
              target: getEventsMaxBatchSize,
              result: events.length,
              min: 10,
              max: 86_400,
              prev: estimateSeconds,
              maxIncrease: 1.08,
            });

            yield { events, checkpoint: to };
            from = cursor;

            // underlying metrics collection is actually synchronous
            // https://github.com/siimon/prom-client/blob/master/lib/histogram.js#L102-L125
            const { eta, progress } = await getAppProgress(args.common.metrics);

            if (events.length > 0) {
              if (eta === undefined || progress === undefined) {
                args.common.logger.info({
                  service: "app",
                  msg: `Indexed ${events.length} events`,
                });
              } else {
                args.common.logger.info({
                  service: "app",
                  msg: `Indexed ${events.length} events with ${formatPercentage(progress)} complete and ${formatEta(eta)} remaining`,
                });
              }
            }
          } catch (error) {
            // Handle errors by reducing the requested range by 10x
            estimateSeconds = Math.max(10, Math.round(estimateSeconds / 10));
            if (++consecutiveErrors > 4) throw error;
          }
        }
      }

      /** `true` if all networks have synced all known finalized blocks.  */
      const allHistoricalSyncExhaustive = Array.from(
        localSyncContext.values(),
      ).every(({ syncProgress }) => {
        if (isSyncComplete(syncProgress)) return true;

        // Determine if `finalized` block is considered "stale"
        const staleSeconds = (Date.now() - latestFinalizedFetch) / 1_000;
        if (staleSeconds <= args.common.options.syncHandoffStaleSeconds) {
          return true;
        }

        return false;
      });

      if (allHistoricalSyncExhaustive) break;

      /** At least one network has a `finalized` block that is considered "stale". */

      latestFinalizedFetch = Date.now();

      await Promise.all(
        Array.from(localSyncContext.entries()).map(
          async ([network, { requestQueue, syncProgress }]) => {
            args.common.logger.debug({
              service: "sync",
              msg: `Refetching '${network.name}' finalized block`,
            });

            const latestBlock = await _eth_getBlockByNumber(requestQueue, {
              blockTag: "latest",
            });

            const finalizedBlockNumber = Math.max(
              0,
              hexToNumber(latestBlock.number) - network.finalityBlockCount,
            );

            syncProgress.finalized = await _eth_getBlockByNumber(requestQueue, {
              blockNumber: finalizedBlockNumber,
            });

            const historicalLast = getHistoricalLast(syncProgress);

            // Set metric "ponder_historical_total_blocks"
            args.common.metrics.ponder_historical_total_blocks.set(
              { network: network.name },
              hexToNumber(historicalLast.number) -
                hexToNumber(syncProgress.start.number) +
                1,
            );
          },
        ),
      );
    }
  }

  /**
   * Omnichain `onRealtimeSyncEvent`
   *
   * Handle callback events across all `args.networks`, and raising these
   * events to `args.onRealtimeEvent` while maintaining checkpoint ordering.
   */
  const onRealtimeSyncEvent = async ({
    network,
    event,
  }: { network: Network; event: RealtimeSyncEvent }) => {
    const { syncProgress, realtimeSync, unfinalizedEventData } =
      localSyncContext.get(network)!;

    switch (event.type) {
      /**
       * Handle a new block being ingested.
       */
      case "block": {
        // Update local sync, record checkpoint before and after
        const from = getOmnichainCheckpoint("current")!;
        syncProgress.current = event.block;
        const to = getOmnichainCheckpoint("current")!;

        // Update "ponder_sync_block" metric
        args.common.metrics.ponder_sync_block.set(
          { network: network.name },
          hexToNumber(syncProgress.current.number),
        );

        const blockWithEventData = {
          block: event.block,
          filters: event.filters,
          logs: event.logs,
          factoryLogs: event.factoryLogs,
          callTraces: event.callTraces,
          transactions: event.transactions,
          transactionReceipts: event.transactionReceipts,
        };

<<<<<<< HEAD
        unfinalizedEventData.push(blockWithEventData);
=======
            for (const network of args.networks) {
              updateRealtimeStatus({ checkpoint: cursor, network });
            }
            args
              .onRealtimeEvent({
                type: "block",
                checkpoint: to,
                status: JSON.parse(JSON.stringify(status)),
                events,
              })
              .then(() => {
                if (events.length > 0 && isKilled === false) {
                  args.common.logger.info({
                    service: "app",
                    msg: `Indexed ${events.length} events`,
                  });
                }
              });
>>>>>>> 988289e9

        unindexedEvents.push(
          ...buildEvents({
            sources: args.sources.filter(
              ({ filter }) => filter.chainId === network.chainId,
            ),
            blockWithEventData,
            finalizedChildAddresses: realtimeSync.finalizedChildAddresses,
            unfinalizedChildAddresses: realtimeSync.unfinalizedChildAddresses,
          }),
        );

        if (to > from) {
          for (const network of args.networks) {
            updateRealtimeStatus({ checkpoint: to, network });
          }

          const events: RawEvent[] = unindexedEvents.filter(
            ({ checkpoint }) => checkpoint <= to,
          );
          unindexedEvents = unindexedEvents.filter(
            ({ checkpoint }) => checkpoint > to,
          );

          args
            .onRealtimeEvent({
              type: "block",
              checkpoint: to,
              events: events.sort((a, b) =>
                a.checkpoint < b.checkpoint ? -1 : 1,
              ),
            })
            .then(() => {
              if (events.length > 0 && isKilled === false) {
                args.common.logger.info({
                  service: "app",
                  msg: `Indexed ${events.length} events`,
                });
              }
            });
        }

        break;
      }
      /**
       * Handle a new block being finalized.
       */
      case "finalize": {
        // Newly finalized range
        const interval = [
          hexToNumber(syncProgress.finalized.number),
          hexToNumber(event.block.number),
        ] satisfies Interval;

        // Update local sync, record checkpoint before and after
        const prev = getOmnichainCheckpoint("finalized")!;
        syncProgress.finalized = event.block;
        const checkpoint = getOmnichainCheckpoint("finalized")!;

        // Raise event to parent function (runtime)
        if (checkpoint > prev) {
          args.onRealtimeEvent({ type: "finalize", checkpoint });
        }

        const finalizedEventData = unfinalizedEventData.filter(
          (ued) =>
            hexToNumber(ued.block.number) <= hexToNumber(event.block.number),
        );

        localSyncContext.get(network)!.unfinalizedEventData =
          unfinalizedEventData.filter(
            (ued) =>
              hexToNumber(ued.block.number) > hexToNumber(event.block.number),
          );

        if (
          getChainCheckpoint({ syncProgress, network, tag: "finalized" })! >
          getOmnichainCheckpoint("current")!
        ) {
          args.common.logger.warn({
            service: "sync",
            msg: `Finalized block for '${network.name}' has surpassed overall indexing checkpoint`,
          });
        }

        // Add finalized blocks, logs, transactions, receipts, and traces to the sync-store.

        await Promise.all([
          args.syncStore.insertBlocks({
            blocks: finalizedEventData
              .filter(({ filters }) => filters.size > 0)
              .map(({ block }) => block),
            chainId: network.chainId,
          }),
          args.syncStore.insertLogs({
            logs: finalizedEventData.flatMap(({ logs, block }) =>
              logs.map((log) => ({ log, block })),
            ),
            shouldUpdateCheckpoint: true,
            chainId: network.chainId,
          }),
          args.syncStore.insertLogs({
            logs: finalizedEventData.flatMap(({ factoryLogs }) =>
              factoryLogs.map((log) => ({ log })),
            ),
            shouldUpdateCheckpoint: false,
            chainId: network.chainId,
          }),
          args.syncStore.insertTransactions({
            transactions: finalizedEventData.flatMap(
              ({ transactions }) => transactions,
            ),
            chainId: network.chainId,
          }),
          args.syncStore.insertTransactionReceipts({
            transactionReceipts: finalizedEventData.flatMap(
              ({ transactionReceipts }) => transactionReceipts,
            ),
            chainId: network.chainId,
          }),
          args.syncStore.insertCallTraces({
            callTraces: finalizedEventData.flatMap(({ callTraces, block }) =>
              callTraces.map((callTrace) => ({ callTrace, block })),
            ),
            chainId: network.chainId,
          }),
        ]);

        // Add corresponding intervals to the sync-store
        // Note: this should happen after so the database doesn't become corrupted
        await Promise.all(
          args.sources
            .filter(({ filter }) => filter.chainId === network.chainId)
            .map(({ filter }) =>
              args.syncStore.insertInterval({ filter, interval }),
            ),
        );

        /**
         * The realtime service can be killed if `endBlock` is
         * defined has become finalized.
         */
        if (isSyncComplete(syncProgress)) {
          args.common.metrics.ponder_sync_is_realtime.set(
            { network: network.name },
            0,
          );
          args.common.metrics.ponder_sync_is_complete.set(
            { network: network.name },
            1,
          );
          args.common.logger.info({
            service: "sync",
            msg: `Synced final end block for '${network.name}' (${hexToNumber(syncProgress.end!.number)}), killing realtime sync service`,
          });
          realtimeSync.kill();
        }
        break;
      }
      /**
       * Handle a reorg with a new common ancestor block being found.
       */
      case "reorg": {
        syncProgress.current = event.block;
        const checkpoint = getOmnichainCheckpoint("current")!;

        // Update "ponder_sync_block" metric
        args.common.metrics.ponder_sync_block.set(
          { network: network.name },
          hexToNumber(syncProgress.current.number),
        );

        localSyncContext.get(network)!.unfinalizedEventData =
          unfinalizedEventData.filter(
            (led) =>
              hexToNumber(led.block.number) <= hexToNumber(event.block.number),
          );

        const reorgedHashes = new Set<Hash>();
        for (const b of event.reorgedBlocks) {
          reorgedHashes.add(b.hash);
        }

        unindexedEvents = unindexedEvents.filter(
          (e) => reorgedHashes.has(e.block.hash) === false,
        );

        await args.syncStore.pruneRpcRequestResult({
          blocks: event.reorgedBlocks,
          chainId: network.chainId,
        });

        // Raise event to parent function (runtime)
        args.onRealtimeEvent({ type: "reorg", checkpoint });

        break;
      }

      default:
        never(event);
    }
  };
  return {
    getEvents,
    async startRealtime() {
      for (const network of args.networks) {
        const { syncProgress, realtimeSync } = localSyncContext.get(network)!;

        status[network.name]!.block = {
          number: hexToNumber(syncProgress.current!.number),
          timestamp: hexToNumber(syncProgress.current!.timestamp),
        };
        status[network.name]!.ready = true;

        if (isSyncComplete(syncProgress)) {
          args.common.metrics.ponder_sync_is_complete.set(
            { network: network.name },
            1,
          );
        } else {
          args.common.metrics.ponder_sync_is_realtime.set(
            { network: network.name },
            1,
          );

          const initialChildAddresses = new Map<Factory, Set<Address>>();

          for (const { filter } of args.sources) {
            if (
              filter.chainId === network.chainId &&
              "address" in filter &&
              isAddressFactory(filter.address)
            ) {
              const addresses = await args.syncStore.getChildAddresses({
                filter: filter.address,
              });

              initialChildAddresses.set(filter.address, new Set(addresses));
            }
          }

          realtimeSync.start({ syncProgress, initialChildAddresses });
        }
      }
    },
    getStartCheckpoint() {
      return getOmnichainCheckpoint("start")!;
    },
    getFinalizedCheckpoint() {
      return getOmnichainCheckpoint("finalized")!;
    },
    getStatus() {
      return status;
    },
    getCachedTransport(network) {
      const { requestQueue } = localSyncContext.get(network)!;
      return cachedTransport({ requestQueue, syncStore: args.syncStore });
    },
    async kill() {
      isKilled = true;
      const promises: Promise<void>[] = [];
      for (const network of args.networks) {
        const { historicalSync, realtimeSync } = localSyncContext.get(network)!;
        historicalSync.kill();
        promises.push(realtimeSync.kill());
      }
      await Promise.all(promises);
    },
  };
};

/** ... */
export const syncDiagnostic = async ({
  common,
  sources,
  network,
  requestQueue,
}: {
  common: Common;
  sources: Source[];
  network: Network;
  requestQueue: RequestQueue;
}) => {
  /** Earliest `startBlock` among all `filters` */
  const start = Math.min(...sources.map(({ filter }) => filter.fromBlock ?? 0));
  /**
   * Latest `endBlock` among all filters. `undefined` if at least one
   * of the filters doesn't have an `endBlock`.
   */
  const end = sources.some(({ filter }) => filter.toBlock === undefined)
    ? undefined
    : Math.max(...sources.map(({ filter }) => filter.toBlock!));

  const [remoteChainId, startBlock, endBlock, latestBlock] = await Promise.all([
    requestQueue.request({ method: "eth_chainId" }),
    _eth_getBlockByNumber(requestQueue, { blockNumber: start }),
    end === undefined
      ? undefined
      : _eth_getBlockByNumber(requestQueue, { blockNumber: end }),
    _eth_getBlockByNumber(requestQueue, { blockTag: "latest" }),
  ]);

  // Warn if the config has a different chainId than the remote.
  if (hexToNumber(remoteChainId) !== network.chainId) {
    common.logger.warn({
      service: "sync",
      msg: `Remote chain ID (${remoteChainId}) does not match configured chain ID (${network.chainId}) for network "${network.name}"`,
    });
  }

  const finalizedBlockNumber = Math.max(
    0,
    hexToNumber(latestBlock.number) - network.finalityBlockCount,
  );

  const finalizedBlock = await _eth_getBlockByNumber(requestQueue, {
    blockNumber: finalizedBlockNumber,
  });

  return {
    start: startBlock,
    end: endBlock,
    finalized: finalizedBlock,
  };
};

/** Returns the closest-to-tip block that has been synced for all `sources`. */
export const getCachedBlock = ({
  sources,
  requestQueue,
  historicalSync,
}: {
  sources: Source[];
  requestQueue: RequestQueue;
  historicalSync: HistoricalSync;
}): Promise<SyncBlock> | undefined => {
  const latestCompletedBlocks = sources.map(({ filter }) => {
    const requiredInterval = [
      filter.fromBlock,
      filter.toBlock ?? Number.POSITIVE_INFINITY,
    ] satisfies Interval;
    const cachedIntervals = historicalSync.intervalsCache.get(filter)!;

    const completedIntervals = sortIntervals(
      intervalIntersection([requiredInterval], cachedIntervals),
    );

    if (completedIntervals.length === 0) return undefined;

    const earliestCompletedInterval = completedIntervals[0]!;
    if (earliestCompletedInterval[0] !== filter.fromBlock) return undefined;
    return earliestCompletedInterval[1];
  });

  const minCompletedBlock = Math.min(
    ...(latestCompletedBlocks.filter(
      (block) => block !== undefined,
    ) as number[]),
  );

  /**  Filter i has known progress if a completed interval is found or if
   * `_latestCompletedBlocks[i]` is undefined but `sources[i].filter.fromBlock`
   * is > `_minCompletedBlock`.
   */
  if (
    latestCompletedBlocks.every(
      (block, i) =>
        block !== undefined || sources[i]!.filter.fromBlock > minCompletedBlock,
    )
  ) {
    return _eth_getBlockByNumber(requestQueue, {
      blockNumber: minCompletedBlock,
    });
  }

  return undefined;
};

/** Predictive pagination and metrics for `historicalSync.sync()` */
export async function* localHistoricalSyncGenerator({
  common,
  network,
  syncProgress,
  historicalSync,
  showLogs,
}: {
  common: Common;
  network: Network;
  syncProgress: SyncProgress;
  historicalSync: HistoricalSync;
  showLogs: boolean;
}): AsyncGenerator {
  // Return immediately if the `syncProgress.start` is unfinalized
  if (
    hexToNumber(syncProgress.start.number) >
    hexToNumber(syncProgress.finalized.number)
  ) {
    syncProgress.current = syncProgress.finalized;

    // Update "ponder_sync_block" metric
    common.metrics.ponder_sync_block.set(
      { network: network.name },
      hexToNumber(syncProgress.current.number),
    );

    if (showLogs) {
      common.logger.warn({
        service: "historical",
        msg: `Skipped historical sync for '${network.name}' because the start block is not finalized`,
      });
    }

    const label = { network: network.name };
    // Set "ponder_historical_total_blocks"
    common.metrics.ponder_historical_total_blocks.set(label, 0);
    // Set "ponder_historical_sync_cached_blocks"
    common.metrics.ponder_historical_cached_blocks.set(label, 0);

    return;
  }

  const historicalLast = getHistoricalLast(syncProgress);

  // Intialize metrics

  const totalInterval = [
    hexToNumber(syncProgress.start.number),
    hexToNumber(historicalLast.number),
  ] satisfies Interval;

  const requiredIntervals = Array.from(
    historicalSync.intervalsCache.entries(),
  ).flatMap(([filter, interval]) =>
    intervalDifference(
      [
        [
          filter.fromBlock,
          Math.min(
            filter.toBlock ?? Number.POSITIVE_INFINITY,
            totalInterval[1],
          ),
        ],
      ],
      interval,
    ),
  );

  const required = intervalSum(intervalUnion(requiredIntervals));

  const total = totalInterval[1] - totalInterval[0] + 1;

  const label = { network: network.name };
  // Set "ponder_historical_total_blocks"
  common.metrics.ponder_historical_total_blocks.set(label, total);
  // Set "ponder_historical_sync_cached_blocks"
  common.metrics.ponder_historical_cached_blocks.set(label, total - required);

  if (showLogs) {
    common.logger.info({
      service: "historical",
      msg: `Started syncing '${network.name}' with ${formatPercentage(
        (total - required) / total,
      )} cached`,
    });
  }

  /**
   * Estimate optimal range (blocks) to sync at a time, eventually to be used to
   * determine `interval` passed to `historicalSync.sync()`.
   */
  let estimateRange = 25;
  // Cursor to track progress.
  let fromBlock = hexToNumber(syncProgress.start.number);

  /**
   * Handle a cache hit by fast forwarding and potentially exiting.
   * A cache hit can either be: (listed by priority)
   *   1) recovering progress from earlier invocations with different `finalized` blocks
   *   2) recovering progress from the interval cache
   */
  if (
    syncProgress.current !== undefined &&
    (syncProgress.cached === undefined ||
      hexToNumber(syncProgress.current.number) >
        hexToNumber(syncProgress.cached.number))
  ) {
    fromBlock = hexToNumber(syncProgress.current.number) + 1;
  } else if (syncProgress.cached !== undefined) {
    // `getEvents` can make progress without calling `sync`, so immediately "yield"
    yield;

    if (
      hexToNumber(syncProgress.cached.number) ===
      hexToNumber(historicalLast.number)
    ) {
      if (showLogs) {
        common.logger.info({
          service: "historical",
          msg: `Skipped historical sync for '${network.name}' because all blocks are cached.`,
        });
      }
      return;
    }

    fromBlock = hexToNumber(syncProgress.cached.number) + 1;
  }

  while (true) {
    /**
     * Select a range of blocks to sync bounded by `finalizedBlock`.
     *
     * It is important for devEx that the interval is not too large, because
     * time spent syncing ≈ time before indexing function feedback.
     */
    const interval: Interval = [
      Math.min(fromBlock, hexToNumber(historicalLast.number)),
      Math.min(fromBlock + estimateRange, hexToNumber(historicalLast.number)),
    ];

    const endClock = startClock();

    const syncBlock = await historicalSync.sync(interval);

    // Update cursor to record progress
    fromBlock = interval[1] + 1;

    if (syncBlock === undefined) {
      /**
       * `syncBlock` will be undefined if a cache hit occur in `historicalSync.sync()`.
       * If the all known blocks are synced, then update `syncProgress.current`, else
       * progress to the next iteration.
       */
      if (interval[1] === hexToNumber(historicalLast.number)) {
        syncProgress.current = historicalLast;
      } else {
        continue;
      }
    } else {
      if (interval[1] === hexToNumber(historicalLast.number)) {
        syncProgress.current = historicalLast;
      } else {
        syncProgress.current = syncBlock;
      }

      const duration = endClock();

      // Update "ponder_sync_block" metric
      common.metrics.ponder_sync_block.set(
        { network: network.name },
        hexToNumber(syncProgress.current.number),
      );

      common.metrics.ponder_historical_duration.observe(label, duration);
      common.metrics.ponder_historical_completed_blocks.inc(
        label,
        interval[1] - interval[0] + 1,
      );

      // Use the duration and interval of the last call to `sync` to update estimate
      // 25 <= estimate(new) <= estimate(prev) * 2 <= 100_000
      estimateRange = Math.min(
        Math.max(
          25,
          Math.round((1_000 * (interval[1] - interval[0])) / duration),
        ),
        estimateRange * 2,
        100_000,
      );
    }

    yield;

    if (
      isSyncComplete(syncProgress) ||
      hexToNumber(syncProgress.finalized.number) ===
        hexToNumber(syncProgress.current.number)
    ) {
      return;
    }
  }
}<|MERGE_RESOLUTION|>--- conflicted
+++ resolved
@@ -610,28 +610,7 @@
           transactionReceipts: event.transactionReceipts,
         };
 
-<<<<<<< HEAD
         unfinalizedEventData.push(blockWithEventData);
-=======
-            for (const network of args.networks) {
-              updateRealtimeStatus({ checkpoint: cursor, network });
-            }
-            args
-              .onRealtimeEvent({
-                type: "block",
-                checkpoint: to,
-                status: JSON.parse(JSON.stringify(status)),
-                events,
-              })
-              .then(() => {
-                if (events.length > 0 && isKilled === false) {
-                  args.common.logger.info({
-                    service: "app",
-                    msg: `Indexed ${events.length} events`,
-                  });
-                }
-              });
->>>>>>> 988289e9
 
         unindexedEvents.push(
           ...buildEvents({
@@ -660,6 +639,7 @@
             .onRealtimeEvent({
               type: "block",
               checkpoint: to,
+              status: JSON.parse(JSON.stringify(status)),
               events: events.sort((a, b) =>
                 a.checkpoint < b.checkpoint ? -1 : 1,
               ),
