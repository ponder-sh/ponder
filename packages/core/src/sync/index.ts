--- conflicted
+++ resolved
@@ -1,6 +1,4 @@
-<<<<<<< HEAD
 import type { Common } from "@/internal/common.js";
-import { getAppProgress } from "@/internal/metrics.js";
 import type {
   Factory,
   IndexingBuild,
@@ -9,10 +7,6 @@
   Source,
   Status,
 } from "@/internal/types.js";
-=======
-import type { Network } from "@/build/index.js";
-import type { Common } from "@/common/common.js";
->>>>>>> 353d1e96
 import {
   type HistoricalSync,
   createHistoricalSync,
@@ -507,16 +501,12 @@
             });
             consecutiveErrors = 0;
 
-<<<<<<< HEAD
-            for (const network of args.indexingBuild.networks) {
-=======
             args.common.logger.debug({
               service: "sync",
               msg: `Fetched ${events.length} events from the database for a ${formatEta(estimateSeconds * 1000)} range from ${decodeCheckpoint(from).blockTimestamp}`,
             });
 
-            for (const network of args.networks) {
->>>>>>> 353d1e96
+            for (const network of args.indexingBuild.networks) {
               updateHistoricalStatus({ events, checkpoint: cursor, network });
             }
 
