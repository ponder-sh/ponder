import { buildLogFactory } from "@/build/factory.js";
import { parseAbiItem } from "viem";
import { expect, test } from "vitest";
<<<<<<< HEAD
import {
  buildBlockFilterFragment,
  buildLogFilterFragments,
  buildTransactionFilterFragments,
  buildTransferFilterFragments,
} from "./fragments.js";
=======
import { getLogFilterFragmentIds } from "./fragments.js";
>>>>>>> 1d4b2da6

const llamaFactoryEventAbiItem = parseAbiItem(
  "event LlamaInstanceCreated(address indexed deployer, string indexed name, address llamaCore, address llamaExecutor, address llamaPolicy, uint256 chainId)",
);

test("getLogFilterFragmentIds generates 1 log filter fragment for null filter", () => {
  const logFilterFragments = getLogFilterFragmentIds({
    type: "log",
    chainId: 1,
    address: undefined,
    topics: [null, null, null, null],
    includeTransactionReceipts: false,
  });

  expect(logFilterFragments[0]!.id).toBe("log_1_null_null_null_null_null_0");
});

test("getLogFilterFragmentIds generates 1 log filter fragment for simple filter", () => {
  const logFilterFragments = getLogFilterFragmentIds({
    type: "log",
    chainId: 1,
    address: "0xa",
    topics: [null, null, null, null],
    includeTransactionReceipts: false,
  });

  expect(logFilterFragments[0]!.id).toBe("log_1_0xa_null_null_null_null_0");
});

test("getLogFilterFragmentIds generates 4 log filter fragment for 2x2 filter", () => {
  const logFilterFragments = getLogFilterFragmentIds({
    type: "log",
    chainId: 115511,
    address: ["0xa", "0xb"],
    topics: [["0xc", "0xd"], null, "0xe", null],
    includeTransactionReceipts: false,
  });

  expect(logFilterFragments[0]!.id).toBe("log_115511_0xa_0xc_null_0xe_null_0");
  expect(logFilterFragments[1]!.id).toBe("log_115511_0xa_0xd_null_0xe_null_0");
  expect(logFilterFragments[2]!.id).toBe("log_115511_0xb_0xc_null_0xe_null_0");
  expect(logFilterFragments[3]!.id).toBe("log_115511_0xb_0xd_null_0xe_null_0");
});

test("getLogFilterFragmentIds generates 12 log filter fragment for 2x2x3 filter", () => {
  const logFilterFragments = getLogFilterFragmentIds({
    type: "log",
    chainId: 1,
    address: ["0xa", "0xb"],
    topics: [["0xc", "0xd"], null, ["0xe", "0xf", "0x1"], null],
    includeTransactionReceipts: false,
  });

  expect(logFilterFragments.length).toBe(12);
});

test("getLogFilterFragmentIds includeTransactionReceipts", () => {
  const logFilterFragments = getLogFilterFragmentIds({
    type: "log",
    chainId: 1,
    address: undefined,
    topics: [null, null, null, null],
    includeTransactionReceipts: true,
  });

  expect(logFilterFragments[0]!.id).toBe("log_1_null_null_null_null_null_1");
});

test("getLogFilterFragmentIds builds id containing factory topic", () => {
  const factory = buildLogFactory({
    address: "0xa",
    event: llamaFactoryEventAbiItem,
    parameter: "deployer",
    chainId: 1,
  });

  const fragments = getLogFilterFragmentIds({
    type: "log",
    chainId: 1,
    topics: [null, null, null, null],
    address: factory,
    includeTransactionReceipts: false,
  });

  expect(fragments).toHaveLength(1);

  expect(fragments[0]!.id).toBe(
    "log_1_0xa_0x00fef2d461a2fabbb523f9f42752c61336f03b17a602af52cc6c83cb8b110599_topic1_null_null_null_null_0",
  );
});

test("getLogFilterFragmentIds builds id containing factory offset", () => {
  const factory = buildLogFactory({
    address: "0xa",
    event: llamaFactoryEventAbiItem,
    parameter: "llamaPolicy",
    chainId: 1,
  });

  const fragments = getLogFilterFragmentIds({
    type: "log",
    chainId: 115511,
    topics: [null, null, null, null],
    address: factory,
    includeTransactionReceipts: false,
  });

  expect(fragments).toHaveLength(1);

  expect(fragments[0]!.id).toBe(
    "log_115511_0xa_0x00fef2d461a2fabbb523f9f42752c61336f03b17a602af52cc6c83cb8b110599_offset64_null_null_null_null_0",
  );
});

test("getLogFilterFragmentIds builds id with multiple factories", () => {
  const factory = buildLogFactory({
    address: ["0xa", "0xb"],
    event: llamaFactoryEventAbiItem,
    parameter: "llamaPolicy",
    chainId: 1,
  });

  const fragments = getLogFilterFragmentIds({
    type: "log",
    chainId: 1,
    topics: [null, null, null, null],
    address: factory,
    includeTransactionReceipts: false,
  });

  expect(fragments).toHaveLength(2);

  expect(fragments[0]!.id).toBe(
    "log_1_0xa_0x00fef2d461a2fabbb523f9f42752c61336f03b17a602af52cc6c83cb8b110599_offset64_null_null_null_null_0",
  );
  expect(fragments[1]!.id).toBe(
    "log_1_0xb_0x00fef2d461a2fabbb523f9f42752c61336f03b17a602af52cc6c83cb8b110599_offset64_null_null_null_null_0",
  );
});

test.todo("buildBlockFilterFragments");

test.todo("buildTransferFilterFragments");

test.todo("buildTransactionFilterFragments");<|MERGE_RESOLUTION|>--- conflicted
+++ resolved
@@ -1,16 +1,7 @@
 import { buildLogFactory } from "@/build/factory.js";
 import { parseAbiItem } from "viem";
 import { expect, test } from "vitest";
-<<<<<<< HEAD
-import {
-  buildBlockFilterFragment,
-  buildLogFilterFragments,
-  buildTransactionFilterFragments,
-  buildTransferFilterFragments,
-} from "./fragments.js";
-=======
 import { getLogFilterFragmentIds } from "./fragments.js";
->>>>>>> 1d4b2da6
 
 const llamaFactoryEventAbiItem = parseAbiItem(
   "event LlamaInstanceCreated(address indexed deployer, string indexed name, address llamaCore, address llamaExecutor, address llamaPolicy, uint256 chainId)",
@@ -21,8 +12,11 @@
     type: "log",
     chainId: 1,
     address: undefined,
-    topics: [null, null, null, null],
-    includeTransactionReceipts: false,
+    topic0: null,
+    topic1: null,
+    topic2: null,
+    topic3: null,
+    // includeTransactionReceipts: false,
   });
 
   expect(logFilterFragments[0]!.id).toBe("log_1_null_null_null_null_null_0");
@@ -33,8 +27,11 @@
     type: "log",
     chainId: 1,
     address: "0xa",
-    topics: [null, null, null, null],
-    includeTransactionReceipts: false,
+    topic0: null,
+    topic1: null,
+    topic2: null,
+    topic3: null,
+    // includeTransactionReceipts: false,
   });
 
   expect(logFilterFragments[0]!.id).toBe("log_1_0xa_null_null_null_null_0");
@@ -45,8 +42,11 @@
     type: "log",
     chainId: 115511,
     address: ["0xa", "0xb"],
-    topics: [["0xc", "0xd"], null, "0xe", null],
-    includeTransactionReceipts: false,
+    topic0: ["0xc", "0xd"],
+    topic1: null,
+    topic2: "0xe",
+    topic3: null,
+    // includeTransactionReceipts: false,
   });
 
   expect(logFilterFragments[0]!.id).toBe("log_115511_0xa_0xc_null_0xe_null_0");
@@ -60,20 +60,26 @@
     type: "log",
     chainId: 1,
     address: ["0xa", "0xb"],
-    topics: [["0xc", "0xd"], null, ["0xe", "0xf", "0x1"], null],
-    includeTransactionReceipts: false,
+    topic0: ["0xc", "0xd"],
+    topic1: null,
+    topic2: ["0xe", "0xf", "0x1"],
+    topic3: null,
+    // includeTransactionReceipts: false,
   });
 
   expect(logFilterFragments.length).toBe(12);
 });
 
-test("getLogFilterFragmentIds includeTransactionReceipts", () => {
+test.skip("getLogFilterFragmentIds includeTransactionReceipts", () => {
   const logFilterFragments = getLogFilterFragmentIds({
     type: "log",
     chainId: 1,
     address: undefined,
-    topics: [null, null, null, null],
-    includeTransactionReceipts: true,
+    topic0: null,
+    topic1: null,
+    topic2: null,
+    topic3: null,
+    // includeTransactionReceipts: true,
   });
 
   expect(logFilterFragments[0]!.id).toBe("log_1_null_null_null_null_null_1");
@@ -90,9 +96,12 @@
   const fragments = getLogFilterFragmentIds({
     type: "log",
     chainId: 1,
-    topics: [null, null, null, null],
+    topic0: null,
+    topic1: null,
+    topic2: null,
+    topic3: null,
     address: factory,
-    includeTransactionReceipts: false,
+    // includeTransactionReceipts: false,
   });
 
   expect(fragments).toHaveLength(1);
@@ -113,9 +122,12 @@
   const fragments = getLogFilterFragmentIds({
     type: "log",
     chainId: 115511,
-    topics: [null, null, null, null],
+    topic0: null,
+    topic1: null,
+    topic2: null,
+    topic3: null,
     address: factory,
-    includeTransactionReceipts: false,
+    // includeTransactionReceipts: false,
   });
 
   expect(fragments).toHaveLength(1);
@@ -136,9 +148,12 @@
   const fragments = getLogFilterFragmentIds({
     type: "log",
     chainId: 1,
-    topics: [null, null, null, null],
+    topic0: null,
+    topic1: null,
+    topic2: null,
+    topic3: null,
     address: factory,
-    includeTransactionReceipts: false,
+    // includeTransactionReceipts: false,
   });
 
   expect(fragments).toHaveLength(2);
@@ -149,10 +164,4 @@
   expect(fragments[1]!.id).toBe(
     "log_1_0xb_0x00fef2d461a2fabbb523f9f42752c61336f03b17a602af52cc6c83cb8b110599_offset64_null_null_null_null_0",
   );
-});
-
-test.todo("buildBlockFilterFragments");
-
-test.todo("buildTransferFilterFragments");
-
-test.todo("buildTransactionFilterFragments");+});