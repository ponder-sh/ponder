import { ALICE, BOB } from "@/_test/constants.js";
import { erc20ABI } from "@/_test/generated.js";
import {
  setupAnvil,
  setupCleanup,
  setupCommon,
  setupDatabaseServices,
  setupIsolatedDatabase,
} from "@/_test/setup.js";
import {
  createPair,
  deployErc20,
  deployFactory,
  mintErc20,
  swapPair,
  transferEth,
} from "@/_test/simulate.js";
import {
  getAccountsConfigAndIndexingFunctions,
  getBlocksConfigAndIndexingFunctions,
  getErc20ConfigAndIndexingFunctions,
  getNetwork,
  getPairWithFactoryConfigAndIndexingFunctions,
} from "@/_test/utils.js";
import { buildConfigAndIndexingFunctions } from "@/build/configAndIndexingFunctions.js";
import type {
  BlockEvent,
  LogEvent,
  RawEvent,
  TraceEvent,
  TransferEvent,
} from "@/internal/types.js";
import type { LogFactory, LogFilter } from "@/internal/types.js";
import type { SyncTrace, SyncTransaction } from "@/types/sync.js";
import {
  MAX_CHECKPOINT_STRING,
  ZERO_CHECKPOINT_STRING,
} from "@/utils/checkpoint.js";
import { createRequestQueue } from "@/utils/requestQueue.js";
import {
  _eth_getBlockByNumber,
  _eth_getLogs,
  _eth_getTransactionReceipt,
} from "@/utils/rpc.js";
import {
  type Hex,
  encodeEventTopics,
  hexToBigInt,
  padHex,
  parseEther,
  toHex,
  zeroAddress,
} from "viem";
import { encodeFunctionData, encodeFunctionResult } from "viem/utils";
import { beforeEach, expect, test } from "vitest";
import {
  buildEvents,
  decodeEventLog,
  decodeEvents,
  removeNullCharacters,
} from "./events.js";
<<<<<<< HEAD
import { type LogFactory, type LogFilter, getChildAddress } from "./source.js";
=======
>>>>>>> 953b4599

beforeEach(setupCommon);
beforeEach(setupAnvil);
beforeEach(setupIsolatedDatabase);
beforeEach(setupCleanup);

test("decodeEvents() log", async (context) => {
  const { common } = context;

  const { config, rawIndexingFunctions } = getErc20ConfigAndIndexingFunctions({
    address: zeroAddress,
  });
  const { sources } = await buildConfigAndIndexingFunctions({
    config,
    rawIndexingFunctions,
  });

  const topics = encodeEventTopics({
    abi: erc20ABI,
    eventName: "Transfer",
    args: {
      from: zeroAddress,
      to: ALICE,
    },
  });

  const data = padHex(toHex(parseEther("1")), { size: 32 });

  const rawEvent = {
    chainId: 1,
    sourceIndex: 0,
    checkpoint: ZERO_CHECKPOINT_STRING,
    block: {} as RawEvent["block"],
    transaction: {} as RawEvent["transaction"],
    log: {
      id: "test",
      data,
      topics,
    },
  } as RawEvent;

  const events = decodeEvents(common, sources, [rawEvent]) as [LogEvent];

  expect(events).toHaveLength(1);
  expect(events[0].event.args).toMatchObject({
    from: zeroAddress,
    to: ALICE,
    amount: parseEther("1"),
  });
  expect(events[0].event.name).toBe(
    "Transfer(address indexed from, address indexed to, uint256 amount)",
  );
});

test("decodeEvents() log error", async (context) => {
  const { common } = context;

  const { config, rawIndexingFunctions } = getErc20ConfigAndIndexingFunctions({
    address: zeroAddress,
  });
  const { sources } = await buildConfigAndIndexingFunctions({
    config,
    rawIndexingFunctions,
  });

  const topics = encodeEventTopics({
    abi: erc20ABI,
    eventName: "Transfer",
    args: {
      from: zeroAddress,
      to: ALICE,
    },
  });

  // invalid log.data, causing an error when decoding
  const rawEvent = {
    chainId: 1,
    sourceIndex: 0,
    checkpoint: ZERO_CHECKPOINT_STRING,
    block: {} as RawEvent["block"],
    transaction: {} as RawEvent["transaction"],
    log: {
      id: "test",
      data: "0x0" as Hex,
      topics,
    },
  } as RawEvent;

  const events = decodeEvents(common, sources, [rawEvent]) as [LogEvent];

  expect(events).toHaveLength(0);
});

test("decodeEvents() block", async (context) => {
  const { common } = context;

  const { config, rawIndexingFunctions } = getBlocksConfigAndIndexingFunctions({
    interval: 1,
  });
  const { sources } = await buildConfigAndIndexingFunctions({
    config,
    rawIndexingFunctions,
  });

  const rawEvent = {
    chainId: 1,
    sourceIndex: 0,
    checkpoint: ZERO_CHECKPOINT_STRING,
    block: {
      number: 1n,
    } as RawEvent["block"],
    transaction: undefined,
    log: undefined,
  } as RawEvent;

  const events = decodeEvents(common, sources, [rawEvent]) as [BlockEvent];

  expect(events).toHaveLength(1);
  expect(events[0].event.block).toMatchObject({
    number: 1n,
  });
});

test("decodeEvents() transfer", async (context) => {
  const { common } = context;

  const { config, rawIndexingFunctions } =
    getAccountsConfigAndIndexingFunctions({
      address: ALICE,
    });

  const { sources } = await buildConfigAndIndexingFunctions({
    config,
    rawIndexingFunctions,
  });

  const rawEvent = {
    chainId: 1,
    sourceIndex: 3,
    checkpoint: ZERO_CHECKPOINT_STRING,
    block: {} as RawEvent["block"],
    transaction: {} as RawEvent["transaction"],
    log: undefined,
    trace: {
      id: "test",
      type: "CALL",
      from: ALICE,
      to: BOB,
      gas: 0n,
      gasUsed: 0n,
      input: "0x0",
      output: "0x0",
      value: parseEther("1"),
      traceIndex: 0,
      subcalls: 0,
    },
  } as RawEvent;

  const events = decodeEvents(common, sources, [rawEvent]) as [TransferEvent];

  expect(events).toHaveLength(1);
  expect(events[0].event.transfer).toMatchObject({
    from: ALICE,
    to: BOB,
    value: parseEther("1"),
  });
  expect(events[0].name).toBe("Accounts:transfer:from");
});

test("decodeEvents() transaction", async (context) => {
  const { common } = context;

  const { config, rawIndexingFunctions } =
    getAccountsConfigAndIndexingFunctions({
      address: ALICE,
    });

  const { sources } = await buildConfigAndIndexingFunctions({
    config,
    rawIndexingFunctions,
  });

  const rawEvent = {
    chainId: 1,
    sourceIndex: 0,
    checkpoint: ZERO_CHECKPOINT_STRING,
    block: {} as RawEvent["block"],
    transaction: {} as RawEvent["transaction"],
    log: undefined,
    trace: undefined,
  } as RawEvent;

  const events = decodeEvents(common, sources, [rawEvent]) as [TransferEvent];

  expect(events).toHaveLength(1);

  expect(events[0].name).toBe("Accounts:transaction:to");
});

test("decodeEvents() trace", async (context) => {
  const { common } = context;

  const { config, rawIndexingFunctions } = getErc20ConfigAndIndexingFunctions({
    address: zeroAddress,
    includeCallTraces: true,
  });
  const { sources } = await buildConfigAndIndexingFunctions({
    config,
    rawIndexingFunctions,
  });

  const rawEvent = {
    chainId: 1,
    sourceIndex: 1,
    checkpoint: ZERO_CHECKPOINT_STRING,
    block: {} as RawEvent["block"],
    transaction: {} as RawEvent["transaction"],
    log: undefined,
    trace: {
      id: "test",
      type: "CALL",
      from: ALICE,
      to: BOB,
      input: encodeFunctionData({
        abi: erc20ABI,
        functionName: "transfer",
        args: [BOB, parseEther("1")],
      }),
      output: encodeFunctionResult({
        abi: erc20ABI,
        functionName: "transfer",
        result: true,
      }),
      gas: 0n,
      gasUsed: 0n,
      value: 0n,
      traceIndex: 0,
      subcalls: 0,
    },
  } as RawEvent;

  const events = decodeEvents(common, sources, [rawEvent]) as [TraceEvent];

  expect(events).toHaveLength(1);
  expect(events[0].event.args).toStrictEqual([BOB, parseEther("1")]);
  expect(events[0].event.result).toBe(true);
  expect(events[0].name).toBe("Erc20.transfer()");
});

test("decodeEvents() trace error", async (context) => {
  const { common } = context;

  const { config, rawIndexingFunctions } = getErc20ConfigAndIndexingFunctions({
    address: zeroAddress,
    includeCallTraces: true,
  });
  const { sources } = await buildConfigAndIndexingFunctions({
    config,
    rawIndexingFunctions,
  });

  const rawEvent = {
    chainId: 1,
    sourceIndex: 1,
    checkpoint: ZERO_CHECKPOINT_STRING,
    block: {} as RawEvent["block"],
    transaction: {} as RawEvent["transaction"],
    log: undefined,
    trace: {
      id: "test",
      type: "CALL",
      from: ALICE,
      to: BOB,
      input: "0x",
      output: encodeFunctionResult({
        abi: erc20ABI,
        functionName: "transfer",
        result: true,
      }),
      gas: 0n,
      gasUsed: 0n,
      value: 0n,
      traceIndex: 0,
      subcalls: 0,
    },
  } as RawEvent;

  const events = decodeEvents(common, sources, [rawEvent]) as [TraceEvent];

  expect(events).toHaveLength(0);
});

test("buildEvents() matches getEvents() log", async (context) => {
  const { syncStore } = await setupDatabaseServices(context);

  const network = getNetwork();
  const requestQueue = createRequestQueue({
    network,
    common: context.common,
  });

  const { address } = await deployErc20({ sender: ALICE });
  await mintErc20({
    erc20: address,
    to: ALICE,
    amount: parseEther("1"),
    sender: ALICE,
  });

  const { config, rawIndexingFunctions } = getErc20ConfigAndIndexingFunctions({
    address,
  });
  const { sources } = await buildConfigAndIndexingFunctions({
    config,
    rawIndexingFunctions,
  });

  // insert block 2

  const rpcBlock = await _eth_getBlockByNumber(requestQueue, {
    blockNumber: 2,
  });
  await syncStore.insertBlocks({ blocks: [rpcBlock], chainId: 1 });

  await syncStore.insertTransactions({
    transactions: [{ transaction: rpcBlock.transactions[0]!, block: rpcBlock }],
    chainId: 1,
  });

  const rpcLogs = await _eth_getLogs(requestQueue, {
    fromBlock: 2,
    toBlock: 2,
  });
  await syncStore.insertLogs({
    logs: [{ log: rpcLogs[0]!, block: rpcBlock }],
    chainId: 1,
  });

  const { events: events1 } = await syncStore.getEvents({
    filters: sources.map((s) => s.filter),
    from: ZERO_CHECKPOINT_STRING,
    to: MAX_CHECKPOINT_STRING,
    limit: 10,
  });

  const events2 = buildEvents({
    sources,
    chainId: 1,
    blockWithEventData: {
      block: rpcBlock,
      logs: rpcLogs,
      transactions: rpcBlock.transactions,
      traces: [],
      transactionReceipts: [],
    },
    finalizedChildAddresses: new Map(),
    unfinalizedChildAddresses: new Map(),
  });

  expect(events1).toHaveLength(1);

  expect(events2).toStrictEqual(events1);
});

test("buildEvents() matches getEvents() log factory", async (context) => {
  const { syncStore } = await setupDatabaseServices(context);

  const network = getNetwork();
  const requestQueue = createRequestQueue({
    network,
    common: context.common,
  });

  const { address } = await deployFactory({ sender: ALICE });
  const { result: pair } = await createPair({
    factory: address,
    sender: ALICE,
  });
  await swapPair({
    pair,
    amount0Out: 1n,
    amount1Out: 1n,
    to: ALICE,
    sender: ALICE,
  });

  const { config, rawIndexingFunctions } =
    getPairWithFactoryConfigAndIndexingFunctions({
      address,
    });
  const { sources } = await buildConfigAndIndexingFunctions({
    config,
    rawIndexingFunctions,
  });

  // insert block 2

  let rpcLogs = await _eth_getLogs(requestQueue, {
    fromBlock: 2,
    toBlock: 2,
  });

  const filter = sources[0]!.filter as LogFilter<LogFactory>;
  const factory = filter.address;
  const log = rpcLogs[0]!;
  const data = [
    {
      address: getChildAddress({ log, factory }),
      blockNumber: hexToBigInt(log.blockNumber),
    },
  ];
  await syncStore.insertChildAddresses({ factory, data });

  // insert block 3

  const rpcBlock = await _eth_getBlockByNumber(requestQueue, {
    blockNumber: 3,
  });
  await syncStore.insertBlocks({ blocks: [rpcBlock], chainId: 1 });

  await syncStore.insertTransactions({
    transactions: [{ transaction: rpcBlock.transactions[0]!, block: rpcBlock }],
    chainId: 1,
  });

  rpcLogs = await _eth_getLogs(requestQueue, {
    fromBlock: 3,
    toBlock: 3,
  });
  await syncStore.insertLogs({
    logs: [{ log: rpcLogs[0]!, block: rpcBlock }],
    chainId: 1,
  });

  const { events: events1 } = await syncStore.getEvents({
    filters: sources.map((s) => s.filter),
    from: ZERO_CHECKPOINT_STRING,
    to: MAX_CHECKPOINT_STRING,
    limit: 10,
  });

  const events2 = buildEvents({
    sources,
    chainId: 1,
    blockWithEventData: {
      block: rpcBlock,
      logs: rpcLogs,
      transactions: rpcBlock.transactions,
      traces: [],
      transactionReceipts: [],
    },
    finalizedChildAddresses: new Map([[filter.address, new Set()]]),
    unfinalizedChildAddresses: new Map([[filter.address, new Set([pair])]]),
  });

  expect(events1).toHaveLength(1);

  expect(events2).toStrictEqual(events1);
});

test("buildEvents() matches getEvents() block", async (context) => {
  const { syncStore } = await setupDatabaseServices(context);

  const network = getNetwork();
  const requestQueue = createRequestQueue({
    network,
    common: context.common,
  });

  const { config, rawIndexingFunctions } = getBlocksConfigAndIndexingFunctions({
    interval: 1,
  });
  const { sources } = await buildConfigAndIndexingFunctions({
    config,
    rawIndexingFunctions,
  });

  // insert block 0

  const rpcBlock = await _eth_getBlockByNumber(requestQueue, {
    blockNumber: 0,
  });
  await syncStore.insertBlocks({ blocks: [rpcBlock], chainId: 1 });

  const { events: events1 } = await syncStore.getEvents({
    filters: sources.map((s) => s.filter),
    from: ZERO_CHECKPOINT_STRING,
    to: MAX_CHECKPOINT_STRING,
    limit: 10,
  });

  const events2 = buildEvents({
    sources,
    chainId: 1,
    blockWithEventData: {
      block: rpcBlock,
      logs: [],
      transactions: [],
      traces: [],
      transactionReceipts: [],
    },
    finalizedChildAddresses: new Map(),
    unfinalizedChildAddresses: new Map(),
  });

  expect(events1).toHaveLength(1);

  expect(events2).toStrictEqual(events1);
});

test("buildEvents() matches getEvents() transfer", async (context) => {
  const { syncStore } = await setupDatabaseServices(context);

  const network = getNetwork();
  const requestQueue = createRequestQueue({
    network,
    common: context.common,
  });

  const { hash } = await transferEth({
    to: BOB,
    amount: parseEther("1"),
    sender: ALICE,
  });

  const { config, rawIndexingFunctions } =
    getAccountsConfigAndIndexingFunctions({
      address: ALICE,
    });
  const { sources } = await buildConfigAndIndexingFunctions({
    config,
    rawIndexingFunctions,
  });

  const rpcBlock = await _eth_getBlockByNumber(requestQueue, {
    blockNumber: 1,
  });
  await syncStore.insertBlocks({ blocks: [rpcBlock], chainId: 1 });

  await syncStore.insertTransactions({
    transactions: [{ transaction: rpcBlock.transactions[0]!, block: rpcBlock }],
    chainId: 1,
  });

  const rpcReceipt = await _eth_getTransactionReceipt(requestQueue, { hash });

  await syncStore.insertTransactionReceipts({
    transactionReceipts: [rpcReceipt],
    chainId: 1,
  });

  const rpcTrace = {
    trace: {
      type: "CALL",
      from: ALICE,
      to: BOB,
      gas: "0x0",
      gasUsed: "0x0",
      input: "0x0",
      output: "0x0",
      value: rpcBlock.transactions[0]!.value,
      index: 0,
      subcalls: 0,
    },
    transactionHash: hash,
  } satisfies SyncTrace;

  await syncStore.insertTraces({
    traces: [
      {
        trace: rpcTrace,
        block: rpcBlock,
        transaction: rpcBlock.transactions[0] as SyncTransaction,
      },
    ],
    chainId: 1,
  });

  const { events: events1 } = await syncStore.getEvents({
    filters: sources.map((s) => s.filter),
    from: ZERO_CHECKPOINT_STRING,
    to: MAX_CHECKPOINT_STRING,
    limit: 10,
  });

  const events2 = buildEvents({
    sources,
    chainId: 1,
    blockWithEventData: {
      block: rpcBlock,
      logs: [],
      transactions: rpcBlock.transactions,
      traces: [rpcTrace],
      transactionReceipts: [rpcReceipt],
    },
    finalizedChildAddresses: new Map(),
    unfinalizedChildAddresses: new Map(),
  });

  // transaction:from and transfer:from
  expect(events1).toHaveLength(2);

  expect(events2).toStrictEqual(events1);
});

test("buildEvents() matches getEvents() transaction", async (context) => {
  const { syncStore } = await setupDatabaseServices(context);

  const network = getNetwork();
  const requestQueue = createRequestQueue({
    network,
    common: context.common,
  });

  const { hash } = await transferEth({
    to: BOB,
    amount: parseEther("1"),
    sender: ALICE,
  });

  const { config, rawIndexingFunctions } =
    getAccountsConfigAndIndexingFunctions({
      address: ALICE,
    });

  const { sources } = await buildConfigAndIndexingFunctions({
    config,
    rawIndexingFunctions,
  });

  const rpcBlock = await _eth_getBlockByNumber(requestQueue, {
    blockNumber: 1,
  });
  await syncStore.insertBlocks({ blocks: [rpcBlock], chainId: 1 });

  await syncStore.insertTransactions({
    transactions: [{ transaction: rpcBlock.transactions[0]!, block: rpcBlock }],
    chainId: 1,
  });

  const rpcReceipt = await _eth_getTransactionReceipt(requestQueue, { hash });

  await syncStore.insertTransactionReceipts({
    transactionReceipts: [rpcReceipt],
    chainId: 1,
  });

  const { events: events1 } = await syncStore.getEvents({
    filters: sources.map((s) => s.filter),
    from: ZERO_CHECKPOINT_STRING,
    to: MAX_CHECKPOINT_STRING,
    limit: 10,
  });

  const events2 = buildEvents({
    sources,
    chainId: 1,
    blockWithEventData: {
      block: rpcBlock,
      logs: [],
      transactions: rpcBlock.transactions,
      traces: [],
      transactionReceipts: [rpcReceipt],
    },
    finalizedChildAddresses: new Map(),
    unfinalizedChildAddresses: new Map(),
  });

  expect(events1).toHaveLength(1);

  expect(events2).toStrictEqual(events1);
});

test("buildEvents() matches getEvents() trace", async (context) => {
  const { syncStore } = await setupDatabaseServices(context);

  const network = getNetwork();
  const requestQueue = createRequestQueue({
    network,
    common: context.common,
  });

  const { address } = await deployErc20({ sender: ALICE });
  const { hash } = await mintErc20({
    erc20: address,
    to: ALICE,
    amount: parseEther("1"),
    sender: ALICE,
  });

  const { config, rawIndexingFunctions } = getErc20ConfigAndIndexingFunctions({
    address,
    includeCallTraces: true,
  });
  const { sources } = await buildConfigAndIndexingFunctions({
    config,
    rawIndexingFunctions,
  });

  const rpcBlock = await _eth_getBlockByNumber(requestQueue, {
    blockNumber: 2,
  });
  await syncStore.insertBlocks({ blocks: [rpcBlock], chainId: 1 });

  await syncStore.insertTransactions({
    transactions: [{ transaction: rpcBlock.transactions[0]!, block: rpcBlock }],
    chainId: 1,
  });

  const rpcTrace = {
    trace: {
      type: "CALL",
      from: ALICE,
      to: address,
      gas: "0x0",
      gasUsed: "0x0",
      input: encodeFunctionData({
        abi: erc20ABI,
        functionName: "transfer",
        args: [BOB, parseEther("1")],
      }),
      output: encodeFunctionResult({
        abi: erc20ABI,
        functionName: "transfer",
        result: true,
      }),
      value: "0x0",
      index: 0,
      subcalls: 0,
    },
    transactionHash: hash,
  } satisfies SyncTrace;

  await syncStore.insertTraces({
    traces: [
      {
        trace: rpcTrace,
        block: rpcBlock,
        transaction: rpcBlock.transactions[0] as SyncTransaction,
      },
    ],
    chainId: 1,
  });

  const { events: events1 } = await syncStore.getEvents({
    filters: sources.map((s) => s.filter),
    from: ZERO_CHECKPOINT_STRING,
    to: MAX_CHECKPOINT_STRING,
    limit: 10,
  });

  const events2 = buildEvents({
    sources,
    chainId: 1,
    blockWithEventData: {
      block: rpcBlock,
      logs: [],
      transactions: rpcBlock.transactions,
      traces: [rpcTrace],
      transactionReceipts: [],
    },
    finalizedChildAddresses: new Map(),
    unfinalizedChildAddresses: new Map(),
  });

  expect(events1).toHaveLength(1);

  expect(events2).toStrictEqual(events1);
});

test("removeNullCharacters removes null characters", () => {
  // NameRegistered event from this transaction contains null characters:
  // https://etherscan.io/tx/0x2e67be22d5e700e61e102b926f28ba451c53a6cd6438c53b43dbb783c2081a12#eventlog
  const log = {
    topics: [
      "0xca6abbe9d7f11422cb6ca7629fbf6fe9efb1c621f71ce8f02b9f2a230097404f",
      "0x56e1003dc29ff83445ba93c493f4a76570eb667494e78c6974a745593131ae2a",
      "0x0000000000000000000000008504a09352555ff1acf9c8a8d9fb5fdcc4161cbc",
    ],
    data: "0x0000000000000000000000000000000000000000000000000000000000000060000000000000000000000000000000000000000000000000000697a5dd2a81dc000000000000000000000000000000000000000000000000000000006457430e000000000000000000000000000000000000000000000000000000000000001174656e63656e74636c7562000000000000000000000000000000000000000000",
  } as const;

  const abiItem = {
    anonymous: false,
    inputs: [
      {
        indexed: false,
        internalType: "string",
        name: "name",
        type: "string",
      },
      {
        indexed: true,
        internalType: "bytes32",
        name: "label",
        type: "bytes32",
      },
      {
        indexed: true,
        internalType: "address",
        name: "owner",
        type: "address",
      },
      {
        indexed: false,
        internalType: "uint256",
        name: "cost",
        type: "uint256",
      },
      {
        indexed: false,
        internalType: "uint256",
        name: "expires",
        type: "uint256",
      },
    ],
    name: "NameRegistered",
    type: "event",
  } as const;

  const args = decodeEventLog({
    abiItem,
    topics: log.topics as unknown as [signature: Hex, ...args: Hex[]],
    data: log.data,
  });

  expect(args.name).toBe("tencentclub\x00\x00\x00\x00\x00\x00");

  const cleanedArgs = removeNullCharacters(args);

  expect((cleanedArgs as any).name).toBe("tencentclub");
});<|MERGE_RESOLUTION|>--- conflicted
+++ resolved
@@ -59,10 +59,6 @@
   decodeEvents,
   removeNullCharacters,
 } from "./events.js";
-<<<<<<< HEAD
-import { type LogFactory, type LogFilter, getChildAddress } from "./source.js";
-=======
->>>>>>> 953b4599
 
 beforeEach(setupCommon);
 beforeEach(setupAnvil);
