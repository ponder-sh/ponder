import {
  setupAnvil,
  setupCommon,
  setupDatabaseServices,
  setupIsolatedDatabase,
} from "@/_test/setup.js";
<<<<<<< HEAD
import { type Checkpoint, zeroCheckpoint } from "@/utils/checkpoint.js";
import { type TestContext, beforeEach, expect, test, vi } from "vitest";
import {
  create,
  getHistoricalEvents,
  kill,
  startHistorical,
  startRealtime,
} from "./service.js";
=======
import {
  type Checkpoint,
  maxCheckpoint,
  zeroCheckpoint,
} from "@/utils/checkpoint.js";
import { type TestContext, beforeEach, expect, test, vi } from "vitest";
import { SyncService } from "./service.js";
>>>>>>> 772c140a

beforeEach(setupCommon);
beforeEach(setupAnvil);
beforeEach(setupIsolatedDatabase);

function getMultichainNetworksAndSources(context: TestContext) {
  const mainnet = context.networks[0];
  const optimism = { ...mainnet, name: "optimism", chainId: 10 };

  const sources = [
    context.sources[0],
    {
      ...context.sources[0],
      id: `Erc20_${optimism.name}`,
      networkName: optimism.name,
      chainId: optimism.chainId,
    },
  ];

  return { networks: [mainnet, optimism], sources };
}

function createCheckpoint(checkpoint: Partial<Checkpoint>): Checkpoint {
  return { ...zeroCheckpoint, ...checkpoint };
}

test("createSyncService()", async (context) => {
  const { common } = context;
  const { syncStore, cleanup } = await setupDatabaseServices(context);
  const { networks, sources } = getMultichainNetworksAndSources(context);

  const syncService = await create({
    common,
    syncStore,
    networks,
    sources,
    onRealtimeEvent: vi.fn(),
    onFatalError: vi.fn(),
  });

  expect(syncService.checkpoint).toStrictEqual(zeroCheckpoint);
  expect(syncService.networkServices).toHaveLength(2);

  expect(syncService.networkServices[0].realtime!.finalizedBlock.number).toBe(
    "0x0",
  );
  expect(syncService.networkServices[1].realtime!.finalizedBlock.number).toBe(
    "0x0",
  );

  expect(
    syncService.networkServices[0].historical.isHistoricalSyncComplete,
  ).toBe(false);
  expect(
    syncService.networkServices[1].historical.isHistoricalSyncComplete,
  ).toBe(false);

  expect(syncService.networkServices[0].historical.checkpoint).toBe(undefined);
  expect(syncService.networkServices[1].historical.checkpoint).toBe(undefined);

  await kill(syncService);
  await cleanup();
});

test("createSyncService() no realtime", async (context) => {
  const { common } = context;
  const { syncStore, cleanup } = await setupDatabaseServices(context);
  const { networks, sources } = getMultichainNetworksAndSources(context);

  const syncService = await create({
    common,
    syncStore,
    networks,
    sources: [sources[0], { ...sources[1], endBlock: 0 }],
    onRealtimeEvent: vi.fn(),
    onFatalError: vi.fn(),
  });

  expect(syncService.networkServices[0].realtime).toBeDefined();
  expect(syncService.networkServices[1].realtime).toBeUndefined();

  await kill(syncService);
  await cleanup();
});

test("kill()", async (context) => {
  const { common } = context;
  const { syncStore, cleanup } = await setupDatabaseServices(context);
  const { networks, sources } = getMultichainNetworksAndSources(context);

  const syncService = await create({
    common,
    syncStore,
    networks,
    sources,
    onRealtimeEvent: vi.fn(),
    onFatalError: vi.fn(),
  });

  startHistorical(syncService);

  startRealtime(syncService);

  await kill(syncService);

  await cleanup();
});

test("getHistoricalEvents returns events", async (context) => {
  const { common } = context;
  const { syncStore, cleanup } = await setupDatabaseServices(context);
  const { networks, sources } = getMultichainNetworksAndSources(context);

  const getLogEventsSpy = vi.spyOn(syncStore, "getLogEvents");

  const syncService = await create({
    common,
    syncStore,
    networks,
    sources,
    onRealtimeEvent: vi.fn(),
    onFatalError: vi.fn(),
  });

  const ag = getHistoricalEvents(syncService);

  syncService.networkServices[0].historical.checkpoint = createCheckpoint({
    blockNumber: 1,
  });
  syncService.networkServices[1].historical.checkpoint = createCheckpoint({
    blockNumber: 1,
  });

  const iter1 = await ag.next();
  expect(iter1.done).toBe(false);

  syncService.networkServices[0].historical.isHistoricalSyncComplete = true;
  syncService.networkServices[1].historical.isHistoricalSyncComplete = true;

  const iter2 = await ag.next();
  expect(iter2.done).toBe(false);

  const iter3 = await ag.next();
  expect(iter3.done).toBe(true);

  expect(getLogEventsSpy).toHaveBeenCalledTimes(2);

  await kill(syncService);
  await cleanup();
});

test("getHistoricalEvents resolves when complete", async (context) => {
  const { common } = context;
  const { syncStore, cleanup } = await setupDatabaseServices(context);
  const { networks, sources } = getMultichainNetworksAndSources(context);

  const getLogEventsSpy = vi.spyOn(syncStore, "getLogEvents");

  const syncService = await create({
    common,
    syncStore,
    networks,
    sources,
    onRealtimeEvent: vi.fn(),
    onFatalError: vi.fn(),
  });

  syncService.networkServices[0].historical.isHistoricalSyncComplete = true;
  syncService.networkServices[1].historical.isHistoricalSyncComplete = true;

  const ag = getHistoricalEvents(syncService);

  // wait for async generator to resolve
  for await (const _ of ag) {
  }

  expect(getLogEventsSpy).toHaveBeenCalledTimes(1);

  expect(syncService.checkpoint.blockNumber).toBe(0);

  await kill(syncService);
  await cleanup();
});

test("onRealtimeSyncEvent gets events", async (context) => {
  const { common } = context;
  const { syncStore, cleanup } = await setupDatabaseServices(context);
  const { networks, sources } = getMultichainNetworksAndSources(context);

  const getLogEventsSpy = vi.spyOn(syncStore, "getLogEvents");

  const syncService = await create({
    common,
    syncStore,
    networks,
    sources,
    onRealtimeEvent: vi.fn(),
    onFatalError: vi.fn(),
  });

  syncService.networkServices[0].realtime!.checkpoint = zeroCheckpoint;
  syncService.networkServices[1].realtime!.checkpoint = zeroCheckpoint;

  syncService.networkServices[0].realtime!.realtimeSync.onEvent({
    type: "checkpoint",
    chainId: networks[0].chainId,
    checkpoint: createCheckpoint({ blockNumber: 4 }),
  });

  expect(getLogEventsSpy).toHaveBeenCalledTimes(0);

  syncService.networkServices[0].realtime!.realtimeSync.onEvent({
    type: "checkpoint",
    chainId: networks[1].chainId,
    checkpoint: createCheckpoint({ blockNumber: 4 }),
  });

  expect(getLogEventsSpy).toHaveBeenCalledTimes(1);

  await kill(syncService);
  await cleanup();
});

test("onRealtimeSyncEvent reorg", async (context) => {
  const { common } = context;
  const { syncStore, cleanup } = await setupDatabaseServices(context);
  const { networks, sources } = getMultichainNetworksAndSources(context);

  const syncService = await create({
    common,
    syncStore,
    networks,
    sources,
    onRealtimeEvent: vi.fn(),
    onFatalError: vi.fn(),
  });

  syncService.networkServices[0].realtime!.checkpoint = createCheckpoint({
    blockNumber: 5,
  });
  syncService.networkServices[1].realtime!.checkpoint = createCheckpoint({
    blockNumber: 5,
  });

  syncService.checkpoint = createCheckpoint({ blockNumber: 5 });

  syncService.networkServices[0].realtime!.realtimeSync.onEvent({
    type: "reorg",
    chainId: networks[0].chainId,
    safeCheckpoint: createCheckpoint({ blockNumber: 2 }),
  });

  expect(syncService.networkServices[0].realtime!.checkpoint).toStrictEqual(
    createCheckpoint({ blockNumber: 2 }),
  );
  expect(syncService.checkpoint).toStrictEqual(
    createCheckpoint({ blockNumber: 2 }),
  );

  await kill(syncService);
  await cleanup();
});

test("onRealtimeSyncEvent multi network", async (context) => {
  const { common } = context;
  const { syncStore, cleanup } = await setupDatabaseServices(context);
  const { networks, sources } = getMultichainNetworksAndSources(context);

  const getLogEventsSpy = vi.spyOn(syncStore, "getLogEvents");

  const syncService = await create({
    common,
    syncStore,
    networks,
    sources: [sources[0], { ...sources[1], endBlock: 0 }],
    onRealtimeEvent: vi.fn(),
    onFatalError: vi.fn(),
  });

  syncService.networkServices[0].realtime!.realtimeSync.onEvent({
    type: "checkpoint",
    chainId: networks[0].chainId,
    checkpoint: createCheckpoint({ blockNumber: 4 }),
  });

  expect(getLogEventsSpy).toHaveBeenCalledTimes(1);

  await kill(syncService);
  await cleanup();
});<|MERGE_RESOLUTION|>--- conflicted
+++ resolved
@@ -4,7 +4,6 @@
   setupDatabaseServices,
   setupIsolatedDatabase,
 } from "@/_test/setup.js";
-<<<<<<< HEAD
 import { type Checkpoint, zeroCheckpoint } from "@/utils/checkpoint.js";
 import { type TestContext, beforeEach, expect, test, vi } from "vitest";
 import {
@@ -14,15 +13,6 @@
   startHistorical,
   startRealtime,
 } from "./service.js";
-=======
-import {
-  type Checkpoint,
-  maxCheckpoint,
-  zeroCheckpoint,
-} from "@/utils/checkpoint.js";
-import { type TestContext, beforeEach, expect, test, vi } from "vitest";
-import { SyncService } from "./service.js";
->>>>>>> 772c140a
 
 beforeEach(setupCommon);
 beforeEach(setupAnvil);
