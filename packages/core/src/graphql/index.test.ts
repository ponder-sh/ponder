import {
  setupCleanup,
  setupCommon,
  setupDatabaseServices,
  setupIsolatedDatabase,
} from "@/_test/setup.js";
import { type Database, getPonderCheckpointTable } from "@/database/index.js";
import {
  onchainEnum,
  onchainTable,
  onchainView,
  primaryKey,
} from "@/drizzle/onchain.js";
import { EVENT_TYPES, encodeCheckpoint } from "@/utils/checkpoint.js";
import { count, relations } from "drizzle-orm";
import {
  type ExecutionResult,
  type GraphQLType,
  execute,
  parse,
} from "graphql";
import { toBytes } from "viem";
import { zeroAddress } from "viem";
import { beforeEach, expect, test, vi } from "vitest";
import { buildDataLoaderCache, buildGraphQLSchema } from "./index.js";

beforeEach(setupCommon);
beforeEach(setupIsolatedDatabase);
beforeEach(setupCleanup);

function buildContextValue(database: Database) {
  const qb = database.readonlyQB;
  const getDataLoader = buildDataLoaderCache(qb);
  return { qb, getDataLoader };
}

test("metadata", async () => {
  const schema = {};

  const { database } = await setupDatabaseServices({
    schemaBuild: { schema },
  });
  const contextValue = buildContextValue(database);
  const query = (source: string) =>
    execute({ schema: graphqlSchema, contextValue, document: parse(source) });

  const graphqlSchema = buildGraphQLSchema({ schema });

  await database.adminQB.wrap((db) =>
    db.insert(getPonderCheckpointTable()).values({
      chainId: 1,
      chainName: "mainnet",
      latestCheckpoint: encodeCheckpoint({
        blockNumber: 10n,
        chainId: 1n,
        blockTimestamp: 20n,
        transactionIndex: 0n,
        eventType: EVENT_TYPES.blocks,
        eventIndex: 0n,
      }),
      finalizedCheckpoint: encodeCheckpoint({
        blockNumber: 10n,
        chainId: 1n,
        blockTimestamp: 20n,
        transactionIndex: 0n,
        eventType: EVENT_TYPES.blocks,
        eventIndex: 0n,
      }),
      safeCheckpoint: encodeCheckpoint({
        blockNumber: 10n,
        chainId: 1n,
        blockTimestamp: 20n,
        transactionIndex: 0n,
        eventType: EVENT_TYPES.blocks,
        eventIndex: 0n,
      }),
    }),
  );

  const result = await query(`
    query {
      _meta {
        status
      }
    }
  `);

  expect(result.errors?.[0]?.message).toBeUndefined();
  expect(result.data).toMatchObject({
    _meta: {
      status: {
        mainnet: {
          id: 1,
          block: {
            number: 10,
            timestamp: 20,
          },
        },
      },
    },
  });
});

test("scalar, scalar not null, scalar array, scalar array not null", async () => {
  const schema = {
    table: onchainTable("table", (t) => ({
      id: t.text().primaryKey(),

      string: t.text(),
      int: t.integer(),
      float: t.doublePrecision(),
      boolean: t.boolean(),
      hex: t.hex(),
      bigint: t.bigint(),
      bytes: t.bytes(),

      stringNotNull: t.text().notNull(),
      intNotNull: t.integer().notNull(),
      floatNotNull: t.doublePrecision().notNull(),
      booleanNotNull: t.boolean().notNull(),
      hexNotNull: t.hex().notNull(),
      bigintNotNull: t.bigint().notNull(),
      bytesNotNull: t.bytes().notNull(),

      stringArray: t.text().array(),
      intArray: t.integer().array(),
      floatArray: t.doublePrecision().array(),
      booleanArray: t.boolean().array(),
      hexArray: t.hex().array(),
      bigintArray: t.bigint().array(),

      stringArrayNotNull: t.text().array().notNull(),
      intArrayNotNull: t.integer().array().notNull(),
      floatArrayNotNull: t.doublePrecision().array().notNull(),
      booleanArrayNotNull: t.boolean().array().notNull(),
      hexArrayNotNull: t.hex().array().notNull(),
      bigintArrayNotNull: t.bigint().array().notNull(),
    })),
  };

<<<<<<< HEAD
  const { database, indexingStore } = await setupDatabaseServices({
=======
  const { database } = await setupDatabaseServices(context, {
>>>>>>> a18f9428
    schemaBuild: { schema },
  });
  const contextValue = buildContextValue(database);
  const query = (source: string) =>
    execute({ schema: graphqlSchema, contextValue, document: parse(source) });

  await database.userQB.raw.insert(schema.table).values({
    id: "0",
    string: "0",
    int: 0,
    float: 0,
    boolean: false,
    hex: "0x0",
    bigint: 0n,
    bytes: toBytes(zeroAddress),

    stringNotNull: "0",
    intNotNull: 0,
    floatNotNull: 0,
    booleanNotNull: false,
    hexNotNull: "0x0",
    bigintNotNull: 0n,
    bytesNotNull: toBytes(zeroAddress),

    stringArray: ["0"],
    intArray: [0],
    floatArray: [0],
    booleanArray: [false],
    hexArray: ["0x0"],
    bigintArray: [0n],

    stringArrayNotNull: ["0"],
    intArrayNotNull: [0],
    floatArrayNotNull: [0],
    booleanArrayNotNull: [false],
    hexArrayNotNull: ["0x0"],
    bigintArrayNotNull: [0n],
  });

  const graphqlSchema = buildGraphQLSchema({ schema });

  const result = await query(`
    query {
      table(id: "0") {
        id

        string
        int
        float
        boolean
        hex
        bigint
        bytes

        stringNotNull
        intNotNull
        floatNotNull
        booleanNotNull
        hexNotNull
        bigintNotNull
        bytesNotNull

        stringArray
        intArray
        floatArray
        booleanArray
        hexArray
        bigintArray

        stringArrayNotNull
        intArrayNotNull
        floatArrayNotNull
        booleanArrayNotNull
        hexArrayNotNull
        bigintArrayNotNull
      }
    }
  `);

  expect(result.errors?.[0]?.message).toBeUndefined();
  expect(result.data).toMatchObject({
    table: {
      id: "0",

      string: "0",
      int: 0,
      float: 0,
      boolean: false,
      hex: "0x00",
      bigint: "0",
      bytes: [0, 0, 0, 0, 0, 0, 0, 0, 0, 0, 0, 0, 0, 0, 0, 0, 0, 0, 0, 0],

      stringNotNull: "0",
      intNotNull: 0,
      floatNotNull: 0,
      booleanNotNull: false,
      hexNotNull: "0x00",
      bigintNotNull: "0",
      bytesNotNull: [
        0, 0, 0, 0, 0, 0, 0, 0, 0, 0, 0, 0, 0, 0, 0, 0, 0, 0, 0, 0,
      ],

      stringArray: ["0"],
      intArray: [0],
      floatArray: [0],
      booleanArray: [false],
      hexArray: ["0x00"],
      bigintArray: ["0"],

      stringArrayNotNull: ["0"],
      intArrayNotNull: [0],
      floatArrayNotNull: [0],
      booleanArrayNotNull: [false],
      hexArrayNotNull: ["0x00"],
      bigintArrayNotNull: ["0"],
    },
  });
});

test("enum, enum not null, enum array, enum array not null", async () => {
  const testEnum = onchainEnum("enum", ["A", "B"]);
  const table = onchainTable("table", (t) => ({
    id: t.text().primaryKey(),
    enum: testEnum("enum"),
    enumNotNull: testEnum("enumNotNull").notNull(),
    enumArray: testEnum("enumArray").array(),
    enumArrayNotNull: testEnum("enumArrayNotNull").array().notNull(),
  }));
  const schema = { testEnum, table };

<<<<<<< HEAD
  const { database, indexingStore } = await setupDatabaseServices({
=======
  const { database } = await setupDatabaseServices(context, {
>>>>>>> a18f9428
    schemaBuild: { schema },
  });
  const contextValue = buildContextValue(database);
  const query = (source: string) =>
    execute({ schema: graphqlSchema, contextValue, document: parse(source) });

  await database.userQB.raw.insert(schema.table).values({
    id: "0",
    enum: null,
    enumNotNull: "A",
    enumArray: null,
    enumArrayNotNull: ["A"],
  });

  const graphqlSchema = buildGraphQLSchema({ schema });

  const result = await query(`
    query {
      table(id: "0") {
        id
        enum
        enumNotNull
        enumArray
        enumArrayNotNull
      }
    }
  `);

  expect(result.errors?.[0]?.message).toBeUndefined();
  expect(result.data).toMatchObject({
    table: {
      id: "0",
      enum: null,
      enumNotNull: "A",
      enumArray: null,
      enumArrayNotNull: ["A"],
    },
  });
});

test("enum primary key", async () => {
  const testEnum = onchainEnum("enum", ["A", "B"]);
  const table = onchainTable(
    "table",
    (t) => ({
      a: t.text().notNull(),
      enum: testEnum("enum").notNull(),
    }),
    (table) => ({
      pk: primaryKey({ columns: [table.a, table.enum] }),
    }),
  );
  const schema = { testEnum, table };

<<<<<<< HEAD
  const { database, indexingStore } = await setupDatabaseServices({
=======
  const { database } = await setupDatabaseServices(context, {
>>>>>>> a18f9428
    schemaBuild: { schema },
  });
  const contextValue = buildContextValue(database);
  const query = (source: string) =>
    execute({ schema: graphqlSchema, contextValue, document: parse(source) });

  await database.userQB.raw.insert(schema.table).values({
    a: "0",
    enum: "A",
  });

  const graphqlSchema = buildGraphQLSchema({ schema });

  const result = await query(`
    query {
      table(a: "0", enum: "A") {
        a
        enum
      }
    }
  `);

  expect(result.errors?.[0]?.message).toBeUndefined();
  expect(result.data).toMatchObject({
    table: {
      a: "0",
      enum: "A",
    },
  });
});

test("json, json not null", async () => {
  const schema = {
    table: onchainTable("table", (t) => ({
      id: t.text().primaryKey(),
      json: t.json(),
      jsonNotNull: t.json().notNull(),
    })),
  };

<<<<<<< HEAD
  const { database, indexingStore } = await setupDatabaseServices({
=======
  const { database } = await setupDatabaseServices(context, {
>>>>>>> a18f9428
    schemaBuild: { schema },
  });
  const contextValue = buildContextValue(database);
  const query = (source: string) =>
    execute({ schema: graphqlSchema, contextValue, document: parse(source) });

  await database.userQB.raw.insert(schema.table).values({
    id: "0",
    json: null,
    jsonNotNull: { kevin: 52 },
  });

  const graphqlSchema = buildGraphQLSchema({ schema });

  const result = await query(`
    query {
      table(id: "0") {
        id
        json
        jsonNotNull
      }
    }
  `);

  expect(result.errors?.[0]?.message).toBeUndefined();
  expect(result.data).toMatchObject({
    table: {
      id: "0",
      json: null,
      jsonNotNull: { kevin: 52 },
    },
  });
});

test("singular", async () => {
  const transferEvents = onchainTable("transfer_events", (t) => ({
    id: t.text().primaryKey(),
    amount: t.bigint().notNull(),
  }));

  const allowances = onchainTable(
    "allowances",
    (t) => ({
      owner: t.text().notNull(),
      spender: t.text().notNull(),
      amount: t.bigint().notNull(),
    }),
    (table) => ({
      pk: primaryKey({ columns: [table.owner, table.spender] }),
    }),
  );
  const schema = { transferEvents, allowances };

<<<<<<< HEAD
  const { database, indexingStore } = await setupDatabaseServices({
=======
  const { database } = await setupDatabaseServices(context, {
>>>>>>> a18f9428
    schemaBuild: { schema },
  });
  const contextValue = buildContextValue(database);
  const query = (source: string) =>
    execute({ schema: graphqlSchema, contextValue, document: parse(source) });

  await database.userQB.raw.insert(schema.transferEvents).values([
    { id: "0", amount: 0n },
    { id: "1", amount: 10n },
  ]);
  await database.userQB.raw.insert(schema.allowances).values([
    { owner: "0", spender: "0", amount: 1n },
    { owner: "0", spender: "1", amount: 10n },
    { owner: "1", spender: "0", amount: 100n },
  ]);

  const graphqlSchema = buildGraphQLSchema({ schema });

  let result = await query(`
    query {
      transferEvents(id: "0") {
        id
        amount
      }
    }
  `);
  expect(result.errors?.[0]?.message).toBeUndefined();
  expect(result.data).toMatchObject({
    transferEvents: { id: "0", amount: "0" },
  });

  result = await query(`
    query {
      transferEvents(id: "1") {
        id
        amount
      }
    }
  `);
  expect(result.errors?.[0]?.message).toBeUndefined();
  expect(result.data).toMatchObject({
    transferEvents: { id: "1", amount: "10" },
  });

  result = await query(`
    query {
      allowances(owner: "0", spender: "0") {
        owner
        spender
        amount
      }
    }
  `);
  expect(result.errors?.[0]?.message).toBeUndefined();
  expect(result.data).toMatchObject({
    allowances: { owner: "0", spender: "0", amount: "1" },
  });

  result = await query(`
    query {
      allowances(owner: "1", spender: "0") {
        owner
        spender
        amount
      }
    }
  `);
  expect(result.errors?.[0]?.message).toBeUndefined();
  expect(result.data).toMatchObject({
    allowances: { owner: "1", spender: "0", amount: "100" },
  });
});

test("singular with one relation", async () => {
  const person = onchainTable("person", (t) => ({
    id: t.text().primaryKey(),
    name: t.text(),
  }));

  const pet = onchainTable("pet", (t) => ({
    id: t.text().primaryKey(),
    ownerId: t.text().notNull(),
    ownerIdNullable: t.text(),
  }));

  // Note that regardless of whether the `fields` column(s) are nullable,
  // the field type corresponding to the `one` relation must be nullable.
  const petRelations = relations(pet, ({ one }) => ({
    owner: one(person, { fields: [pet.ownerId], references: [person.id] }),
    ownerNullable: one(person, {
      fields: [pet.ownerIdNullable],
      references: [person.id],
    }),
  }));

  const schema = { person, pet, petRelations };

<<<<<<< HEAD
  const { database, indexingStore } = await setupDatabaseServices({
=======
  const { database } = await setupDatabaseServices(context, {
>>>>>>> a18f9428
    schemaBuild: { schema },
  });
  const contextValue = buildContextValue(database);
  const query = (source: string) =>
    execute({ schema: graphqlSchema, contextValue, document: parse(source) });

  await database.userQB.raw.insert(schema.person).values([
    { id: "jake", name: "jake" },
    { id: "kyle", name: "kyle" },
  ]);
  await database.userQB.raw
    .insert(schema.pet)
    .values({ id: "dog1", ownerId: "jake" });

  const graphqlSchema = buildGraphQLSchema({ schema });

  const result = await query(`
    query {
      pet(id: "dog1") {
        owner {
          id
          name
        }
        ownerNullable {
          id
        }
      }
    }
  `);

  expect(result.errors?.[0]?.message).toBeUndefined();
  expect(result.data).toMatchObject({
    pet: {
      owner: {
        id: "jake",
        name: "jake",
      },
      ownerNullable: null,
    },
  });
});

test("singular with one relation using camel case 'references' column name", async () => {
  const person = onchainTable("person", (t) => ({
    camelCaseId: t.text().primaryKey(),
    name: t.text(),
  }));

  const pet = onchainTable("pet", (t) => ({
    id: t.text().primaryKey(),
    ownerId: t.text(),
  }));

  const petRelations = relations(pet, ({ one }) => ({
    owner: one(person, {
      fields: [pet.ownerId],
      references: [person.camelCaseId],
    }),
  }));

  const schema = { person, pet, petRelations };

<<<<<<< HEAD
  const { database, indexingStore } = await setupDatabaseServices({
=======
  const { database } = await setupDatabaseServices(context, {
>>>>>>> a18f9428
    schemaBuild: { schema },
  });
  const contextValue = buildContextValue(database);
  const query = (source: string) =>
    execute({ schema: graphqlSchema, contextValue, document: parse(source) });

  await database.userQB.raw
    .insert(schema.person)
    .values({ camelCaseId: "jake", name: "jake" });
  await database.userQB.raw.insert(schema.pet).values([
    { id: "dog1", ownerId: "jake" },
    { id: "dog2", ownerId: "kyle" },
  ]);

  const graphqlSchema = buildGraphQLSchema({ schema });

  const result = await query(`
    query {
      pet(id: "dog1") {
        owner {
          camelCaseId
        }
      }
    }
  `);

  expect(result.errors?.[0]?.message).toBeUndefined();
  expect(result.data).toMatchObject({
    pet: {
      owner: { camelCaseId: "jake" },
    },
  });
});

test("singular with many relation", async () => {
  const person = onchainTable("person", (t) => ({
    id: t.text().primaryKey(),
    name: t.text(),
  }));

  const personRelations = relations(person, ({ many }) => ({
    pets: many(pet),
  }));

  const pet = onchainTable("pet", (t) => ({
    id: t.text().primaryKey(),
    ownerId: t.text(),
  }));

  const petRelations = relations(pet, ({ one }) => ({
    owner: one(person, { fields: [pet.ownerId], references: [person.id] }),
  }));

  const schema = { person, personRelations, pet, petRelations };

<<<<<<< HEAD
  const { database, indexingStore } = await setupDatabaseServices({
=======
  const { database } = await setupDatabaseServices(context, {
>>>>>>> a18f9428
    schemaBuild: { schema },
  });
  const contextValue = buildContextValue(database);
  const query = (source: string) =>
    execute({ schema: graphqlSchema, contextValue, document: parse(source) });

  await database.userQB.raw
    .insert(schema.person)
    .values({ id: "jake", name: "jake" });
  await database.userQB.raw.insert(schema.pet).values([
    { id: "dog1", ownerId: "jake" },
    { id: "dog2", ownerId: "jake" },
    { id: "dog3", ownerId: "kyle" },
  ]);

  const graphqlSchema = buildGraphQLSchema({ schema });

  const result = await query(`
    query {
      person(id: "jake") {
        pets {
          items {
            id
          }
        }
      }
    }
  `);

  expect(result.errors?.[0]?.message).toBeUndefined();
  expect(result.data).toMatchObject({
    person: {
      pets: { items: [{ id: "dog1" }, { id: "dog2" }] },
    },
  });
});

test("singular with many relation using camel case 'references' column name", async () => {
  const person = onchainTable("person", (t) => ({
    camelCaseId: t.text().primaryKey(),
    name: t.text(),
  }));

  const personRelations = relations(person, ({ many }) => ({
    pets: many(pet),
  }));

  const pet = onchainTable("pet", (t) => ({
    id: t.text().primaryKey(),
    ownerId: t.text(),
  }));

  const petRelations = relations(pet, ({ one }) => ({
    owner: one(person, {
      fields: [pet.ownerId],
      references: [person.camelCaseId],
    }),
  }));

  const schema = { person, personRelations, pet, petRelations };

<<<<<<< HEAD
  const { database, indexingStore } = await setupDatabaseServices({
=======
  const { database } = await setupDatabaseServices(context, {
>>>>>>> a18f9428
    schemaBuild: { schema },
  });
  const contextValue = buildContextValue(database);
  const query = (source: string) =>
    execute({ schema: graphqlSchema, contextValue, document: parse(source) });

  await database.userQB.raw
    .insert(schema.person)
    .values({ camelCaseId: "jake", name: "jake" });
  await database.userQB.raw.insert(schema.pet).values([
    { id: "dog1", ownerId: "jake" },
    { id: "dog2", ownerId: "jake" },
    { id: "dog3", ownerId: "kyle" },
  ]);

  const graphqlSchema = buildGraphQLSchema({ schema });

  const result = await query(`
    query {
      person(camelCaseId: "jake") {
        pets {
          items {
            id
          }
        }
      }
    }
  `);

  expect(result.errors?.[0]?.message).toBeUndefined();
  expect(result.data).toMatchObject({
    person: {
      pets: { items: [{ id: "dog1" }, { id: "dog2" }] },
    },
  });
});

test("singular with many relation and extra one relation", async () => {
  const extra = onchainTable("extra", (t) => ({
    id: t.text().primaryKey(),
    name: t.text(),
  }));

  const user = onchainTable("user", (t) => ({
    id: t.text().primaryKey(),
    name: t.text(),
  }));

  const userRelations = relations(user, ({ many }) => ({
    heroes: many(hero),
  }));

  const hero = onchainTable("hero", (t) => ({
    id: t.text().primaryKey(),
    ownerId: t.text(),
    extraId: t.text(),
  }));

  const heroRelations = relations(hero, ({ one }) => ({
    extra: one(extra, { fields: [hero.extraId], references: [extra.id] }),
    owner: one(user, { fields: [hero.ownerId], references: [user.id] }),
  }));

  const extraRelations = relations(extra, ({ one }) => ({
    cuh: one(user, { fields: [extra.id], references: [user.id] }),
  }));

  const schema = {
    extra,
    extraRelations,
    hero,
    heroRelations,
    user,
    userRelations,
  };

<<<<<<< HEAD
  const { database, indexingStore } = await setupDatabaseServices({
=======
  const { database } = await setupDatabaseServices(context, {
>>>>>>> a18f9428
    schemaBuild: { schema },
  });
  const contextValue = buildContextValue(database);
  const query = (source: string) =>
    execute({ schema: graphqlSchema, contextValue, document: parse(source) });

  await database.userQB.raw
    .insert(schema.user)
    .values({ id: "jake", name: "jake" });
  await database.userQB.raw.insert(schema.hero).values([
    { id: "dog1", ownerId: "jake" },
    { id: "dog2", ownerId: "jake" },
    { id: "dog3", ownerId: "kyle" },
  ]);

  const graphqlSchema = buildGraphQLSchema({ schema });

  const result = await query(`
    query {
      user(id: "jake") {
        heroes {
          items {
            id
          }
        }
      }
    }
  `);

  expect(result.errors?.[0]?.message).toBeUndefined();
  expect(result.data).toMatchObject({
    user: {
      heroes: { items: [{ id: "dog1" }, { id: "dog2" }] },
    },
  });
});

test("multiple many relations", async () => {
  const person = onchainTable("person", (t) => ({
    id: t.text().primaryKey(),
    name: t.text(),
  }));

  const personRelations = relations(person, ({ many }) => ({
    pets1: many(pet, { relationName: "owner1_relation" }),
    pets2: many(pet, { relationName: "owner2_relation" }),
  }));

  const pet = onchainTable("pet", (t) => ({
    id: t.text().primaryKey(),
    owner1: t.text(),
    owner2: t.text(),
  }));

  const petRelations = relations(pet, ({ one }) => ({
    owner1Relation: one(person, {
      fields: [pet.owner1],
      relationName: "owner1_relation",
      references: [person.id],
    }),
    owner2Relation: one(person, {
      fields: [pet.owner2],
      relationName: "owner2_relation",
      references: [person.id],
    }),
  }));

  const schema = { person, personRelations, pet, petRelations };

<<<<<<< HEAD
  const { database, indexingStore } = await setupDatabaseServices({
=======
  const { database } = await setupDatabaseServices(context, {
>>>>>>> a18f9428
    schemaBuild: { schema },
  });
  const contextValue = buildContextValue(database);
  const query = (source: string) =>
    execute({ schema: graphqlSchema, contextValue, document: parse(source) });

  await database.userQB.raw
    .insert(schema.person)
    .values({ id: "jake", name: "jake" });
  await database.userQB.raw.insert(schema.pet).values([
    { id: "dog1", owner1: "jake", owner2: "jim" },
    { id: "dog2", owner1: "jake", owner2: "kyle" },
    { id: "dog3", owner1: "kyle", owner2: "jim" },
  ]);

  const graphqlSchema = buildGraphQLSchema({ schema });

  const result = await query(`
    query {
      person(id: "jake") {
       pets1 {
          items {
            id
          }
        }
        pets2 {
          items {
            id
          }
        }
      }
    }
  `);

  expect(result.errors?.[0]?.message).toBeUndefined();
  expect(result.data).toMatchInlineSnapshot(`
    {
      "person": {
        "pets1": {
          "items": [
            {
              "id": "dog1",
            },
            {
              "id": "dog2",
            },
          ],
        },
        "pets2": {
          "items": [],
        },
      },
    }
  `);
});

test("singular with many relation using filter", async () => {
  const person = onchainTable("person", (t) => ({
    id: t.text().primaryKey(),
    name: t.text(),
  }));
  const personRelations = relations(person, ({ many }) => ({
    pets: many(pet),
  }));
  const pet = onchainTable("pet", (t) => ({
    id: t.text().primaryKey(),
    age: t.integer(),
    ownerId: t.text(),
  }));
  const petRelations = relations(pet, ({ one }) => ({
    owner: one(person, { fields: [pet.ownerId], references: [person.id] }),
  }));
  const schema = { person, personRelations, pet, petRelations };

<<<<<<< HEAD
  const { database, indexingStore } = await setupDatabaseServices({
=======
  const { database } = await setupDatabaseServices(context, {
>>>>>>> a18f9428
    schemaBuild: { schema },
  });
  const contextValue = buildContextValue(database);
  const query = (source: string) =>
    execute({ schema: graphqlSchema, contextValue, document: parse(source) });

  await database.userQB.raw
    .insert(schema.person)
    .values({ id: "jake", name: "jake" });
  await database.userQB.raw.insert(schema.pet).values([
    { id: "dog1", age: 1, ownerId: "jake" },
    { id: "dog2", age: 2, ownerId: "jake" },
    { id: "dog3", age: 3, ownerId: "jake" },
  ]);

  const graphqlSchema = buildGraphQLSchema({ schema });

  const result = await query(`
    query {
      person(id: "jake") {
        pets(where: { id: "dog2" }) {
          items {
            id
          }
          totalCount
        }
      }
    }
  `);

  expect(result.errors?.[0]?.message).toBeUndefined();
  expect(result.data).toMatchObject({
    person: {
      pets: {
        items: [{ id: "dog2" }],
        totalCount: 1,
      },
    },
  });
});

test("singular with many relation using order by", async () => {
  const person = onchainTable("person", (t) => ({
    id: t.text().primaryKey(),
    name: t.text(),
  }));
  const personRelations = relations(person, ({ many }) => ({
    pets: many(pet),
  }));
  const pet = onchainTable("pet", (t) => ({
    id: t.text().primaryKey(),
    age: t.integer(),
    ownerId: t.text(),
  }));
  const petRelations = relations(pet, ({ one }) => ({
    owner: one(person, { fields: [pet.ownerId], references: [person.id] }),
  }));
  const schema = { person, personRelations, pet, petRelations };

<<<<<<< HEAD
  const { database, indexingStore } = await setupDatabaseServices({
=======
  const { database } = await setupDatabaseServices(context, {
>>>>>>> a18f9428
    schemaBuild: { schema },
  });
  const contextValue = buildContextValue(database);
  const query = (source: string) =>
    execute({ schema: graphqlSchema, contextValue, document: parse(source) });

  await database.userQB.raw
    .insert(schema.person)
    .values({ id: "jake", name: "jake" });
  await database.userQB.raw.insert(schema.pet).values([
    { id: "dog1", age: 1, ownerId: "jake" },
    { id: "dog2", age: 2, ownerId: "jake" },
    { id: "dog3", age: 3, ownerId: "jake" },
  ]);

  const graphqlSchema = buildGraphQLSchema({ schema });

  const result = await query(`
    query {
      person(id: "jake") {
        pets(orderBy: "age", orderDirection: "desc") {
          items {
            id
          }
        }
      }
    }
  `);

  expect(result.errors?.[0]?.message).toBeUndefined();
  expect(result.data).toMatchObject({
    person: {
      pets: {
        items: [{ id: "dog3" }, { id: "dog2" }, { id: "dog1" }],
      },
    },
  });
});

test("plural with one relation uses dataloader", async () => {
  const person = onchainTable("person", (t) => ({
    id: t.text().primaryKey(),
    name: t.text(),
  }));

  const personRelations = relations(person, ({ many }) => ({
    pets: many(pet),
  }));

  const pet = onchainTable("pet", (t) => ({
    id: t.text().primaryKey(),
    ownerId: t.text(),
  }));

  const petRelations = relations(pet, ({ one }) => ({
    owner: one(person, { fields: [pet.ownerId], references: [person.id] }),
  }));

  const schema = { person, personRelations, pet, petRelations };

<<<<<<< HEAD
  const { database, indexingStore } = await setupDatabaseServices({
=======
  const { database } = await setupDatabaseServices(context, {
>>>>>>> a18f9428
    schemaBuild: { schema },
  });
  const contextValue = buildContextValue(database);
  const query = (source: string) =>
    execute({ schema: graphqlSchema, contextValue, document: parse(source) });

  await database.userQB.raw
    .insert(schema.person)
    .values({ id: "jake", name: "jake" });
  await database.userQB.raw.insert(schema.pet).values([
    { id: "dog1", ownerId: "jake" },
    { id: "dog2", ownerId: "jake" },
    { id: "dog3", ownerId: "kyle" },
  ]);

  const graphqlSchema = buildGraphQLSchema({ schema });

  const personSelectSpy = vi.spyOn(database.readonlyQB.raw, "select");

  const petSelectSpy = vi.spyOn(database.readonlyQB.raw, "select");

  const result = await query(`
    query {
      pets {
        items {
          id
          owner {
            id
          }
        }
      }
    }
  `);

  expect(result.errors?.[0]?.message).toBeUndefined();
  expect(result.data).toMatchObject({
    pets: {
      items: [
        { id: "dog1", owner: { id: "jake" } },
        { id: "dog2", owner: { id: "jake" } },
        { id: "dog3", owner: null },
      ],
    },
  });

  expect(personSelectSpy).toHaveBeenCalledTimes(1);
  expect(petSelectSpy).toHaveBeenCalledTimes(1);
});

test("filter input type", async () => {
  const simpleEnum = onchainEnum("SimpleEnum", ["VALUE", "ANOTHER_VALUE"]);
  const table = onchainTable("table", (t) => ({
    text: t.text().primaryKey(),
    hex: t.hex(),
    bool: t.boolean(),

    int: t.integer(),
    int8Number: t.int8({ mode: "number" }),
    int8Bigint: t.int8({ mode: "bigint" }),
    real: t.real(),
    doublePrecision: t.doublePrecision(),

    bigint: t.bigint(),
    bigintArray: t.bigint().array(),

    enum: simpleEnum(),
    enumArray: simpleEnum().array(),
  }));
  const schema = { simpleEnum, table };

  await setupDatabaseServices({
    schemaBuild: { schema },
  });

  const graphqlSchema = buildGraphQLSchema({ schema });
  const typeMap = graphqlSchema.getTypeMap();
  const tableFilterType = typeMap.tableFilter!;
  const fields = (tableFilterType.toConfig() as any).fields as Record<
    string,
    { name: string; type: GraphQLType }
  >;
  const fieldsPretty = Object.entries(fields).reduce<Record<string, any>>(
    (acc, [key, value]) => {
      acc[key] = value.type.toString();
      return acc;
    },
    {},
  );

  expect(fieldsPretty).toMatchObject({
    AND: "[tableFilter]",
    OR: "[tableFilter]",

    text: "String",
    text_not: "String",
    text_in: "[String]",
    text_not_in: "[String]",
    text_contains: "String",
    text_not_contains: "String",
    text_starts_with: "String",
    text_ends_with: "String",
    text_not_starts_with: "String",
    text_not_ends_with: "String",

    hex: "String",
    hex_not: "String",
    hex_in: "[String]",
    hex_not_in: "[String]",
    hex_contains: "String",
    hex_not_contains: "String",
    hex_starts_with: "String",
    hex_ends_with: "String",
    hex_not_starts_with: "String",
    hex_not_ends_with: "String",

    bool: "Boolean",
    bool_not: "Boolean",
    bool_in: "[Boolean]",
    bool_not_in: "[Boolean]",

    int: "Int",
    int_not: "Int",
    int_in: "[Int]",
    int_not_in: "[Int]",
    int_gt: "Int",
    int_lt: "Int",
    int_gte: "Int",
    int_lte: "Int",

    // NOTE: Not ideal that int8 number uses GraphQLFloat.
    int8Number: "Float",
    int8Number_not: "Float",
    int8Number_in: "[Float]",
    int8Number_not_in: "[Float]",
    int8Number_gt: "Float",
    int8Number_lt: "Float",
    int8Number_gte: "Float",
    int8Number_lte: "Float",

    // NOTE: Not ideal that int8 bigint uses GraphQLString.
    int8Bigint: "String",
    int8Bigint_not: "String",
    int8Bigint_in: "[String]",
    int8Bigint_not_in: "[String]",
    int8Bigint_contains: "String",
    int8Bigint_not_contains: "String",
    int8Bigint_starts_with: "String",
    int8Bigint_ends_with: "String",
    int8Bigint_not_starts_with: "String",
    int8Bigint_not_ends_with: "String",

    real: "Float",
    real_not: "Float",
    real_in: "[Float]",
    real_not_in: "[Float]",
    real_gt: "Float",
    real_lt: "Float",
    real_gte: "Float",
    real_lte: "Float",

    doublePrecision: "Float",
    doublePrecision_not: "Float",
    doublePrecision_in: "[Float]",
    doublePrecision_not_in: "[Float]",
    doublePrecision_gt: "Float",
    doublePrecision_lt: "Float",
    doublePrecision_gte: "Float",
    doublePrecision_lte: "Float",

    bigint: "BigInt",
    bigint_not: "BigInt",
    bigint_in: "[BigInt]",
    bigint_not_in: "[BigInt]",
    bigint_gt: "BigInt",
    bigint_lt: "BigInt",
    bigint_gte: "BigInt",
    bigint_lte: "BigInt",

    bigintArray: "[BigInt]",
    bigintArray_not: "[BigInt]",
    bigintArray_has: "BigInt",
    bigintArray_not_has: "BigInt",

    enum: "simpleEnum",
    enum_not: "simpleEnum",
    enum_in: "[simpleEnum]",
    enum_not_in: "[simpleEnum]",
    enumArray: "[simpleEnum]",
    enumArray_not: "[simpleEnum]",
    enumArray_has: "simpleEnum",
    enumArray_not_has: "simpleEnum",
  });
});

test("filter universal", async () => {
  const person = onchainTable("person", (t) => ({
    id: t.bigint().primaryKey(),
  }));
  const schema = { person };

<<<<<<< HEAD
  const { database, indexingStore } = await setupDatabaseServices({
=======
  const { database } = await setupDatabaseServices(context, {
>>>>>>> a18f9428
    schemaBuild: { schema },
  });
  const contextValue = buildContextValue(database);
  const query = (source: string) =>
    execute({ schema: graphqlSchema, contextValue, document: parse(source) });

  await database.userQB.raw
    .insert(schema.person)
    .values([{ id: 1n }, { id: 2n }, { id: 3n }]);

  const graphqlSchema = buildGraphQLSchema({ schema });

  let result = await query(`
    query {
      persons(where: { id: "1" }) {
        items {
          id
        }
      }
    }
  `);

  expect(result.errors?.[0]?.message).toBeUndefined();
  expect(result.data).toMatchObject({ persons: { items: [{ id: "1" }] } });

  result = await query(`
    query {
      persons(where: { id_not: "1" }) {
        items {
          id
        }
      }
    }
  `);

  expect(result.errors?.[0]?.message).toBeUndefined();
  expect(result.data).toMatchObject({
    persons: { items: [{ id: "2" }, { id: "3" }] },
  });
});

test("filter null equality", async () => {
  const person = onchainTable("person", (t) => ({
    id: t.bigint().primaryKey(),
    nullable: t.text(),
  }));
  const schema = { person };

<<<<<<< HEAD
  const { database, indexingStore } = await setupDatabaseServices({
=======
  const { database } = await setupDatabaseServices(context, {
>>>>>>> a18f9428
    schemaBuild: { schema },
  });
  const contextValue = buildContextValue(database);
  const query = (source: string) =>
    execute({ schema: graphqlSchema, contextValue, document: parse(source) });

  await database.userQB.raw
    .insert(schema.person)
    .values([{ id: 1n, nullable: "a" }, { id: 2n, nullable: "b" }, { id: 3n }]);

  const graphqlSchema = buildGraphQLSchema({ schema });

  let result = await query(`
    query {
      persons(where: { nullable: null }) {
        items {
          id
          nullable
        }
      }
    }
  `);

  expect(result.errors?.[0]?.message).toBeUndefined();
  expect(result.data).toMatchObject({
    persons: { items: [{ id: "3", nullable: null }] },
  });

  result = await query(`
    query {
      persons(where: { nullable_not: null }) {
        items {
          id
          nullable
        }
      }
    }
  `);

  expect(result.errors?.[0]?.message).toBeUndefined();
  expect(result.data).toMatchObject({
    persons: {
      items: [
        { id: "1", nullable: "a" },
        { id: "2", nullable: "b" },
      ],
    },
  });
});

test("filter singular", async () => {
  const person = onchainTable("person", (t) => ({
    id: t.hex().primaryKey(),
  }));
  const schema = { person };

<<<<<<< HEAD
  const { database, indexingStore } = await setupDatabaseServices({
=======
  const { database } = await setupDatabaseServices(context, {
>>>>>>> a18f9428
    schemaBuild: { schema },
  });
  const contextValue = buildContextValue(database);
  const query = (source: string) =>
    execute({ schema: graphqlSchema, contextValue, document: parse(source) });

  await database.userQB.raw
    .insert(schema.person)
    .values([{ id: "0x01" }, { id: "0x02" }, { id: "0x03" }]);

  const graphqlSchema = buildGraphQLSchema({ schema });

  let result = await query(`
    query {
      persons(where: { id_in: ["0x01", "0x02"] }) {
        items {
          id
        }
      }
    }
  `);

  expect(result.errors?.[0]?.message).toBeUndefined();
  expect(result.data).toMatchObject({
    persons: { items: [{ id: "0x01" }, { id: "0x02" }] },
  });

  result = await query(`
    query {
      persons(where: { id_not_in: ["0x01", "0x02"] }) {
        items {
          id
        }
      }
    }
  `);

  expect(result.errors?.[0]?.message).toBeUndefined();
  expect(result.data).toMatchObject({
    persons: { items: [{ id: "0x03" }] },
  });
});

test("filter plural", async () => {
  const person = onchainTable("person", (t) => ({
    id: t.text().primaryKey(),
    number: t.integer().array().notNull(),
  }));
  const schema = { person };

<<<<<<< HEAD
  const { database, indexingStore } = await setupDatabaseServices({
=======
  const { database } = await setupDatabaseServices(context, {
>>>>>>> a18f9428
    schemaBuild: { schema },
  });
  const contextValue = buildContextValue(database);
  const query = (source: string) =>
    execute({ schema: graphqlSchema, contextValue, document: parse(source) });

  await database.userQB.raw.insert(schema.person).values([
    { id: "1", number: [1, 2, 3] },
    { id: "2", number: [3, 4, 5] },
    { id: "3", number: [5, 6, 7] },
  ]);

  const graphqlSchema = buildGraphQLSchema({ schema });

  let result = await query(`
    query {
      persons(where: { number: [1, 2, 3] }) {
        items {
          id
          number
        }
      }
    }
  `);

  expect(result.errors?.[0]?.message).toBeUndefined();
  expect(result.data).toMatchObject({
    persons: { items: [{ id: "1", number: [1, 2, 3] }] },
  });

  result = await query(`
    query {
      persons(where: { number_not: [5] }) {
        items {
          id
          number
        }
      }
    }
  `);

  expect(result.errors?.[0]?.message).toBeUndefined();
  expect(result.data).toMatchObject({
    persons: {
      items: [
        { id: "1", number: [1, 2, 3] },
        { id: "2", number: [3, 4, 5] },
        { id: "3", number: [5, 6, 7] },
      ],
    },
  });

  result = await query(`
    query {
      persons(where: { number_has: 3 }) {
        items {
          id
          number
        }
      }
    }
  `);

  expect(result.errors?.[0]?.message).toBeUndefined();
  expect(result.data).toMatchObject({
    persons: {
      items: [
        { id: "1", number: [1, 2, 3] },
        { id: "2", number: [3, 4, 5] },
      ],
    },
  });

  result = await query(`
    query {
      persons(where: { number_not_has: 4 }) {
        items {
          id
          number
        }
      }
    }
  `);

  expect(result.errors?.[0]?.message).toBeUndefined();
  expect(result.data).toMatchObject({
    persons: {
      items: [
        { id: "1", number: [1, 2, 3] },
        { id: "3", number: [5, 6, 7] },
      ],
    },
  });
});

test("filter numeric", async () => {
  const person = onchainTable("person", (t) => ({
    id: t.text().primaryKey(),
    number: t.integer(),
    bigintNumber: t.int8({ mode: "number" }),
    bigintBigint: t.int8({ mode: "bigint" }),
    float: t.doublePrecision(),
    bigint: t.bigint(),
  }));
  const schema = { person };

<<<<<<< HEAD
  const { database, indexingStore } = await setupDatabaseServices({
=======
  const { database } = await setupDatabaseServices(context, {
>>>>>>> a18f9428
    schemaBuild: { schema },
  });
  const contextValue = buildContextValue(database);
  const query = (source: string) =>
    execute({ schema: graphqlSchema, contextValue, document: parse(source) });

  await database.userQB.raw.insert(schema.person).values([
    {
      id: "1",
      number: 1,
      bigintNumber: 1,
      bigintBigint: 1n,
      float: 1.5,
      bigint: 1n,
    },
    {
      id: "2",
      number: 2,
      bigintNumber: 2,
      bigintBigint: 2n,
      float: 2.5,
      bigint: 2n,
    },
    {
      id: "3",
      number: 3,
      bigintNumber: 3,
      bigintBigint: 3n,
      float: 3.5,
      bigint: 3n,
    },
  ]);

  const graphqlSchema = buildGraphQLSchema({ schema });

  let result = await query(`
    query {
      persons(where: { number_gt: 1 }) {
        items {
          id
          number
        }
      }
    }
  `);

  expect(result.errors?.[0]?.message).toBeUndefined();
  expect(result.data).toMatchObject({
    persons: { items: [{ id: "2" }, { id: "3" }] },
  });

  result = await query(`
    query {
      persons(where: { bigintNumber_lte: 1 }) {
        items {
          id
        }
      }
    }
  `);

  expect(result.errors?.[0]?.message).toBeUndefined();
  expect(result.data).toMatchObject({
    persons: { items: [{ id: "1" }] },
  });

  // NOTE: bigintBigint gets interpreted as a string, so the numeric filter
  // operators are not available. Not sure how to proceed here.
  // result = await query(`
  //   query {
  //     persons(where: { bigintBigint_lte: 1 }) {
  //       items {
  //         id
  //       }
  //     }
  //   }
  // `);

  // expect(result.errors?.[0]?.message).toBeUndefined();
  // expect(result.data).toMatchObject({
  //   persons: { items: [{ id: "1" }, { id: "2" }] },
  // });

  result = await query(`
    query {
      persons(where: { float_lt: 3.5 }) {
        items {
          id
        }
      }
    }
  `);

  expect(result.errors?.[0]?.message).toBeUndefined();
  expect(result.data).toMatchObject({
    persons: { items: [{ id: "1" }, { id: "2" }] },
  });

  result = await query(`
    query {
      persons(where: { bigint_gte: "2" }) {
        items {
          id
        }
      }
    }
  `);

  expect(result.errors?.[0]?.message).toBeUndefined();
  expect(result.data).toMatchObject({
    persons: { items: [{ id: "2" }, { id: "3" }] },
  });
});

test("filter string", async () => {
  const person = onchainTable("person", (t) => ({
    id: t.text().primaryKey(),
    text: t.text(),
    hex: t.hex(),
  }));
  const schema = { person };

<<<<<<< HEAD
  const { database, indexingStore } = await setupDatabaseServices({
=======
  const { database } = await setupDatabaseServices(context, {
>>>>>>> a18f9428
    schemaBuild: { schema },
  });
  const contextValue = buildContextValue(database);
  const query = (source: string) =>
    execute({ schema: graphqlSchema, contextValue, document: parse(source) });

  await database.userQB.raw.insert(schema.person).values([
    { id: "1", text: "one", hex: "0xabc" },
    { id: "2", text: "two", hex: "0xcde" },
    { id: "3", text: "three", hex: "0xef0" },
  ]);

  const graphqlSchema = buildGraphQLSchema({ schema });

  let result = await query(`
    query {
      persons(where: { text_starts_with: "o" }) {
        items {
          id
        }
      }
    }
  `);

  expect(result.errors?.[0]?.message).toBeUndefined();
  expect(result.data).toMatchObject({ persons: { items: [{ id: "1" }] } });

  result = await query(`
    query {
      persons(where: { text_not_ends_with: "e" }) {
        items {
          id
        }
      }
    }
  `);

  expect(result.errors?.[0]?.message).toBeUndefined();
  expect(result.data).toMatchObject({
    persons: { items: [{ id: "2" }] },
  });

  result = await query(`
    query {
      persons(where: { hex_contains: "c" }) {
        items {
          id
        }
      }
    }
  `);

  expect(result.errors?.[0]?.message).toBeUndefined();
  expect(result.data).toMatchObject({
    persons: { items: [{ id: "1" }, { id: "2" }] },
  });
});

test("filter and/or", async () => {
  const pet = onchainTable("pet", (t) => ({
    id: t.text().primaryKey(),
    name: t.text().notNull(),
    bigAge: t.bigint(),
    age: t.integer(),
  }));
  const schema = { pet };

<<<<<<< HEAD
  const { database, indexingStore } = await setupDatabaseServices({
=======
  const { database } = await setupDatabaseServices(context, {
>>>>>>> a18f9428
    schemaBuild: { schema },
  });
  const contextValue = buildContextValue(database);
  const query = (source: string) =>
    execute({ schema: graphqlSchema, contextValue, document: parse(source) });

  await database.userQB.raw.insert(schema.pet).values([
    { id: "id1", name: "Skip", bigAge: 105n },
    { id: "id2", name: "Foo", bigAge: 10n },
    { id: "id3", name: "Bar", bigAge: 190n },
    { id: "id4", name: "Zarbar" },
    { id: "id5", name: "Winston", age: 12 },
  ]);

  const graphqlSchema = buildGraphQLSchema({ schema });

  const result = await query(`
    query {
      pets(where: { OR: [{ bigAge_gt: "50" }, { AND: [{ name: "Foo" }, { bigAge_lt: "20" }] }] }) {
        items {
          id
          name
          bigAge
        }
      }
    }
  `);

  expect(result.errors?.[0]?.message).toBeUndefined();
  // @ts-ignore
  expect(result.data.pets.items).toMatchObject([
    { id: "id1", name: "Skip", bigAge: "105" },
    { id: "id2", name: "Foo", bigAge: "10" },
    { id: "id3", name: "Bar", bigAge: "190" },
  ]);
});

test("order by", async () => {
  const person = onchainTable("person", (t) => ({
    id: t.text().primaryKey(),
    integer: t.integer(),
    bigintBigint: t.int8({ mode: "bigint" }),
    float: t.doublePrecision(),
    bigint: t.bigint(),
    hex: t.hex(),
  }));
  const schema = { person };

<<<<<<< HEAD
  const { database, indexingStore } = await setupDatabaseServices({
=======
  const { database } = await setupDatabaseServices(context, {
>>>>>>> a18f9428
    schemaBuild: { schema },
  });
  const contextValue = buildContextValue(database);
  const query = (source: string) =>
    execute({ schema: graphqlSchema, contextValue, document: parse(source) });

  await database.userQB.raw.insert(schema.person).values([
    {
      id: "1",
      integer: 1,
      bigintBigint: 1n,
      float: 1.5,
      bigint: 1n,
      hex: "0xa",
    },
    {
      id: "2",
      integer: 2,
      bigintBigint: 2n,
      float: 2.5,
      bigint: 3n,
      hex: "0xc",
    },
    {
      id: "3",
      integer: 3,
      bigintBigint: 3n,
      float: 3.5,
      bigint: 2n,
      hex: "0xb",
    },
  ]);

  const graphqlSchema = buildGraphQLSchema({ schema });

  let result = await query(`
    query {
      persons(orderBy: "integer", orderDirection: "desc") {
        items {
          id
        }
      }
    }
  `);

  expect(result.errors?.[0]?.message).toBeUndefined();
  expect(result.data).toMatchObject({
    persons: { items: [{ id: "3" }, { id: "2" }, { id: "1" }] },
  });

  result = await query(`
    query {
      persons(orderBy: "bigintBigint", orderDirection: "desc") {
        items {
          id
        }
      }
    }
  `);

  expect(result.errors?.[0]?.message).toBeUndefined();
  expect(result.data).toMatchObject({
    persons: { items: [{ id: "3" }, { id: "2" }, { id: "1" }] },
  });

  result = await query(`
    query {
      persons(orderBy: "float", orderDirection: "desc") {
        items {
          id
        }
      }
    }
  `);

  expect(result.errors?.[0]?.message).toBeUndefined();
  expect(result.data).toMatchObject({
    persons: { items: [{ id: "3" }, { id: "2" }, { id: "1" }] },
  });

  result = await query(`
    query {
      persons(orderBy: "bigint", orderDirection: "desc") {
        items {
          id
        }
      }
    }
  `);

  expect(result.errors?.[0]?.message).toBeUndefined();
  expect(result.data).toMatchObject({
    persons: { items: [{ id: "2" }, { id: "3" }, { id: "1" }] },
  });

  result = await query(`
    query {
      persons(orderBy: "hex", orderDirection: "desc") {
        items {
          id
        }
      }
    }
  `);

  expect(result.errors?.[0]?.message).toBeUndefined();
  expect(result.data).toMatchObject({
    persons: { items: [{ id: "2" }, { id: "3" }, { id: "1" }] },
  });
});

test("limit", async () => {
  const person = onchainTable("person", (t) => ({
    id: t.text().primaryKey(),
  }));
  const schema = { person };

<<<<<<< HEAD
  const { database, indexingStore } = await setupDatabaseServices({
=======
  const { database } = await setupDatabaseServices(context, {
>>>>>>> a18f9428
    schemaBuild: { schema },
  });
  const contextValue = buildContextValue(database);
  const query = (source: string) =>
    execute({ schema: graphqlSchema, contextValue, document: parse(source) });

  for (let i = 0; i < 100; i++) {
    await database.userQB.raw.insert(schema.person).values({ id: String(i) });
  }

  const graphqlSchema = buildGraphQLSchema({ schema });

  // Default limit of 50
  let result = await query(`
    query {
      persons {
        items {
          id
        }
      }
    }
  `);

  expect(result.errors?.[0]?.message).toBeUndefined();
  // @ts-ignore
  expect(result.data.persons.items).toHaveLength(50);

  // Custom limit (below max)
  result = await query(`
    query {
      persons(limit: 75) {
        items {
          id
        }
      }
    }
  `);
  expect(result.errors?.[0]?.message).toBeUndefined();
  // @ts-ignore
  expect(result.data.persons.items).toHaveLength(75);

  // Custom limit (above max)
  result = await query(`
    query {
      persons(limit: 1005) {
        items {
          id
        }
      }
    }
  `);
  // @ts-ignore
  expect(result.errors?.[0]?.message).toBe(
    "Invalid limit. Got 1005, expected <=1000.",
  );
});

function clone(result: ExecutionResult): ExecutionResult {
  return JSON.parse(JSON.stringify(result));
}

test("cursor pagination ascending", async () => {
  const pet = onchainTable("pet", (t) => ({
    id: t.text().primaryKey(),
    name: t.text().notNull(),
  }));
  const schema = { pet };

<<<<<<< HEAD
  const { database, indexingStore } = await setupDatabaseServices({
=======
  const { database } = await setupDatabaseServices(context, {
>>>>>>> a18f9428
    schemaBuild: { schema },
  });
  const contextValue = buildContextValue(database);
  const query = (source: string) =>
    execute({
      schema: graphqlSchema,
      contextValue,
      document: parse(source),
    });

  await database.userQB.raw.insert(schema.pet).values([
    { id: "id1", name: "Skip" },
    { id: "id2", name: "Foo" },
    { id: "id3", name: "Bar" },
    { id: "id4", name: "Zarbar" },
    { id: "id5", name: "Winston" },
    { id: "id6", name: "Book" },
    { id: "id7", name: "Shea" },
    { id: "id8", name: "Snack" },
    { id: "id9", name: "Last" },
  ]);

  const graphqlSchema = buildGraphQLSchema({ schema });

  let result = await query(`
    query {
      pets(orderBy: "id", orderDirection: "asc", limit: 5) {
        items {
          id
          name
        }
        pageInfo {
          hasNextPage
          hasPreviousPage
          startCursor
          endCursor
        }
        totalCount
      }
    }
  `);

  expect(result.errors?.[0]?.message).toBeUndefined();
  expect(clone(result).data).toMatchObject({
    pets: {
      items: [
        { id: "id1", name: "Skip" },
        { id: "id2", name: "Foo" },
        { id: "id3", name: "Bar" },
        { id: "id4", name: "Zarbar" },
        { id: "id5", name: "Winston" },
      ],
      pageInfo: {
        hasNextPage: true,
        hasPreviousPage: false,
        startCursor: expect.any(String),
        endCursor: expect.any(String),
      },
      totalCount: 9,
    },
  });

  // @ts-ignore
  const endCursor = result.data.pets.pageInfo.endCursor;

  result = await query(`
    query {
      pets(orderBy: "id", orderDirection: "asc", after: "${endCursor}") {
        items {
          id
          name
        }
        pageInfo {
          hasNextPage
          hasPreviousPage
          startCursor
          endCursor
        }
        totalCount
      }
    }
  `);

  expect(result.errors?.[0]?.message).toBeUndefined();
  expect(clone(result).data).toMatchObject({
    pets: {
      items: [
        { id: "id6", name: "Book" },
        { id: "id7", name: "Shea" },
        { id: "id8", name: "Snack" },
        { id: "id9", name: "Last" },
      ],
      pageInfo: {
        hasNextPage: false,
        hasPreviousPage: true,
        startCursor: expect.any(String),
        endCursor: expect.any(String),
      },
      totalCount: 9,
    },
  });

  // @ts-ignore
  const startCursor = result.data.pets.pageInfo.startCursor;

  result = await query(`
    query {
      pets(orderBy: "id", orderDirection: "asc", before: "${startCursor}", limit: 2) {
        items {
          id
          name
        }
        pageInfo {
          hasNextPage
          hasPreviousPage
          startCursor
          endCursor
        }
        totalCount
      }
    }
  `);

  expect(result.errors?.[0]?.message).toBeUndefined();
  expect(clone(result).data).toMatchObject({
    pets: {
      items: [
        { id: "id4", name: "Zarbar" },
        { id: "id5", name: "Winston" },
      ],
      pageInfo: {
        hasNextPage: true,
        hasPreviousPage: true,
        startCursor: expect.any(String),
        endCursor: expect.any(String),
      },
      totalCount: 9,
    },
  });
});

test("cursor pagination descending", async () => {
  const pet = onchainTable("pet", (t) => ({
    id: t.text().primaryKey(),
    name: t.text().notNull(),
    bigAge: t.bigint(),
    age: t.integer(),
  }));
  const schema = { pet };

<<<<<<< HEAD
  const { database, indexingStore } = await setupDatabaseServices({
=======
  const { database } = await setupDatabaseServices(context, {
>>>>>>> a18f9428
    schemaBuild: { schema },
  });
  const contextValue = buildContextValue(database);
  const query = (source: string) =>
    execute({ schema: graphqlSchema, contextValue, document: parse(source) });

  await database.userQB.raw.insert(schema.pet).values([
    { id: "id1", name: "Skip", bigAge: 105n },
    { id: "id2", name: "Foo", bigAge: 10n },
    { id: "id3", name: "Bar", bigAge: 190n },
    { id: "id4", name: "Zarbar" },
    { id: "id5", name: "Winston", age: 12 },
  ]);

  const graphqlSchema = buildGraphQLSchema({ schema });

  let result = await query(`
    query {
      pets(orderBy: "name", orderDirection: "desc", limit: 2) {
        items {
          id
          name
        }
        pageInfo {
          hasNextPage
          hasPreviousPage
          startCursor
          endCursor
        }
        totalCount
      }
    }
  `);

  expect(result.errors?.[0]?.message).toBeUndefined();
  expect(clone(result).data).toMatchObject({
    pets: {
      items: [
        { id: "id4", name: "Zarbar" },
        { id: "id5", name: "Winston" },
      ],
      pageInfo: {
        hasNextPage: true,
        hasPreviousPage: false,
        startCursor: expect.any(String),
        endCursor: expect.any(String),
      },
      totalCount: 5,
    },
  });

  // @ts-ignore
  const endCursor = result.data.pets.pageInfo.endCursor;

  result = await query(`
    query {
      pets(orderBy: "name", orderDirection: "desc", after: "${endCursor}") {
        items {
          id
          name
        }
        pageInfo {
          hasNextPage
          hasPreviousPage
          startCursor
          endCursor
        }
        totalCount
      }
    }
  `);

  expect(result.errors?.[0]?.message).toBeUndefined();
  expect(clone(result).data).toMatchObject({
    pets: {
      items: [
        { id: "id1", name: "Skip" },
        { id: "id2", name: "Foo" },
        { id: "id3", name: "Bar" },
      ],
      pageInfo: {
        hasNextPage: false,
        hasPreviousPage: true,
        startCursor: expect.any(String),
        endCursor: expect.any(String),
      },
      totalCount: 5,
    },
  });

  // @ts-ignore
  const startCursor = result.data.pets.pageInfo.startCursor;

  result = await query(`
    query {
      pets(orderBy: "name", orderDirection: "desc", before: "${startCursor}", limit: 1) {
        items {
          id
          name
        }
        pageInfo {
          hasNextPage
          hasPreviousPage
          startCursor
          endCursor
        }
        totalCount
      }
    }
  `);

  expect(result.errors?.[0]?.message).toBeUndefined();
  expect(clone(result).data).toMatchObject({
    pets: {
      items: [{ id: "id5", name: "Winston" }],
      pageInfo: {
        hasNextPage: true,
        hasPreviousPage: true,
        startCursor: expect.any(String),
        endCursor: expect.any(String),
      },
      totalCount: 5,
    },
  });
});

test("cursor pagination start and end cursors", async () => {
  const pet = onchainTable("pet", (t) => ({
    id: t.text().primaryKey(),
    name: t.text().notNull(),
    bigAge: t.bigint(),
    age: t.integer(),
  }));
  const schema = { pet };

<<<<<<< HEAD
  const { database, indexingStore } = await setupDatabaseServices({
=======
  const { database } = await setupDatabaseServices(context, {
>>>>>>> a18f9428
    schemaBuild: { schema },
  });
  const contextValue = buildContextValue(database);
  const query = (source: string) =>
    execute({ schema: graphqlSchema, contextValue, document: parse(source) });

  await database.userQB.raw.insert(schema.pet).values([
    { id: "id1", name: "Skip", bigAge: 105n },
    { id: "id2", name: "Foo", bigAge: 10n },
    { id: "id3", name: "Bar", bigAge: 190n },
    { id: "id4", name: "Zarbar" },
    { id: "id5", name: "Winston", age: 12 },
  ]);

  const graphqlSchema = buildGraphQLSchema({ schema });

  const result = await query(`
    query {
      pets(orderBy: "name", orderDirection: "asc") {
        items {
          id
          name
        }
        pageInfo {
          hasNextPage
          hasPreviousPage
          startCursor
          endCursor
        }
        totalCount
      }
    }
  `);

  // Should return start and end cursors when returning full result
  expect(result.errors?.[0]?.message).toBeUndefined();
  expect(clone(result).data).toMatchObject({
    pets: {
      items: [
        { id: "id3", name: "Bar" },
        { id: "id2", name: "Foo" },
        { id: "id1", name: "Skip" },
        { id: "id5", name: "Winston" },
        { id: "id4", name: "Zarbar" },
      ],
      pageInfo: {
        startCursor: expect.any(String),
        endCursor: expect.any(String),
        hasPreviousPage: false,
        hasNextPage: false,
      },
      totalCount: 5,
    },
  });
});

test("cursor pagination has previous page", async () => {
  const pet = onchainTable("pet", (t) => ({
    id: t.text().primaryKey(),
    name: t.text().notNull(),
    bigAge: t.bigint(),
    age: t.integer(),
  }));
  const schema = { pet };

<<<<<<< HEAD
  const { database, indexingStore } = await setupDatabaseServices({
=======
  const { database } = await setupDatabaseServices(context, {
>>>>>>> a18f9428
    schemaBuild: { schema },
  });
  const contextValue = buildContextValue(database);
  const query = (source: string) =>
    execute({ schema: graphqlSchema, contextValue, document: parse(source) });

  await database.userQB.raw.insert(schema.pet).values([
    { id: "id1", name: "Skip", bigAge: 105n },
    { id: "id2", name: "Foo", bigAge: 10n },
    { id: "id3", name: "Bar", bigAge: 190n },
    { id: "id4", name: "Zarbar" },
    { id: "id5", name: "Winston", age: 12 },
  ]);

  const graphqlSchema = buildGraphQLSchema({ schema });

  let result = await query(`
    query {
      pets(orderBy: "name", orderDirection: "asc") {
        items {
          id
          name
        }
        pageInfo {
          hasNextPage
          hasPreviousPage
          startCursor
          endCursor
        }
        totalCount
      }
    }
  `);

  expect(result.errors?.[0]?.message).toBeUndefined();

  // @ts-ignore
  const endCursor = result.data.pets.pageInfo.endCursor;

  result = await query(`
    query {
      pets(orderBy: "name", orderDirection: "asc", after: "${endCursor}") {
        items {
          id
          name
        }
        pageInfo {
          hasNextPage
          hasPreviousPage
          startCursor
          endCursor
        }
        totalCount
      }
    }
  `);

  expect(result.errors?.[0]?.message).toBeUndefined();
  expect(clone(result).data).toMatchObject({
    pets: {
      items: [],
      pageInfo: {
        startCursor: null,
        endCursor: null,
        // Should return true even if the current page is empty
        hasPreviousPage: true,
        hasNextPage: false,
      },
      totalCount: 5,
    },
  });
});

test("cursor pagination composite primary key", async () => {
  const allowance = onchainTable(
    "allowance",
    (t) => ({
      owner: t.text().notNull(),
      spender: t.text("speeeeender").notNull(),
      amount: t.bigint().notNull(),
    }),
    (table) => ({
      pk: primaryKey({ columns: [table.owner, table.spender] }),
    }),
  );

  const schema = { allowance };

<<<<<<< HEAD
  const { database, indexingStore } = await setupDatabaseServices({
=======
  const { database } = await setupDatabaseServices(context, {
>>>>>>> a18f9428
    schemaBuild: { schema },
  });
  const contextValue = buildContextValue(database);
  const query = (source: string) =>
    execute({ schema: graphqlSchema, contextValue, document: parse(source) });

  await database.userQB.raw.insert(schema.allowance).values([
    { owner: "alice", spender: "bob", amount: 100n },
    { owner: "bob", spender: "alice", amount: 400n },
    { owner: "bob", spender: "bill", amount: 500n },
    { owner: "bill", spender: "bill", amount: 600n },
    { owner: "bill", spender: "jenny", amount: 700n },
    { owner: "jenny", spender: "bill", amount: 800n },
  ]);

  const graphqlSchema = buildGraphQLSchema({ schema });

  let result = await query(`
    query {
      allowances(orderBy: "owner", orderDirection: "asc", limit: 4) {
        items {
          owner
          spender
          amount
        }
        pageInfo {
          hasNextPage
          hasPreviousPage
          startCursor
          endCursor
        }
        totalCount
      }
    }
  `);

  expect(result.errors?.[0]?.message).toBeUndefined();
  expect(clone(result).data).toMatchObject({
    allowances: {
      items: [
        { owner: "alice", spender: "bob", amount: "100" },
        { owner: "bill", spender: "bill", amount: "600" },
        { owner: "bill", spender: "jenny", amount: "700" },
        { owner: "bob", spender: "alice", amount: "400" },
      ],
      pageInfo: {
        hasNextPage: true,
        hasPreviousPage: false,
        startCursor: expect.any(String),
        endCursor: expect.any(String),
      },
      totalCount: 6,
    },
  });

  // @ts-ignore
  const endCursor = result.data.allowances.pageInfo.endCursor;

  result = await query(`
    query {
      allowances(orderBy: "owner", orderDirection: "asc", after: "${endCursor}") {
        items {
          owner
          spender
          amount
        }
        pageInfo {
          hasNextPage
          hasPreviousPage
          startCursor
          endCursor
        }
        totalCount
      }
    }
  `);

  expect(result.errors?.[0]?.message).toBeUndefined();
  expect(clone(result).data).toMatchObject({
    allowances: {
      items: [
        { owner: "bob", spender: "bill", amount: "500" },
        { owner: "jenny", spender: "bill", amount: "800" },
      ],
      pageInfo: {
        hasNextPage: false,
        hasPreviousPage: true,
        startCursor: expect.any(String),
        endCursor: expect.any(String),
      },
      totalCount: 6,
    },
  });

  // @ts-ignore
  const startCursor = result.data.allowances.pageInfo.startCursor;

  result = await query(`
    query {
      allowances(orderBy: "owner", orderDirection: "asc", before: "${startCursor}", limit: 2) {
        items {
          owner
          spender
          amount
        }
        pageInfo {
          hasNextPage
          hasPreviousPage
          startCursor
          endCursor
        }
        totalCount
      }
    }
  `);

  expect(result.errors?.[0]?.message).toBeUndefined();
  expect(clone(result).data).toMatchObject({
    allowances: {
      items: [
        { owner: "bill", spender: "jenny", amount: "700" },
        { owner: "bob", spender: "alice", amount: "400" },
      ],
      pageInfo: {
        hasNextPage: true,
        hasPreviousPage: true,
        startCursor: expect.any(String),
        endCursor: expect.any(String),
      },
      totalCount: 6,
    },
  });
});

test("cursor pagination with date order", async () => {
  const pet = onchainTable("pet", (t) => ({
    id: t.text().primaryKey(),
    name: t.text().notNull(),
    createdAt: t.date({ mode: "date" }).notNull(),
  }));
  const schema = { pet };

<<<<<<< HEAD
  const { database, indexingStore } = await setupDatabaseServices({
=======
  const { database } = await setupDatabaseServices(context, {
>>>>>>> a18f9428
    schemaBuild: { schema },
  });
  const contextValue = buildContextValue(database);
  const query = (source: string) =>
    execute({ schema: graphqlSchema, contextValue, document: parse(source) });

  await database.userQB.raw.insert(schema.pet).values([
    { id: "id1", name: "Skip", createdAt: new Date("2021-01-01") },
    { id: "id2", name: "Foo", createdAt: new Date("2021-01-02") },
    { id: "id3", name: "Bar", createdAt: new Date("2021-01-03") },
    { id: "id4", name: "Zarbar", createdAt: new Date("2021-01-04") },
    { id: "id5", name: "Winston", createdAt: new Date("2021-01-05") },
    { id: "id6", name: "Book", createdAt: new Date("2021-01-06") },
    { id: "id7", name: "Shea", createdAt: new Date("2021-01-07") },
    { id: "id8", name: "Snack", createdAt: new Date("2021-01-08") },
    { id: "id9", name: "Last", createdAt: new Date("2021-01-09") },
  ]);

  const graphqlSchema = buildGraphQLSchema({ schema });

  let result = await query(`
    query {
      pets(orderBy: "createdAt", orderDirection: "asc", limit: 5) {
        items {
          id
          name
          createdAt
        }
        pageInfo {
          hasNextPage
          hasPreviousPage
          startCursor
          endCursor
        }
        totalCount
      }
    }
  `);

  expect(result.errors?.[0]?.message).toBeUndefined();
  expect(clone(result).data).toMatchInlineSnapshot(`
    {
      "pets": {
        "items": [
          {
            "createdAt": "1609459200000",
            "id": "id1",
            "name": "Skip",
          },
          {
            "createdAt": "1609545600000",
            "id": "id2",
            "name": "Foo",
          },
          {
            "createdAt": "1609632000000",
            "id": "id3",
            "name": "Bar",
          },
          {
            "createdAt": "1609718400000",
            "id": "id4",
            "name": "Zarbar",
          },
          {
            "createdAt": "1609804800000",
            "id": "id5",
            "name": "Winston",
          },
        ],
        "pageInfo": {
          "endCursor": "eyJqc29uIjp7ImNyZWF0ZWRBdCI6IjIwMjEtMDEtMDVUMDA6MDA6MDAuMDAwWiIsImlkIjoiaWQ1In0sIm1ldGEiOnsidmFsdWVzIjp7ImNyZWF0ZWRBdCI6WyJEYXRlIl19fX0=",
          "hasNextPage": true,
          "hasPreviousPage": false,
          "startCursor": "eyJqc29uIjp7ImNyZWF0ZWRBdCI6IjIwMjEtMDEtMDFUMDA6MDA6MDAuMDAwWiIsImlkIjoiaWQxIn0sIm1ldGEiOnsidmFsdWVzIjp7ImNyZWF0ZWRBdCI6WyJEYXRlIl19fX0=",
        },
        "totalCount": 9,
      },
    }
  `);

  // @ts-ignore
  const endCursor = result.data.pets.pageInfo.endCursor;

  result = await query(`
    query {
      pets(orderBy: "createdAt", orderDirection: "asc", after: "${endCursor}") {
        items {
          id
          name
          createdAt
        }
        pageInfo {
          hasNextPage
          hasPreviousPage
          startCursor
          endCursor
        }
        totalCount
      }
    }
  `);

  expect(result.errors?.[0]?.message).toBeUndefined();
  expect(clone(result).data).toMatchInlineSnapshot(`
    {
      "pets": {
        "items": [
          {
            "createdAt": "1609891200000",
            "id": "id6",
            "name": "Book",
          },
          {
            "createdAt": "1609977600000",
            "id": "id7",
            "name": "Shea",
          },
          {
            "createdAt": "1610064000000",
            "id": "id8",
            "name": "Snack",
          },
          {
            "createdAt": "1610150400000",
            "id": "id9",
            "name": "Last",
          },
        ],
        "pageInfo": {
          "endCursor": "eyJqc29uIjp7ImNyZWF0ZWRBdCI6IjIwMjEtMDEtMDlUMDA6MDA6MDAuMDAwWiIsImlkIjoiaWQ5In0sIm1ldGEiOnsidmFsdWVzIjp7ImNyZWF0ZWRBdCI6WyJEYXRlIl19fX0=",
          "hasNextPage": false,
          "hasPreviousPage": true,
          "startCursor": "eyJqc29uIjp7ImNyZWF0ZWRBdCI6IjIwMjEtMDEtMDZUMDA6MDA6MDAuMDAwWiIsImlkIjoiaWQ2In0sIm1ldGEiOnsidmFsdWVzIjp7ImNyZWF0ZWRBdCI6WyJEYXRlIl19fX0=",
        },
        "totalCount": 9,
      },
    }
  `);
});

test("column casing", async () => {
  const schema = {
    table: onchainTable("table", (t) => ({
      id: t.text().primaryKey(),
      userName: t.text("user_name"),
      camelCase: t.text(),
    })),
  };

<<<<<<< HEAD
  const { database, indexingStore } = await setupDatabaseServices({
=======
  const { database } = await setupDatabaseServices(context, {
>>>>>>> a18f9428
    schemaBuild: { schema },
  });
  const contextValue = buildContextValue(database);
  const query = (source: string) =>
    execute({ schema: graphqlSchema, contextValue, document: parse(source) });

  await database.userQB.raw.insert(schema.table).values({
    id: "0",
    userName: "0",
    camelCase: "0",
  });

  const graphqlSchema = buildGraphQLSchema({ schema });

  const result = await query(`
    query {
      table(id: "0") {
        id
        userName
        camelCase
      }
    }
  `);

  expect(result.errors?.[0]?.message).toBeUndefined();
  expect(result.data).toMatchObject({
    table: {
      id: "0",
      userName: "0",
      camelCase: "0",
    },
  });
});

test("snake case table and column names with where clause", async () => {
  const schema = {
    deposited_token: onchainTable(
      "deposited_token",
      (t) => ({
        chain_id: t.bigint().notNull(),
        token_address: t.hex().notNull(),
        first_seen_at: t.bigint().notNull(),
        total_supply: t.bigint().notNull(),
      }),
      (table) => ({
        pk: primaryKey({ columns: [table.token_address, table.chain_id] }),
      }),
    ),
  };

<<<<<<< HEAD
  const { database, indexingStore } = await setupDatabaseServices({
=======
  const { database } = await setupDatabaseServices(context, {
>>>>>>> a18f9428
    schemaBuild: { schema },
  });
  const contextValue = buildContextValue(database);
  const query = (source: string) =>
    execute({ schema: graphqlSchema, contextValue, document: parse(source) });

  await database.userQB.raw.insert(schema.deposited_token).values({
    chain_id: 1n,
    token_address: "0x0000000000000000000000000000000000000000",
    first_seen_at: 0n,
    total_supply: 0n,
  });

  const graphqlSchema = buildGraphQLSchema({ schema });

  const result = await query(`
    query {
      deposited_token(token_address: "0x0000000000000000000000000000000000000000", chain_id: "1") {
        chain_id
      }
    }
  `);

  expect(result.errors?.[0]?.message).toBeUndefined();
  expect(result.data).toMatchObject({
    deposited_token: {
      chain_id: "1",
    },
  });
});

test("singular with hex primary key uses case insensitive where", async () => {
  const account = onchainTable("account", (t) => ({
    address: t.hex().primaryKey(),
  }));

  const schema = { account };

<<<<<<< HEAD
  const { database, indexingStore } = await setupDatabaseServices({
=======
  const { database } = await setupDatabaseServices(context, {
>>>>>>> a18f9428
    schemaBuild: { schema },
  });
  const contextValue = buildContextValue(database);
  const query = (source: string) =>
    execute({ schema: graphqlSchema, contextValue, document: parse(source) });

  const CHECKSUM_ADDRESS = "0x67BD7c89B54Fa52826186A57363A9303DB3E7626";
  const LOWERCASE_ADDRESS = "0x67bd7c89b54fa52826186a57363a9303db3e7626";

  await database.userQB.raw
    .insert(schema.account)
    .values({ address: CHECKSUM_ADDRESS });

  const graphqlSchema = buildGraphQLSchema({ schema });

  const result = await query(`
    query {
      account(address: "${CHECKSUM_ADDRESS}") {
        address
      }
      accounts(where: { address: "${CHECKSUM_ADDRESS}" }) {
        items {
          address
        }
      }
    }
  `);

  expect(result.errors?.[0]?.message).toBeUndefined();
  expect(result.data).toMatchObject({
    account: {
      address: LOWERCASE_ADDRESS,
    },
    accounts: {
      items: [
        {
          address: LOWERCASE_ADDRESS,
        },
      ],
    },
  });
});

test("view", async () => {
  const pet = onchainTable("pet", (t) => ({
    id: t.text().primaryKey(),
    name: t.text().notNull(),
  }));
  const petView = onchainView("pet_view").as((qb) => qb.select().from(pet));
  const schema = { pet, petView };

<<<<<<< HEAD
  const { database, indexingStore } = await setupDatabaseServices({
=======
  const { database } = await setupDatabaseServices(context, {
>>>>>>> a18f9428
    schemaBuild: { schema },
  });
  const contextValue = buildContextValue(database);
  const query = (source: string) =>
    execute({ schema: graphqlSchema, contextValue, document: parse(source) });

  await database.userQB.raw.insert(schema.pet).values([
    { id: "id1", name: "Skip" },
    { id: "id2", name: "Foo" },
    { id: "id3", name: "Bar" },
    { id: "id4", name: "Zarbar" },
    { id: "id5", name: "Winston" },
    { id: "id6", name: "Book" },
    { id: "id7", name: "Shea" },
    { id: "id8", name: "Snack" },
    { id: "id9", name: "Last" },
  ]);

  const graphqlSchema = buildGraphQLSchema({ schema });

  const result = await query(`
    query {
      petViews(orderBy: "id", orderDirection: "asc", limit: 5) {
        items {
          id
          name
        }
        totalCount
      }
    }
  `);

  expect(result.errors?.[0]?.message).toBeUndefined();
  expect(result.data).toMatchObject({
    petViews: {
      items: [
        { id: "id1", name: "Skip" },
        { id: "id2", name: "Foo" },
        { id: "id3", name: "Bar" },
        { id: "id4", name: "Zarbar" },
        { id: "id5", name: "Winston" },
      ],
      totalCount: 9,
    },
  });
});

test("view with alias", async () => {
  const pet = onchainTable("pet", (t) => ({
    id: t.text().primaryKey(),
    name: t.text().notNull(),
  }));
  const petView = onchainView("pet_view").as((qb) =>
    qb
      .select({
        id: pet.id,
        name: pet.name,
        count: count().as("count"),
      })
      .from(pet)
      .groupBy(pet.id),
  );
  const schema = { pet, petView };

<<<<<<< HEAD
  const { database, indexingStore } = await setupDatabaseServices({
=======
  const { database } = await setupDatabaseServices(context, {
>>>>>>> a18f9428
    schemaBuild: { schema },
  });
  const contextValue = buildContextValue(database);
  const query = (source: string) =>
    execute({ schema: graphqlSchema, contextValue, document: parse(source) });

  await database.userQB.raw.insert(schema.pet).values([
    { id: "id1", name: "Skip" },
    { id: "id2", name: "Foo" },
    { id: "id3", name: "Bar" },
    { id: "id4", name: "Zarbar" },
    { id: "id5", name: "Winston" },
    { id: "id6", name: "Book" },
    { id: "id7", name: "Shea" },
    { id: "id8", name: "Snack" },
    { id: "id9", name: "Last" },
  ]);

  const graphqlSchema = buildGraphQLSchema({ schema });

  const result = await query(`
    query {
      petViews(orderBy: "id", orderDirection: "asc", limit: 5) {
        items {
          id
          name
          count
        }
        totalCount
      }
    }
  `);

  expect(result.errors?.[0]?.message).toBeUndefined();
  expect(result.data).toMatchObject({
    petViews: {
      items: [
        { id: "id1", name: "Skip", count: 1 },
        { id: "id2", name: "Foo", count: 1 },
        { id: "id3", name: "Bar", count: 1 },
        { id: "id4", name: "Zarbar", count: 1 },
        { id: "id5", name: "Winston", count: 1 },
      ],
      totalCount: 9,
    },
  });
});

test("view limit/offset pagination", async () => {
  const pet = onchainTable("pet", (t) => ({
    id: t.text().primaryKey(),
    name: t.text().notNull(),
  }));
  const petView = onchainView("pet_view").as((qb) => qb.select().from(pet));
  const schema = { pet, petView };

<<<<<<< HEAD
  const { database, indexingStore } = await setupDatabaseServices({
=======
  const { database } = await setupDatabaseServices(context, {
>>>>>>> a18f9428
    schemaBuild: { schema },
  });
  const contextValue = buildContextValue(database);
  const query = (source: string) =>
    execute({ schema: graphqlSchema, contextValue, document: parse(source) });

  await database.userQB.raw.insert(schema.pet).values([
    { id: "id1", name: "Skip" },
    { id: "id2", name: "Foo" },
    { id: "id3", name: "Bar" },
    { id: "id4", name: "Zarbar" },
    { id: "id5", name: "Winston" },
    { id: "id6", name: "Book" },
    { id: "id7", name: "Shea" },
    { id: "id8", name: "Snack" },
    { id: "id9", name: "Last" },
  ]);

  const graphqlSchema = buildGraphQLSchema({ schema });

  let result = await query(`
    query {
      petViews(orderBy: "id", orderDirection: "asc", limit: 5) {
        items {
          id
          name
        }
        pageInfo {
          hasNextPage
          hasPreviousPage
        }
        totalCount
      }
    }
  `);

  expect(result.errors?.[0]?.message).toBeUndefined();
  expect(result.data).toMatchObject({
    petViews: {
      items: [
        { id: "id1", name: "Skip" },
        { id: "id2", name: "Foo" },
        { id: "id3", name: "Bar" },
        { id: "id4", name: "Zarbar" },
        { id: "id5", name: "Winston" },
      ],
      pageInfo: {
        hasNextPage: true,
        hasPreviousPage: false,
      },
      totalCount: 9,
    },
  });

  result = await query(`
    query {
      petViews(orderBy: "id", orderDirection: "asc", offset: 5) {
        items {
          id
          name
        }
        pageInfo {
          hasNextPage
          hasPreviousPage
        }
        totalCount
      }
    }
  `);

  expect(result.errors?.[0]?.message).toBeUndefined();
  expect(result.data).toMatchObject({
    petViews: {
      items: [
        { id: "id6", name: "Book" },
        { id: "id7", name: "Shea" },
        { id: "id8", name: "Snack" },
        { id: "id9", name: "Last" },
      ],
      pageInfo: {
        hasNextPage: false,
        hasPreviousPage: true,
      },
      totalCount: 9,
    },
  });
});<|MERGE_RESOLUTION|>--- conflicted
+++ resolved
@@ -138,11 +138,7 @@
     })),
   };
 
-<<<<<<< HEAD
-  const { database, indexingStore } = await setupDatabaseServices({
-=======
-  const { database } = await setupDatabaseServices(context, {
->>>>>>> a18f9428
+  const { database } = await setupDatabaseServices({
     schemaBuild: { schema },
   });
   const contextValue = buildContextValue(database);
@@ -273,11 +269,7 @@
   }));
   const schema = { testEnum, table };
 
-<<<<<<< HEAD
-  const { database, indexingStore } = await setupDatabaseServices({
-=======
-  const { database } = await setupDatabaseServices(context, {
->>>>>>> a18f9428
+  const { database } = await setupDatabaseServices({
     schemaBuild: { schema },
   });
   const contextValue = buildContextValue(database);
@@ -332,11 +324,7 @@
   );
   const schema = { testEnum, table };
 
-<<<<<<< HEAD
-  const { database, indexingStore } = await setupDatabaseServices({
-=======
-  const { database } = await setupDatabaseServices(context, {
->>>>>>> a18f9428
+  const { database } = await setupDatabaseServices({
     schemaBuild: { schema },
   });
   const contextValue = buildContextValue(database);
@@ -377,11 +365,7 @@
     })),
   };
 
-<<<<<<< HEAD
-  const { database, indexingStore } = await setupDatabaseServices({
-=======
-  const { database } = await setupDatabaseServices(context, {
->>>>>>> a18f9428
+  const { database } = await setupDatabaseServices({
     schemaBuild: { schema },
   });
   const contextValue = buildContextValue(database);
@@ -435,11 +419,7 @@
   );
   const schema = { transferEvents, allowances };
 
-<<<<<<< HEAD
-  const { database, indexingStore } = await setupDatabaseServices({
-=======
-  const { database } = await setupDatabaseServices(context, {
->>>>>>> a18f9428
+  const { database } = await setupDatabaseServices({
     schemaBuild: { schema },
   });
   const contextValue = buildContextValue(database);
@@ -537,11 +517,7 @@
 
   const schema = { person, pet, petRelations };
 
-<<<<<<< HEAD
-  const { database, indexingStore } = await setupDatabaseServices({
-=======
-  const { database } = await setupDatabaseServices(context, {
->>>>>>> a18f9428
+  const { database } = await setupDatabaseServices({
     schemaBuild: { schema },
   });
   const contextValue = buildContextValue(database);
@@ -604,11 +580,7 @@
 
   const schema = { person, pet, petRelations };
 
-<<<<<<< HEAD
-  const { database, indexingStore } = await setupDatabaseServices({
-=======
-  const { database } = await setupDatabaseServices(context, {
->>>>>>> a18f9428
+  const { database } = await setupDatabaseServices({
     schemaBuild: { schema },
   });
   const contextValue = buildContextValue(database);
@@ -664,11 +636,7 @@
 
   const schema = { person, personRelations, pet, petRelations };
 
-<<<<<<< HEAD
-  const { database, indexingStore } = await setupDatabaseServices({
-=======
-  const { database } = await setupDatabaseServices(context, {
->>>>>>> a18f9428
+  const { database } = await setupDatabaseServices({
     schemaBuild: { schema },
   });
   const contextValue = buildContextValue(database);
@@ -730,11 +698,7 @@
 
   const schema = { person, personRelations, pet, petRelations };
 
-<<<<<<< HEAD
-  const { database, indexingStore } = await setupDatabaseServices({
-=======
-  const { database } = await setupDatabaseServices(context, {
->>>>>>> a18f9428
+  const { database } = await setupDatabaseServices({
     schemaBuild: { schema },
   });
   const contextValue = buildContextValue(database);
@@ -811,11 +775,7 @@
     userRelations,
   };
 
-<<<<<<< HEAD
-  const { database, indexingStore } = await setupDatabaseServices({
-=======
-  const { database } = await setupDatabaseServices(context, {
->>>>>>> a18f9428
+  const { database } = await setupDatabaseServices({
     schemaBuild: { schema },
   });
   const contextValue = buildContextValue(database);
@@ -885,11 +845,7 @@
 
   const schema = { person, personRelations, pet, petRelations };
 
-<<<<<<< HEAD
-  const { database, indexingStore } = await setupDatabaseServices({
-=======
-  const { database } = await setupDatabaseServices(context, {
->>>>>>> a18f9428
+  const { database } = await setupDatabaseServices({
     schemaBuild: { schema },
   });
   const contextValue = buildContextValue(database);
@@ -964,11 +920,7 @@
   }));
   const schema = { person, personRelations, pet, petRelations };
 
-<<<<<<< HEAD
-  const { database, indexingStore } = await setupDatabaseServices({
-=======
-  const { database } = await setupDatabaseServices(context, {
->>>>>>> a18f9428
+  const { database } = await setupDatabaseServices({
     schemaBuild: { schema },
   });
   const contextValue = buildContextValue(database);
@@ -1028,11 +980,7 @@
   }));
   const schema = { person, personRelations, pet, petRelations };
 
-<<<<<<< HEAD
-  const { database, indexingStore } = await setupDatabaseServices({
-=======
-  const { database } = await setupDatabaseServices(context, {
->>>>>>> a18f9428
+  const { database } = await setupDatabaseServices({
     schemaBuild: { schema },
   });
   const contextValue = buildContextValue(database);
@@ -1093,11 +1041,7 @@
 
   const schema = { person, personRelations, pet, petRelations };
 
-<<<<<<< HEAD
-  const { database, indexingStore } = await setupDatabaseServices({
-=======
-  const { database } = await setupDatabaseServices(context, {
->>>>>>> a18f9428
+  const { database } = await setupDatabaseServices({
     schemaBuild: { schema },
   });
   const contextValue = buildContextValue(database);
@@ -1298,11 +1242,7 @@
   }));
   const schema = { person };
 
-<<<<<<< HEAD
-  const { database, indexingStore } = await setupDatabaseServices({
-=======
-  const { database } = await setupDatabaseServices(context, {
->>>>>>> a18f9428
+  const { database } = await setupDatabaseServices({
     schemaBuild: { schema },
   });
   const contextValue = buildContextValue(database);
@@ -1351,11 +1291,7 @@
   }));
   const schema = { person };
 
-<<<<<<< HEAD
-  const { database, indexingStore } = await setupDatabaseServices({
-=======
-  const { database } = await setupDatabaseServices(context, {
->>>>>>> a18f9428
+  const { database } = await setupDatabaseServices({
     schemaBuild: { schema },
   });
   const contextValue = buildContextValue(database);
@@ -1412,11 +1348,7 @@
   }));
   const schema = { person };
 
-<<<<<<< HEAD
-  const { database, indexingStore } = await setupDatabaseServices({
-=======
-  const { database } = await setupDatabaseServices(context, {
->>>>>>> a18f9428
+  const { database } = await setupDatabaseServices({
     schemaBuild: { schema },
   });
   const contextValue = buildContextValue(database);
@@ -1467,11 +1399,7 @@
   }));
   const schema = { person };
 
-<<<<<<< HEAD
-  const { database, indexingStore } = await setupDatabaseServices({
-=======
-  const { database } = await setupDatabaseServices(context, {
->>>>>>> a18f9428
+  const { database } = await setupDatabaseServices({
     schemaBuild: { schema },
   });
   const contextValue = buildContextValue(database);
@@ -1578,11 +1506,7 @@
   }));
   const schema = { person };
 
-<<<<<<< HEAD
-  const { database, indexingStore } = await setupDatabaseServices({
-=======
-  const { database } = await setupDatabaseServices(context, {
->>>>>>> a18f9428
+  const { database } = await setupDatabaseServices({
     schemaBuild: { schema },
   });
   const contextValue = buildContextValue(database);
@@ -1705,11 +1629,7 @@
   }));
   const schema = { person };
 
-<<<<<<< HEAD
-  const { database, indexingStore } = await setupDatabaseServices({
-=======
-  const { database } = await setupDatabaseServices(context, {
->>>>>>> a18f9428
+  const { database } = await setupDatabaseServices({
     schemaBuild: { schema },
   });
   const contextValue = buildContextValue(database);
@@ -1777,11 +1697,7 @@
   }));
   const schema = { pet };
 
-<<<<<<< HEAD
-  const { database, indexingStore } = await setupDatabaseServices({
-=======
-  const { database } = await setupDatabaseServices(context, {
->>>>>>> a18f9428
+  const { database } = await setupDatabaseServices({
     schemaBuild: { schema },
   });
   const contextValue = buildContextValue(database);
@@ -1830,11 +1746,7 @@
   }));
   const schema = { person };
 
-<<<<<<< HEAD
-  const { database, indexingStore } = await setupDatabaseServices({
-=======
-  const { database } = await setupDatabaseServices(context, {
->>>>>>> a18f9428
+  const { database } = await setupDatabaseServices({
     schemaBuild: { schema },
   });
   const contextValue = buildContextValue(database);
@@ -1952,11 +1864,7 @@
   }));
   const schema = { person };
 
-<<<<<<< HEAD
-  const { database, indexingStore } = await setupDatabaseServices({
-=======
-  const { database } = await setupDatabaseServices(context, {
->>>>>>> a18f9428
+  const { database } = await setupDatabaseServices({
     schemaBuild: { schema },
   });
   const contextValue = buildContextValue(database);
@@ -2025,11 +1933,7 @@
   }));
   const schema = { pet };
 
-<<<<<<< HEAD
-  const { database, indexingStore } = await setupDatabaseServices({
-=======
-  const { database } = await setupDatabaseServices(context, {
->>>>>>> a18f9428
+  const { database } = await setupDatabaseServices({
     schemaBuild: { schema },
   });
   const contextValue = buildContextValue(database);
@@ -2180,11 +2084,7 @@
   }));
   const schema = { pet };
 
-<<<<<<< HEAD
-  const { database, indexingStore } = await setupDatabaseServices({
-=======
-  const { database } = await setupDatabaseServices(context, {
->>>>>>> a18f9428
+  const { database } = await setupDatabaseServices({
     schemaBuild: { schema },
   });
   const contextValue = buildContextValue(database);
@@ -2320,11 +2220,7 @@
   }));
   const schema = { pet };
 
-<<<<<<< HEAD
-  const { database, indexingStore } = await setupDatabaseServices({
-=======
-  const { database } = await setupDatabaseServices(context, {
->>>>>>> a18f9428
+  const { database } = await setupDatabaseServices({
     schemaBuild: { schema },
   });
   const contextValue = buildContextValue(database);
@@ -2390,11 +2286,7 @@
   }));
   const schema = { pet };
 
-<<<<<<< HEAD
-  const { database, indexingStore } = await setupDatabaseServices({
-=======
-  const { database } = await setupDatabaseServices(context, {
->>>>>>> a18f9428
+  const { database } = await setupDatabaseServices({
     schemaBuild: { schema },
   });
   const contextValue = buildContextValue(database);
@@ -2483,11 +2375,7 @@
 
   const schema = { allowance };
 
-<<<<<<< HEAD
-  const { database, indexingStore } = await setupDatabaseServices({
-=======
-  const { database } = await setupDatabaseServices(context, {
->>>>>>> a18f9428
+  const { database } = await setupDatabaseServices({
     schemaBuild: { schema },
   });
   const contextValue = buildContextValue(database);
@@ -2630,11 +2518,7 @@
   }));
   const schema = { pet };
 
-<<<<<<< HEAD
-  const { database, indexingStore } = await setupDatabaseServices({
-=======
-  const { database } = await setupDatabaseServices(context, {
->>>>>>> a18f9428
+  const { database } = await setupDatabaseServices({
     schemaBuild: { schema },
   });
   const contextValue = buildContextValue(database);
@@ -2785,11 +2669,7 @@
     })),
   };
 
-<<<<<<< HEAD
-  const { database, indexingStore } = await setupDatabaseServices({
-=======
-  const { database } = await setupDatabaseServices(context, {
->>>>>>> a18f9428
+  const { database } = await setupDatabaseServices({
     schemaBuild: { schema },
   });
   const contextValue = buildContextValue(database);
@@ -2840,11 +2720,7 @@
     ),
   };
 
-<<<<<<< HEAD
-  const { database, indexingStore } = await setupDatabaseServices({
-=======
-  const { database } = await setupDatabaseServices(context, {
->>>>>>> a18f9428
+  const { database } = await setupDatabaseServices({
     schemaBuild: { schema },
   });
   const contextValue = buildContextValue(database);
@@ -2883,11 +2759,7 @@
 
   const schema = { account };
 
-<<<<<<< HEAD
-  const { database, indexingStore } = await setupDatabaseServices({
-=======
-  const { database } = await setupDatabaseServices(context, {
->>>>>>> a18f9428
+  const { database } = await setupDatabaseServices({
     schemaBuild: { schema },
   });
   const contextValue = buildContextValue(database);
@@ -2939,11 +2811,7 @@
   const petView = onchainView("pet_view").as((qb) => qb.select().from(pet));
   const schema = { pet, petView };
 
-<<<<<<< HEAD
-  const { database, indexingStore } = await setupDatabaseServices({
-=======
-  const { database } = await setupDatabaseServices(context, {
->>>>>>> a18f9428
+  const { database } = await setupDatabaseServices({
     schemaBuild: { schema },
   });
   const contextValue = buildContextValue(database);
@@ -3008,11 +2876,7 @@
   );
   const schema = { pet, petView };
 
-<<<<<<< HEAD
-  const { database, indexingStore } = await setupDatabaseServices({
-=======
-  const { database } = await setupDatabaseServices(context, {
->>>>>>> a18f9428
+  const { database } = await setupDatabaseServices({
     schemaBuild: { schema },
   });
   const contextValue = buildContextValue(database);
@@ -3069,11 +2933,7 @@
   const petView = onchainView("pet_view").as((qb) => qb.select().from(pet));
   const schema = { pet, petView };
 
-<<<<<<< HEAD
-  const { database, indexingStore } = await setupDatabaseServices({
-=======
-  const { database } = await setupDatabaseServices(context, {
->>>>>>> a18f9428
+  const { database } = await setupDatabaseServices({
     schemaBuild: { schema },
   });
   const contextValue = buildContextValue(database);
