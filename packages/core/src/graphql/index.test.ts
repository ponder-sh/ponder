--- conflicted
+++ resolved
@@ -212,13 +212,8 @@
   await cleanup();
 });
 
-<<<<<<< HEAD
 test("enum, enum not null, enum array, enum array not null", async (context) => {
-  const testEnum = pgEnum("enum", ["A", "B"]);
-=======
-test.skip("enum, enum not null, enum array, enum array not null", async (context) => {
   const testEnum = onchainEnum("enum", ["A", "B"]);
->>>>>>> 0f3b0162
   const table = onchainTable("table", (t) => ({
     id: t.text().primaryKey(),
     enum: testEnum("enum"),
@@ -675,13 +670,8 @@
   await cleanup();
 });
 
-<<<<<<< HEAD
 test("filter input type", async (context) => {
-  const simpleEnum = pgEnum("simple_enum", ["VALUE", "ANOTHER_VALUE"]);
-=======
-test.skip("filter input type", async (context) => {
   const simpleEnum = onchainEnum("SimpleEnum", ["VALUE", "ANOTHER_VALUE"]);
->>>>>>> 0f3b0162
   const table = onchainTable("table", (t) => ({
     text: t.text().primaryKey(),
     hex: t.hex(),
