import {
  setupCleanup,
  setupCommon,
  setupDatabaseServices,
  setupIsolatedDatabase,
} from "@/_test/setup.js";
import { onchainTable } from "@/drizzle/onchain.js";
import { Hono } from "hono";
import { beforeEach, expect, test } from "vitest";
import { graphql } from "./middleware.js";

beforeEach(setupCommon);
beforeEach(setupIsolatedDatabase);
beforeEach(setupCleanup);

test("middleware serves request", async () => {
  const schema = {
    table: onchainTable("table", (t) => ({
      id: t.text().primaryKey(),
      string: t.text(),
      int: t.integer(),
      float: t.doublePrecision(),
      boolean: t.boolean(),
      hex: t.hex(),
      bigint: t.bigint(),
    })),
  };

<<<<<<< HEAD
  const { database, indexingStore } = await setupDatabaseServices({
=======
  const { database } = await setupDatabaseServices(context, {
>>>>>>> a18f9428
    schemaBuild: { schema },
  });

  globalThis.PONDER_DATABASE = database;

  await database.userQB.raw.insert(schema.table).values({
    id: "0",
    string: "0",
    int: 0,
    float: 0,
    boolean: false,
    hex: "0x0",
    bigint: 0n,
  });

  const app = new Hono().use(
    "/graphql",
    graphql({ schema, db: database.readonlyQB.raw }),
  );

  const response = await app.request("/graphql", {
    method: "POST",
    headers: {
      "Content-Type": "application/json",
    },
    body: JSON.stringify({
      query: `
      query {
        table(id: "0") {
          id
          string
          int
          float
          boolean
          hex
          bigint
        }
      }
    `,
    }),
  });

  expect(response.status).toBe(200);

  expect(JSON.parse(await response.text())).toMatchObject({
    data: {
      table: {
        id: "0",
        string: "0",
        int: 0,
        float: 0,
        boolean: false,
        hex: "0x00",
        bigint: "0",
      },
    },
  });
});

test("middleware supports path other than /graphql using hono routing", async () => {
  const schema = {
    table: onchainTable("table", (t) => ({ id: t.text().primaryKey() })),
  };

<<<<<<< HEAD
  const { database, indexingStore } = await setupDatabaseServices({
=======
  const { database } = await setupDatabaseServices(context, {
>>>>>>> a18f9428
    schemaBuild: { schema },
  });

  globalThis.PONDER_DATABASE = database;

  await database.userQB.raw.insert(schema.table).values({
    id: "0",
  });

  const app = new Hono().use(
    "/not-graphql/**",
    graphql({ schema, db: database.readonlyQB.raw }),
  );

  const response = await app.request("/not-graphql/at-all", {
    method: "POST",
    headers: {
      "Content-Type": "application/json",
    },
    body: JSON.stringify({
      query: `query { table(id: "0") { id } }`,
    }),
  });

  expect(response.status).toBe(200);

  expect(await response.json()).toMatchObject({
    data: { table: { id: "0" } },
  });
});

test("middleware throws error when extra filter is applied", async () => {
  const schema = {
    table: onchainTable("table", (t) => ({
      id: t.text().primaryKey(),
      string: t.text(),
      int: t.integer(),
      float: t.doublePrecision(),
      boolean: t.boolean(),
      hex: t.hex(),
      bigint: t.bigint(),
    })),
  };

  const { database } = await setupDatabaseServices({
    schemaBuild: { schema },
  });

  globalThis.PONDER_DATABASE = database;

  const app = new Hono().use(
    "/graphql",
    graphql({ schema, db: database.readonlyQB.raw }),
  );

  const response = await app.request("/graphql", {
    method: "POST",
    headers: { "Content-Type": "application/json" },
    body: JSON.stringify({
      query: `
        {
          table(id: "0", doesntExist: "kevin") {
            id
            string
            int
            float
            boolean
            hex
            bigint
          }
        }
      `,
    }),
  });

  expect(response.status).toBe(200);
  const body = await response.json();
  expect(body.errors[0].message).toBe(
    'Unknown argument "doesntExist" on field "Query.table".',
  );
});

test("graphQLMiddleware throws error for token limit", async () => {
  const schema = {
    table: onchainTable("table", (t) => ({
      id: t.text().primaryKey(),
    })),
  };

  const { database } = await setupDatabaseServices({
    schemaBuild: { schema },
  });

  globalThis.PONDER_DATABASE = database;

  const app = new Hono().use(
    "/graphql",
    graphql({ schema, db: database.readonlyQB.raw }, { maxOperationTokens: 3 }),
  );

  const response = await app.request("/graphql", {
    method: "POST",
    headers: { "Content-Type": "application/json" },
    body: JSON.stringify({
      query: `
        {
          __schema {
            types {
              fields {
                type {
                  fields {
                    type {
                      description
                    }              
                  }
                }
              }
            }
          }
        }
      `,
    }),
  });

  expect(response.status).toBe(200);
  const body = await response.json();
  expect(body.errors[0].message).toBe(
    "Syntax Error: Token limit of 3 exceeded.",
  );
});

test("graphQLMiddleware throws error for depth limit", async () => {
  const schema = {
    table: onchainTable("table", (t) => ({
      id: t.text().primaryKey(),
    })),
  };

  const { database } = await setupDatabaseServices({
    schemaBuild: { schema },
  });

  globalThis.PONDER_DATABASE = database;

  const app = new Hono().use(
    "/graphql",
    graphql({ schema, db: database.readonlyQB.raw }, { maxOperationDepth: 5 }),
  );

  const response = await app.request("/graphql", {
    method: "POST",
    headers: { "Content-Type": "application/json" },
    body: JSON.stringify({
      query: `
        {
          __schema {
            types {
              fields {
                type {
                  fields {
                    type {
                      description
                    }              
                  }
                }
              }
            }
          }
        }
      `,
    }),
  });

  expect(response.status).toBe(200);
  const body = await response.json();
  expect(body.errors[0].message).toBe(
    "Syntax Error: Query depth limit of 5 exceeded, found 7.",
  );
});

test("graphQLMiddleware throws error for max aliases", async () => {
  const schema = {
    table: onchainTable("table", (t) => ({
      id: t.text().primaryKey(),
    })),
  };

  const { database } = await setupDatabaseServices({
    schemaBuild: { schema },
  });

  globalThis.PONDER_DATABASE = database;

  const app = new Hono().use(
    "/graphql",
    graphql(
      { schema, db: database.readonlyQB.raw },
      { maxOperationAliases: 2 },
    ),
  );

  const response = await app.request("/graphql", {
    method: "POST",
    headers: { "Content-Type": "application/json" },
    body: JSON.stringify({
      query: `
        {
          __schema {
            types {
              fields {
                type {
                  alias1: fields {
                    type {
                      description
                    }
                  }
                  alias2: fields {
                    type {
                      description
                    }
                  }
                  alias3: fields {
                    type {
                      description
                    }
                  }
                }
              }
            }
          }
        }
      `,
    }),
  });

  expect(response.status).toBe(200);
  const body = await response.json();
  expect(body.errors[0].message).toBe(
    "Syntax Error: Aliases limit of 2 exceeded, found 3.",
  );
});

test("graphQLMiddleware interactive", async () => {
  const schema = {};

  const { database } = await setupDatabaseServices({
    schemaBuild: { schema },
  });

  globalThis.PONDER_DATABASE = database;

  const app = new Hono().use(
    "/graphql",
    graphql(
      { schema, db: database.readonlyQB.raw },
      { maxOperationAliases: 2 },
    ),
  );

  const response = await app.request("/graphql");

  expect(response.status).toBe(200);
});<|MERGE_RESOLUTION|>--- conflicted
+++ resolved
@@ -26,11 +26,7 @@
     })),
   };
 
-<<<<<<< HEAD
-  const { database, indexingStore } = await setupDatabaseServices({
-=======
-  const { database } = await setupDatabaseServices(context, {
->>>>>>> a18f9428
+  const { database } = await setupDatabaseServices({
     schemaBuild: { schema },
   });
 
@@ -95,11 +91,7 @@
     table: onchainTable("table", (t) => ({ id: t.text().primaryKey() })),
   };
 
-<<<<<<< HEAD
-  const { database, indexingStore } = await setupDatabaseServices({
-=======
-  const { database } = await setupDatabaseServices(context, {
->>>>>>> a18f9428
+  const { database } = await setupDatabaseServices({
     schemaBuild: { schema },
   });
 
