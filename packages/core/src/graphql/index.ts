--- conflicted
+++ resolved
@@ -1,14 +1,5 @@
-<<<<<<< HEAD
-import type { Drizzle, Schema } from "@/drizzle/index.js";
+import type { Drizzle, ReadonlyDrizzle, Schema } from "@/drizzle/index.js";
 import type { OnchainTable } from "@/drizzle/onchain.js";
-=======
-import type {
-  Drizzle,
-  OnchainTable,
-  ReadonlyDrizzle,
-  Schema,
-} from "@/drizzle/index.js";
->>>>>>> dd313f16
 import type { MetadataStore } from "@/indexing-store/metadata.js";
 import { never } from "@/utils/never.js";
 import { deserialize, serialize } from "@/utils/serialize.js";
