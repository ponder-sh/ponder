import path from "node:path";
import process from "node:process";

<<<<<<< HEAD
import { BuildService } from "@/build/service.js";
import { CodegenService } from "@/codegen/service.js";
import { type ResolvedConfig } from "@/config/config.js";
import { buildContracts } from "@/config/contracts.js";
import { buildDatabase } from "@/config/database.js";
import { type LogFilter, buildLogFilters } from "@/config/logFilters.js";
import { type Network, buildNetwork } from "@/config/networks.js";
import { type Options } from "@/config/options.js";
import { UserErrorService } from "@/errors/service.js";
import { EventAggregatorService } from "@/event-aggregator/service.js";
import { PostgresEventStore } from "@/event-store/postgres/store.js";
import { SqliteEventStore } from "@/event-store/sqlite/store.js";
import { type EventStore } from "@/event-store/store.js";
import { HistoricalSyncService } from "@/historical-sync/service.js";
import { LoggerService } from "@/logs/service.js";
import { MetricsService } from "@/metrics/service.js";
import { RealtimeSyncService } from "@/realtime-sync/service.js";
import { ServerService } from "@/server/service.js";
import { TelemetryService } from "@/telemetry/service.js";
import { UiService } from "@/ui/service.js";
import { EventHandlerService } from "@/user-handlers/service.js";
import { PostgresUserStore } from "@/user-store/postgres/store.js";
import { SqliteUserStore } from "@/user-store/sqlite/store.js";
import { type UserStore } from "@/user-store/store.js";
=======
import { BuildService } from "@/build/service";
import { CodegenService } from "@/codegen/service";
import { buildContracts } from "@/config/contracts";
import { buildDatabase } from "@/config/database";
import { type LogFilter, buildLogFilters } from "@/config/logFilters";
import { type Network, buildNetwork } from "@/config/networks";
import { type Options } from "@/config/options";
import { type ResolvedConfig } from "@/config/types";
import { UserErrorService } from "@/errors/service";
import { EventAggregatorService } from "@/event-aggregator/service";
import { PostgresEventStore } from "@/event-store/postgres/store";
import { SqliteEventStore } from "@/event-store/sqlite/store";
import { type EventStore } from "@/event-store/store";
import { HistoricalSyncService } from "@/historical-sync/service";
import { LoggerService } from "@/logs/service";
import { MetricsService } from "@/metrics/service";
import { RealtimeSyncService } from "@/realtime-sync/service";
import { ServerService } from "@/server/service";
import { TelemetryService } from "@/telemetry/service";
import { UiService } from "@/ui/service";
import { EventHandlerService } from "@/user-handlers/service";
import { PostgresUserStore } from "@/user-store/postgres/store";
import { SqliteUserStore } from "@/user-store/sqlite/store";
import { type UserStore } from "@/user-store/store";
>>>>>>> c47643fd

export type Common = {
  options: Options;
  logger: LoggerService;
  errors: UserErrorService;
  metrics: MetricsService;
  telemetry: TelemetryService;
};

export class Ponder {
  common: Common;
  logFilters: LogFilter[];

  eventStore: EventStore;
  userStore: UserStore;

  // List of indexing-related services. One per configured network.
  networkSyncServices: {
    network: Network;
    logFilters: LogFilter[];
    historicalSyncService: HistoricalSyncService;
    realtimeSyncService: RealtimeSyncService;
  }[] = [];

  eventAggregatorService: EventAggregatorService;
  eventHandlerService: EventHandlerService;

  serverService: ServerService;
  buildService: BuildService;
  codegenService: CodegenService;
  uiService: UiService;

  constructor({
    options,
    config,
    eventStore,
    userStore,
  }: {
    options: Options;
    config: ResolvedConfig;
    // These options are only used for testing.
    eventStore?: EventStore;
    userStore?: UserStore;
  }) {
    const logger = new LoggerService({
      level: options.logLevel,
      dir: options.logDir,
    });
    const errors = new UserErrorService();
    const metrics = new MetricsService();
    const telemetry = new TelemetryService({ options });

    const common = { options, logger, errors, metrics, telemetry };
    this.common = common;

    const logFilters = buildLogFilters({ options, config });
    this.logFilters = logFilters;
    const contracts = buildContracts({ options, config });

    const networks = config.networks
      .map((network) => buildNetwork({ network }))
      .filter((network) => {
        const hasLogFilters = logFilters.some(
          (logFilter) => logFilter.network === network.name
        );
        if (!hasLogFilters) {
          this.common.logger.warn({
            service: "app",
            msg: `No log filters found (network=${network.name})`,
          });
        }
        return hasLogFilters;
      });

    const database = buildDatabase({ options, config });
    this.eventStore =
      eventStore ??
      (database.kind === "sqlite"
        ? new SqliteEventStore({ db: database.db })
        : new PostgresEventStore({ pool: database.pool }));

    this.userStore =
      userStore ??
      (database.kind === "sqlite"
        ? new SqliteUserStore({ db: database.db })
        : new PostgresUserStore({ pool: database.pool }));

    networks.forEach((network) => {
      const logFiltersForNetwork = logFilters.filter(
        (logFilter) => logFilter.network === network.name
      );
      this.networkSyncServices.push({
        network,
        logFilters: logFiltersForNetwork,
        historicalSyncService: new HistoricalSyncService({
          common,
          eventStore: this.eventStore,
          network,
          logFilters: logFiltersForNetwork,
        }),
        realtimeSyncService: new RealtimeSyncService({
          common,
          eventStore: this.eventStore,
          network,
          logFilters: logFiltersForNetwork,
        }),
      });
    });

    this.eventAggregatorService = new EventAggregatorService({
      common,
      eventStore: this.eventStore,
      networks,
      logFilters,
    });

    this.eventHandlerService = new EventHandlerService({
      common,
      eventStore: this.eventStore,
      userStore: this.userStore,
      eventAggregatorService: this.eventAggregatorService,
      contracts,
      logFilters,
    });

    this.serverService = new ServerService({
      common,
      userStore: this.userStore,
    });
    this.buildService = new BuildService({ common, logFilters });
    this.codegenService = new CodegenService({
      common,
      contracts,
      logFilters,
    });
    this.uiService = new UiService({ common, logFilters });
  }

  async setup() {
    this.common.logger.debug({
      service: "app",
      msg: `Started using config file: ${path.relative(
        this.common.options.rootDir,
        this.common.options.configFile
      )}`,
    });

    this.registerServiceDependencies();

    // If any of the provided networks do not have a valid RPC url,
    // kill the app here. This happens here rather than in the constructor because
    // `ponder codegen` should still be able to if an RPC url is missing. In fact,
    // that is part of the happy path for `create-ponder`.
    const networksMissingRpcUrl: Network[] = [];
    this.networkSyncServices.forEach(({ network }) => {
      if (!network.rpcUrl) {
        networksMissingRpcUrl.push(network);
      }
    });
    if (networksMissingRpcUrl.length > 0) {
      return new Error(
        `missing RPC URL for networks (${networksMissingRpcUrl.map(
          (n) => `"${n.name}"`
        )}). Did you forget to add an RPC URL in .env.local?`
      );
    }

    // Start the HTTP server.
    await this.serverService.start();

    // These files depend only on ponder.config.ts, so can generate once on setup.
    // Note that loadHandlers depends on the index.ts file being present.
    this.codegenService.generateAppFile();

    // Note that this must occur before loadSchema and loadHandlers.
    await this.eventStore.migrateUp();

    // Manually trigger loading schema and handlers. Subsequent loads
    // are triggered by changes to project files (handled in BuildService).
    this.buildService.buildSchema();
    await this.buildService.buildHandlers();

    return undefined;
  }

  async dev() {
    const setupError = await this.setup();

    this.common.telemetry.record({
      event: "App Started",
      properties: {
        command: "ponder dev",
        hasSetupError: !!setupError,
        logFilterCount: this.logFilters.length,
        databaseKind: this.eventStore.kind,
      },
    });

    if (setupError) {
      this.common.logger.error({
        service: "app",
        msg: setupError.message,
        error: setupError,
      });
      return await this.kill();
    }

    await Promise.all(
      this.networkSyncServices.map(
        async ({ historicalSyncService, realtimeSyncService }) => {
          const blockNumbers = await realtimeSyncService.setup();
          await historicalSyncService.setup(blockNumbers);

          historicalSyncService.start();
          realtimeSyncService.start();
        }
      )
    );

    this.buildService.watch();
  }

  async start() {
    const setupError = await this.setup();

    this.common.telemetry.record({
      event: "App Started",
      properties: {
        command: "ponder start",
        hasSetupError: !!setupError,
        logFilterCount: this.logFilters.length,
        databaseKind: this.eventStore.kind,
      },
    });

    if (setupError) {
      this.common.logger.error({
        service: "app",
        msg: setupError.message,
        error: setupError,
      });
      return await this.kill();
    }

    await Promise.all(
      this.networkSyncServices.map(
        async ({ historicalSyncService, realtimeSyncService }) => {
          const blockNumbers = await realtimeSyncService.setup();
          await historicalSyncService.setup(blockNumbers);

          historicalSyncService.start();
          realtimeSyncService.start();
        }
      )
    );
  }

  async codegen() {
    this.codegenService.generateAppFile();

    const result = this.buildService.buildSchema();
    if (result) {
      const { schema, graphqlSchema } = result;
      this.codegenService.generateAppFile({ schema });
      this.codegenService.generateSchemaFile({ graphqlSchema });
    }

    await this.kill();
  }

  async kill() {
    this.eventAggregatorService.clearListeners();

    this.common.telemetry.record({
      event: "App Killed",
      properties: {
        processDuration: process.uptime(),
      },
    });

    await Promise.all(
      this.networkSyncServices.map(
        async ({ realtimeSyncService, historicalSyncService }) => {
          await realtimeSyncService.kill();
          await historicalSyncService.kill();
        }
      )
    );

    await this.buildService.kill?.();
    this.uiService.kill();
    this.eventHandlerService.kill();
    await this.serverService.kill();
    await this.userStore.teardown();
    await this.common.telemetry.kill();

    this.common.logger.debug({
      service: "app",
      msg: `Finished shutdown sequence`,
    });
  }

  private registerServiceDependencies() {
    this.buildService.on("newConfig", async () => {
      this.common.logger.fatal({
        service: "build",
        msg: "Detected change in ponder.config.ts",
      });
      await this.kill();
    });

    this.buildService.on("newSchema", async ({ schema, graphqlSchema }) => {
      this.codegenService.generateAppFile({ schema });
      this.codegenService.generateSchemaFile({ graphqlSchema });

      this.serverService.reload({ graphqlSchema });

      await this.eventHandlerService.reset({ schema });
      await this.eventHandlerService.processEvents();
    });

    this.buildService.on("newHandlers", async ({ handlers }) => {
      await this.eventHandlerService.reset({ handlers });
      await this.eventHandlerService.processEvents();
    });

    this.networkSyncServices.forEach((networkSyncService) => {
      const { chainId } = networkSyncService.network;
      const { historicalSyncService, realtimeSyncService } = networkSyncService;

      historicalSyncService.on("historicalCheckpoint", ({ timestamp }) => {
        this.eventAggregatorService.handleNewHistoricalCheckpoint({
          chainId,
          timestamp,
        });
      });

      historicalSyncService.on("syncComplete", () => {
        this.eventAggregatorService.handleHistoricalSyncComplete({
          chainId,
        });
      });

      realtimeSyncService.on("realtimeCheckpoint", ({ timestamp }) => {
        this.eventAggregatorService.handleNewRealtimeCheckpoint({
          chainId,
          timestamp,
        });
      });

      realtimeSyncService.on("finalityCheckpoint", ({ timestamp }) => {
        this.eventAggregatorService.handleNewFinalityCheckpoint({
          chainId,
          timestamp,
        });
      });

      realtimeSyncService.on("shallowReorg", ({ commonAncestorTimestamp }) => {
        this.eventAggregatorService.handleReorg({ commonAncestorTimestamp });
      });
    });

    this.eventAggregatorService.on("newCheckpoint", async () => {
      await this.eventHandlerService.processEvents();
    });

    this.eventAggregatorService.on(
      "reorg",
      async ({ commonAncestorTimestamp }) => {
        await this.eventHandlerService.handleReorg({ commonAncestorTimestamp });
        await this.eventHandlerService.processEvents();
      }
    );

    this.eventHandlerService.on("eventsProcessed", ({ toTimestamp }) => {
      if (this.serverService.isHistoricalIndexingComplete) return;

      // If a batch of events are processed AND the historical sync is complete AND
      // the new toTimestamp is greater than the historical sync completion timestamp,
      // historical event processing is complete, and the server should begin responding as healthy.
      if (
        this.eventAggregatorService.historicalSyncCompletedAt &&
        toTimestamp >= this.eventAggregatorService.historicalSyncCompletedAt
      ) {
        this.serverService.setIsHistoricalIndexingComplete();
      }
    });
  }
}<|MERGE_RESOLUTION|>--- conflicted
+++ resolved
@@ -1,15 +1,14 @@
 import path from "node:path";
 import process from "node:process";
 
-<<<<<<< HEAD
 import { BuildService } from "@/build/service.js";
 import { CodegenService } from "@/codegen/service.js";
-import { type ResolvedConfig } from "@/config/config.js";
 import { buildContracts } from "@/config/contracts.js";
 import { buildDatabase } from "@/config/database.js";
 import { type LogFilter, buildLogFilters } from "@/config/logFilters.js";
 import { type Network, buildNetwork } from "@/config/networks.js";
 import { type Options } from "@/config/options.js";
+import { type ResolvedConfig } from "@/config/types.js";
 import { UserErrorService } from "@/errors/service.js";
 import { EventAggregatorService } from "@/event-aggregator/service.js";
 import { PostgresEventStore } from "@/event-store/postgres/store.js";
@@ -26,32 +25,6 @@
 import { PostgresUserStore } from "@/user-store/postgres/store.js";
 import { SqliteUserStore } from "@/user-store/sqlite/store.js";
 import { type UserStore } from "@/user-store/store.js";
-=======
-import { BuildService } from "@/build/service";
-import { CodegenService } from "@/codegen/service";
-import { buildContracts } from "@/config/contracts";
-import { buildDatabase } from "@/config/database";
-import { type LogFilter, buildLogFilters } from "@/config/logFilters";
-import { type Network, buildNetwork } from "@/config/networks";
-import { type Options } from "@/config/options";
-import { type ResolvedConfig } from "@/config/types";
-import { UserErrorService } from "@/errors/service";
-import { EventAggregatorService } from "@/event-aggregator/service";
-import { PostgresEventStore } from "@/event-store/postgres/store";
-import { SqliteEventStore } from "@/event-store/sqlite/store";
-import { type EventStore } from "@/event-store/store";
-import { HistoricalSyncService } from "@/historical-sync/service";
-import { LoggerService } from "@/logs/service";
-import { MetricsService } from "@/metrics/service";
-import { RealtimeSyncService } from "@/realtime-sync/service";
-import { ServerService } from "@/server/service";
-import { TelemetryService } from "@/telemetry/service";
-import { UiService } from "@/ui/service";
-import { EventHandlerService } from "@/user-handlers/service";
-import { PostgresUserStore } from "@/user-store/postgres/store";
-import { SqliteUserStore } from "@/user-store/sqlite/store";
-import { type UserStore } from "@/user-store/store";
->>>>>>> c47643fd
 
 export type Common = {
   options: Options;
