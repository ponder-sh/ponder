--- conflicted
+++ resolved
@@ -187,23 +187,15 @@
     // Note that buildIndexingFunctions depends on the index.ts file being present.
     this.codegenService.generateAppFile();
 
-<<<<<<< HEAD
     // Note that these must occur before loadSchema and loadHandlers.
-=======
-    // Note that this must occur before buildSchema and buildIndexingFunctions.
->>>>>>> 584b541a
     await this.eventStore.migrateUp();
     await this.buildService.setup();
 
     // Manually trigger loading schema and indexing functions. Subsequent loads
     // are triggered by changes to project files (handled in BuildService).
     this.buildService.buildSchema();
-<<<<<<< HEAD
     // await this.buildService.buildIndexingFunctions();
     // await this.buildService.buildConfig();
-=======
-    await this.buildService.buildIndexingFunctions();
->>>>>>> 584b541a
   }
 
   async dev() {
@@ -324,22 +316,14 @@
       await this.indexingService.processEvents();
     });
 
-<<<<<<< HEAD
-    this.buildService.on("newHandlers", async ({ handlers }) => {
-      this.common.errors.hasUserError = false;
-
-      await this.eventHandlerService.reset({ handlers });
-      await this.eventHandlerService.processEvents();
-    });
-=======
     this.buildService.on(
       "newIndexingFunctions",
       async ({ indexingFunctions }) => {
+        this.common.errors.hasUserError = false;
         await this.indexingService.reset({ indexingFunctions });
         await this.indexingService.processEvents();
       }
     );
->>>>>>> 584b541a
 
     this.networkSyncServices.forEach((networkSyncService) => {
       const { chainId } = networkSyncService.network;
