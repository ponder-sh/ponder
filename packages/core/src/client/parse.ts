import type { Node, RangeVar, RawStmt } from "@pgsql/types";

type ValidatorNode<
  node extends Node extends infer T ? (T extends T ? keyof T : never) : never,
> = {
  node: node | (string & {});
  children: (node: Extract<Node, { [key in node]: unknown }>[node]) => Node[];
  validate?: (node: Extract<Node, { [key in node]: unknown }>[node]) => void;
};

const getNodeType = (node: Node) => Object.keys(node)[0]!;

const ALLOW_CACHE = new Map<string, boolean>();
const TABLE_NAMES_CACHE = new Map<string, Set<string>>();

/**
 * Validate a SQL query.
 *
 * @param sql - SQL query
 * @param shouldValidateInnerNode - `true` if the properties of each ast node should be validated, else only the allow list is checked
 */
export const validateQuery = async (
  sql: string,
  shouldValidateInnerNode = true,
) => {
  // @ts-ignore
  const Parser = await import(/* webpackIgnore: true */ "pg-query-emscripten");
  const crypto = await import(/* webpackIgnore: true */ "node:crypto");

  if (sql.length > 5_000) {
    throw new Error("Invalid query");
  }

  const hash = crypto
    .createHash("sha256")
    .update(sql)
    .digest("hex")
    .slice(0, 10);

  if (shouldValidateInnerNode) {
    if (ALLOW_CACHE.has(hash)) {
      const result = ALLOW_CACHE.get(hash)!;

      ALLOW_CACHE.delete(hash);
      ALLOW_CACHE.set(hash, result);

      if (result) return;
      throw new Error("Invalid query");
    }
  }

  const { parse } = await Parser.default();
  const parseResult = parse(sql) as {
    parse_tree: { stmts: RawStmt[] };
    error: string | null;
  };

  if (parseResult.error !== null) {
    ALLOW_CACHE.set(hash, false);
    throw new Error(parseResult.error);
  }

  if (parseResult.parse_tree.stmts.length === 0) {
    ALLOW_CACHE.set(hash, false);
    throw new Error("Invalid query");
  }

  if (parseResult.parse_tree.stmts.length > 1) {
    ALLOW_CACHE.set(hash, false);
    throw new Error("Multiple statements not supported");
  }

  const stmt = parseResult.parse_tree.stmts[0]!;

  if (stmt.stmt === undefined) {
    ALLOW_CACHE.set(hash, false);
    throw new Error("Invalid query");
  }

  const validate = (node: Node) => {
    if (ALLOW_LIST.has(getNodeType(node)) === false) {
      ALLOW_CACHE.set(hash, false);
      throw new Error(`${getNodeType(node)} not supported`);
    }

    if (shouldValidateInnerNode) {
      try {
        // @ts-ignore
<<<<<<< HEAD

=======
>>>>>>> 362f5874
        ALLOW_LIST.get(getNodeType(node))!.validate?.(node[getNodeType(node)]);
      } catch (error) {
        ALLOW_CACHE.set(hash, false);
        throw error;
      }
    }

    for (const child of ALLOW_LIST.get(getNodeType(node))!.children(
      // @ts-ignore
      node[getNodeType(node)],
    )) {
      validate(child);
    }
  };

  validate(stmt.stmt);

  if (shouldValidateInnerNode) {
    ALLOW_CACHE.set(hash, true);
    if (ALLOW_CACHE.size > 1_000_000) {
      const firstKey = ALLOW_CACHE.keys().next().value;
      if (firstKey) ALLOW_CACHE.delete(firstKey);
    }
  }

  ALLOW_CACHE.set(hash, true);
};

/**
 * Find all table names in a SQL query.
 *
 * @param sql - SQL query
 */
export const findTableNames = async (sql: string) => {
  // @ts-ignore
  const Parser = await import(/* webpackIgnore: true */ "pg-query-emscripten");
  const crypto = await import(/* webpackIgnore: true */ "node:crypto");

  if (sql.length > 5_000) {
    throw new Error("Invalid query");
  }

  const hash = crypto
    .createHash("sha256")
    .update(sql)
    .digest("hex")
    .slice(0, 10);

  if (TABLE_NAMES_CACHE.has(hash)) {
    const result = TABLE_NAMES_CACHE.get(hash)!;

    TABLE_NAMES_CACHE.delete(hash);
    TABLE_NAMES_CACHE.set(hash, result);

    return result;
  }

  const { parse } = await Parser.default();
  const parseResult = parse(sql) as {
    parse_tree: { stmts: RawStmt[] };
    error: string | null;
  };

  if (parseResult.error !== null) {
    throw new Error(parseResult.error);
  }

  if (parseResult.parse_tree.stmts.length === 0) {
    throw new Error("Invalid query");
  }

  if (parseResult.parse_tree.stmts.length > 1) {
    throw new Error("Multiple statements not supported");
  }

  const stmt = parseResult.parse_tree.stmts[0]!;

  if (stmt.stmt === undefined) {
    throw new Error("Invalid query");
  }

  const find = (node: Node) => {
    if (FIND_LIST.has(getNodeType(node)) === false) {
      throw new Error(`${getNodeType(node)} not supported`);
    }

    if (getNodeType(node) === "RangeVar") {
      const tableName = (node as { RangeVar: RangeVar }).RangeVar.relname;
      if (tableName) tableNames.add(tableName);
    }

    for (const child of FIND_LIST.get(getNodeType(node))!.children(
      // @ts-ignore
      node[getNodeType(node)],
    )) {
      find(child);
    }
  };

  const tableNames = new Set<string>();
  find(stmt.stmt);

  TABLE_NAMES_CACHE.set(hash, tableNames);
  if (TABLE_NAMES_CACHE.size > 1_000_000) {
    const firstKey = TABLE_NAMES_CACHE.keys().next().value;
    if (firstKey) TABLE_NAMES_CACHE.delete(firstKey);
  }

  return tableNames;
};

// https://github.com/launchql/pgsql-parser/blob/f1df82ed4358e47c682e007bc5aa306b58f25514/packages/types/src/types.ts#L38

const INTEGER_VALIDATOR: ValidatorNode<"Integer"> = {
  node: "Integer",
  children: () => [],
};

const FLOAT_VALIDATOR: ValidatorNode<"Float"> = {
  node: "Float",
  children: () => [],
};

const BOOLEAN_VALIDATOR: ValidatorNode<"Boolean"> = {
  node: "Boolean",
  children: () => [],
};

const STRING_VALIDATOR: ValidatorNode<"String"> = {
  node: "String",
  children: () => [],
};

const BIT_STRING_VALIDATOR: ValidatorNode<"BitString"> = {
  node: "BitString",
  children: () => [],
};

const LIST_VALIDATOR: ValidatorNode<"List"> = {
  node: "List",
  children: (node) => [...(node.items ?? [])],
};

const OID_LIST_VALIDATOR: ValidatorNode<"OidList"> = {
  node: "OidList",
  children: (node) => [...(node.items ?? [])],
};

const INT_LIST_VALIDATOR: ValidatorNode<"IntList"> = {
  node: "IntList",
  children: (node) => [...(node.items ?? [])],
};

const A_CONST_VALIDATOR: ValidatorNode<"A_Const"> = {
  node: "A_Const",
  children: () => [],
};

const ALIAS_VALIDATOR: ValidatorNode<"Alias"> = {
  node: "Alias",
  children: (node) => [...(node.colnames ?? [])],
};

const RANGE_VAR_VALIDATOR: ValidatorNode<"RangeVar"> = {
  node: "RangeVar",
  children: (node) => [...(node.alias ? [{ Alias: node.alias }] : [])],
  validate: (node) => {
    if (node.schemaname) {
      throw new Error("Schema name not supported");
    }

    if (node.relname && SYSTEM_TABLES.has(node.relname)) {
      throw new Error("System tables not supported");
    }
  },
};

const VAR_VALIDATOR: ValidatorNode<"Var"> = {
  node: "Var",
  children: (node) => [...(node.xpr ? [node.xpr] : [])],
};

const PARAM_VALIDATOR: ValidatorNode<"Param"> = {
  node: "Param",
  children: (node) => [...(node.xpr ? [node.xpr] : [])],
};

const AGGREF_VALIDATOR: ValidatorNode<"Aggref"> = {
  node: "Aggref",
  children: (node) => [
    ...(node.aggargtypes ?? []),
    ...(node.aggdirectargs ?? []),
    ...(node.args ?? []),
    ...(node.aggorder ?? []),
    ...(node.aggdistinct ?? []),
    ...(node.aggfilter ? [node.aggfilter] : []),
  ],
};

const GROUPING_FUNC_VALIDATOR: ValidatorNode<"GroupingFunc"> = {
  node: "GroupingFunc",
  children: (node) => [...(node.args ?? []), ...(node.refs ?? [])],
};

const WINDOW_FUNC_VALIDATOR: ValidatorNode<"WindowFunc"> = {
  node: "WindowFunc",
  children: (node) => [
    ...(node.args ?? []),
    ...(node.aggfilter ? [node.aggfilter] : []),
  ],
};

const NAMED_ARG_EXPR_VALIDATOR: ValidatorNode<"NamedArgExpr"> = {
  node: "NamedArgExpr",
  children: (node) => [
    ...(node.xpr ? [node.xpr] : []),
    ...(node.arg ? [node.arg] : []),
  ],
};

const OP_EXPR_VALIDATOR: ValidatorNode<"OpExpr"> = {
  node: "OpExpr",
  children: (node) => [...(node.xpr ? [node.xpr] : []), ...(node.args ?? [])],
};

const DISTINCT_EXPR_VALIDATOR: ValidatorNode<"DistinctExpr"> = {
  node: "DistinctExpr",
  children: (node) => [...(node.xpr ? [node.xpr] : []), ...(node.args ?? [])],
};

const NULL_IF_EXPR_VALIDATOR: ValidatorNode<"NullIfExpr"> = {
  node: "NullIfExpr",
  children: (node) => [...(node.xpr ? [node.xpr] : []), ...(node.args ?? [])],
};

const SCALAR_ARRAY_OP_EXPR_VALIDATOR: ValidatorNode<"ScalarArrayOpExpr"> = {
  node: "ScalarArrayOpExpr",
  children: (node) => [...(node.xpr ? [node.xpr] : []), ...(node.args ?? [])],
};

const BOOL_EXPR_VALIDATOR: ValidatorNode<"BoolExpr"> = {
  node: "BoolExpr",
  children: (node) => [...(node.xpr ? [node.xpr] : []), ...(node.args ?? [])],
};

const FIELD_SELECT_VALIDATOR: ValidatorNode<"FieldSelect"> = {
  node: "FieldSelect",
  children: (node) => [
    ...(node.xpr ? [node.xpr] : []),
    ...(node.arg ? [node.arg] : []),
  ],
};

const RELABEL_TYPE_VALIDATOR: ValidatorNode<"RelabelType"> = {
  node: "RelabelType",
  children: (node) => [
    ...(node.xpr ? [node.xpr] : []),
    ...(node.arg ? [node.arg] : []),
  ],
};

const ARRAY_COERCE_EXPR_VALIDATOR: ValidatorNode<"ArrayCoerceExpr"> = {
  node: "ArrayCoerceExpr",
  children: (node) => [
    ...(node.xpr ? [node.xpr] : []),
    ...(node.arg ? [node.arg] : []),
    ...(node.elemexpr ? [node.elemexpr] : []),
  ],
};

const CONVERT_ROWTYPE_EXPR_VALIDATOR: ValidatorNode<"ConvertRowtypeExpr"> = {
  node: "ConvertRowtypeExpr",
  children: (node) => [
    ...(node.xpr ? [node.xpr] : []),
    ...(node.arg ? [node.arg] : []),
  ],
};

const COLLATE_EXPR_VALIDATOR: ValidatorNode<"CollateExpr"> = {
  node: "CollateExpr",
  children: (node) => [
    ...(node.xpr ? [node.xpr] : []),
    ...(node.arg ? [node.arg] : []),
  ],
};

const CASE_EXPR_VALIDATOR: ValidatorNode<"CaseExpr"> = {
  node: "CaseExpr",
  children: (node) => [
    ...(node.xpr ? [node.xpr] : []),
    ...(node.arg ? [node.arg] : []),
    ...(node.args ?? []),
    ...(node.defresult ? [node.defresult] : []),
  ],
};

const CASE_WHEN_VALIDATOR: ValidatorNode<"CaseWhen"> = {
  node: "CaseWhen",
  children: (node) => [
    ...(node.xpr ? [node.xpr] : []),
    ...(node.expr ? [node.expr] : []),
    ...(node.result ? [node.result] : []),
  ],
};

const CASE_TEST_EXPR_VALIDATOR: ValidatorNode<"CaseTestExpr"> = {
  node: "CaseTestExpr",
  children: (node) => [...(node.xpr ? [node.xpr] : [])],
};

const ARRAY_EXPR_VALIDATOR: ValidatorNode<"ArrayExpr"> = {
  node: "ArrayExpr",
  children: (node) => [
    ...(node.xpr ? [node.xpr] : []),
    ...(node.elements ?? []),
  ],
};

const ROW_EXPR_VALIDATOR: ValidatorNode<"RowExpr"> = {
  node: "RowExpr",
  children: (node) => [
    ...(node.xpr ? [node.xpr] : []),
    ...(node.args ?? []),
    ...(node.colnames ?? []),
  ],
};

const ROW_COMPARE_EXPR_VALIDATOR: ValidatorNode<"RowCompareExpr"> = {
  node: "RowCompareExpr",
  children: (node) => [
    ...(node.xpr ? [node.xpr] : []),
    ...(node.opnos ?? []),
    ...(node.opfamilies ?? []),
    ...(node.inputcollids ?? []),
    ...(node.largs ?? []),
    ...(node.rargs ?? []),
  ],
};

const COALESC_EXPR_VALIDATOR: ValidatorNode<"CoalesceExpr"> = {
  node: "CoalesceExpr",
  children: (node) => [...(node.xpr ? [node.xpr] : []), ...(node.args ?? [])],
};

const MIN_MAX_EXPR_VALIDATOR: ValidatorNode<"MinMaxExpr"> = {
  node: "MinMaxExpr",
  children: (node) => [...(node.xpr ? [node.xpr] : []), ...(node.args ?? [])],
};

const SQL_VALUE_FUNCTION_VALIDATOR: ValidatorNode<"SQLValueFunction"> = {
  node: "SQLValueFunction",
  children: (node) => [...(node.xpr ? [node.xpr] : [])],
};

const JSON_FORMAT_VALIDATOR: ValidatorNode<"JsonFormat"> = {
  node: "JsonFormat",
  children: () => [],
};

const JSON_RETURNING_VALIDATOR: ValidatorNode<"JsonReturning"> = {
  node: "JsonReturning",
  children: (node) => [...(node.format ? [{ JsonFormat: node.format }] : [])],
};

const JSON_VALUE_EXPR_VALIDATOR: ValidatorNode<"JsonValueExpr"> = {
  node: "JsonValueExpr",
  children: (node) => [
    ...(node.raw_expr ? [node.raw_expr] : []),
    ...(node.formatted_expr ? [node.formatted_expr] : []),
    ...(node.format ? [{ JsonFormat: node.format }] : []),
  ],
};

const JSON_CONSTRUCTOR_EXPR_VALIDATOR: ValidatorNode<"JsonConstructorExpr"> = {
  node: "JsonConstructorExpr",
  children: (node) => [
    ...(node.xpr ? [node.xpr] : []),
    ...(node.args ?? []),
    ...(node.func ? [node.func] : []),
    ...(node.coercion ? [node.coercion] : []),
    ...(node.returning ? [{ JsonReturning: node.returning }] : []),
  ],
};

const JSON_IS_PREDICATE_VALIDATOR: ValidatorNode<"JsonIsPredicate"> = {
  node: "JsonIsPredicate",
  children: (node) => [
    ...(node.expr ? [node.expr] : []),
    ...(node.format ? [{ JsonFormat: node.format }] : []),
  ],
};

const NULL_TEST_VALIDATOR: ValidatorNode<"NullTest"> = {
  node: "NullTest",
  children: (node) => [
    ...(node.xpr ? [node.xpr] : []),
    ...(node.arg ? [node.arg] : []),
  ],
};

const BOOLEAN_TEST_VALIDATOR: ValidatorNode<"BooleanTest"> = {
  node: "BooleanTest",
  children: (node) => [
    ...(node.xpr ? [node.xpr] : []),
    ...(node.arg ? [node.arg] : []),
  ],
};

const COERCE_TO_DOMAIN_VALIDATOR: ValidatorNode<"CoerceToDomain"> = {
  node: "CoerceToDomain",
  children: (node) => [
    ...(node.xpr ? [node.xpr] : []),
    ...(node.arg ? [node.arg] : []),
  ],
};

const COERCE_TO_DOMAIN_VALUE_VALIDATOR: ValidatorNode<"CoerceToDomainValue"> = {
  node: "CoerceToDomainValue",
  children: (node) => [...(node.xpr ? [node.xpr] : [])],
};

const CURRENT_OF_EXPR_VALIDATOR: ValidatorNode<"CurrentOfExpr"> = {
  node: "CurrentOfExpr",
  children: (node) => [...(node.xpr ? [node.xpr] : [])],
};

const NEXT_VALUE_EXPR_VALIDATOR: ValidatorNode<"NextValueExpr"> = {
  node: "NextValueExpr",
  children: (node) => [...(node.xpr ? [node.xpr] : [])],
};

const INFERENCE_ELEM_VALIDATOR: ValidatorNode<"InferenceElem"> = {
  node: "InferenceElem",
  children: (node) => [
    ...(node.xpr ? [node.xpr] : []),
    ...(node.expr ? [node.expr] : []),
  ],
};

const TARGET_ENTRY_VALIDATOR: ValidatorNode<"TargetEntry"> = {
  node: "TargetEntry",
  children: (node) => [
    ...(node.xpr ? [node.xpr] : []),
    ...(node.expr ? [node.expr] : []),
  ],
};

const RANGE_TBL_REF_VALIDATOR: ValidatorNode<"RangeTblRef"> = {
  node: "RangeTblRef",
  children: () => [],
};

const JOIN_EXPR_VALIDATOR: ValidatorNode<"JoinExpr"> = {
  node: "JoinExpr",
  children: (node) => [
    ...(node.larg ? [node.larg] : []),
    ...(node.rarg ? [node.rarg] : []),
    ...(node.usingClause ?? []),
    ...(node.join_using_alias ? [{ Alias: node.join_using_alias }] : []),
    ...(node.quals ? [node.quals] : []),
    ...(node.alias ? [{ Alias: node.alias }] : []),
  ],
};

const FROM_EXPR_VALIDATOR: ValidatorNode<"FromExpr"> = {
  node: "FromExpr",
  children: (node) => [
    ...(node.fromlist ?? []),
    ...(node.quals ? [node.quals] : []),
  ],
};

const ON_CONFLICT_EXPR_VALIDATOR: ValidatorNode<"OnConflictExpr"> = {
  node: "OnConflictExpr",
  children: (node) => [
    ...(node.arbiterElems ?? []),
    ...(node.arbiterWhere ? [node.arbiterWhere] : []),
    ...(node.onConflictSet ?? []),
    ...(node.onConflictWhere ? [node.onConflictWhere] : []),
    ...(node.exclRelTlist ?? []),
  ],
};

const TYPE_NAME_VALIDATOR: ValidatorNode<"TypeName"> = {
  node: "TypeName",
  children: (node) => [
    ...(node.names ?? []),
    ...(node.typmods ?? []),
    ...(node.arrayBounds ?? []),
  ],
};

const COLUMN_REF_VALIDATOR: ValidatorNode<"ColumnRef"> = {
  node: "ColumnRef",
  children: (node) => [...(node.fields ?? [])],
};

const PARAM_REF_VALIDATOR: ValidatorNode<"ParamRef"> = {
  node: "ParamRef",
  children: () => [],
};

const A_EXPR_VALIDATOR: ValidatorNode<"A_Expr"> = {
  node: "A_Expr",
  children: (node) => [
    ...(node.name ?? []),
    ...(node.lexpr ? [node.lexpr] : []),
    ...(node.rexpr ? [node.rexpr] : []),
  ],
};

const TYPE_CAST_VALIDATOR: ValidatorNode<"TypeCast"> = {
  node: "TypeCast",
  children: (node) => [
    ...(node.arg ? [node.arg] : []),
    ...(node.typeName ? [{ TypeName: node.typeName }] : []),
  ],
};

const COLLATE_CLAUSE_VALIDATOR: ValidatorNode<"CollateClause"> = {
  node: "CollateClause",
  children: (node) => [
    ...(node.arg ? [node.arg] : []),
    ...(node.collname ?? []),
  ],
};

const ALLOWED_FUNCTIONS = new Set([
  "count",
  "sum",
  "avg",
  "min",
  "max",
  "lower",
  "upper",
  "length",
  "trim",
  "replace",
  "substring",
  "cast",
  "concat",
  "now",
  "current_timestamp",
  "current_date",
  "current_time",
  "coalesce",
  "json_agg",
  "json_object",
  "json_array",
  "json_object_agg",
  "json_array_agg",
  "json_build_array",
  "row_number",
  "rank",
  "dense_rank",
  "percent_rank",
  "cume_dist",
  "ntile",
  "lag",
  "lead",
  "first_value",
  "last_value",
  "nth_value",
  "abs",
  "cbrt",
  "ceil",
  "ceiling",
  "degrees",
  "div",
  "exp",
  "floor",
  "ln",
  "log",
  "mod",
  "pi",
  "power",
  "radians",
  "random",
  "round",
  "sign",
  "sqrt",
  "width_bucket",
  "acos",
  "asin",
  "atan",
  "atan2",
  "cos",
  "cot",
  "sin",
  "tan",
]);

const FUNC_CALL_VALIDATOR: ValidatorNode<"FuncCall"> = {
  node: "FuncCall",
  children: (node) => [
    ...(node.funcname ?? []),
    ...(node.args ?? []),
    ...(node.agg_order ?? []),
    ...(node.agg_filter ? [node.agg_filter] : []),
    ...(node.over ? [{ WindowDef: node.over }] : []),
  ],
  validate: (node) => {
    if (
      node.funcname?.every(
        (name) =>
          getNodeType(name) === "String" &&
          // @ts-ignore
          ALLOWED_FUNCTIONS.has(name.String.sval),
      )
    ) {
      return;
    }
    throw new Error("Function call not supported");
  },
};

const A_STAR_VALIDATOR: ValidatorNode<"A_Star"> = {
  node: "A_Star",
  children: () => [],
};

const A_INDICES_VALIDATOR: ValidatorNode<"A_Indices"> = {
  node: "A_Indices",
  children: (node) => [
    ...(node.lidx ? [node.lidx] : []),
    ...(node.uidx ? [node.uidx] : []),
  ],
};

const A_INDIRECTION_VALIDATOR: ValidatorNode<"A_Indirection"> = {
  node: "A_Indirection",
  children: (node) => [
    ...(node.arg ? [node.arg] : []),
    ...(node.indirection ?? []),
  ],
};

const A_ARRAY_EXPR_VALIDATOR: ValidatorNode<"A_ArrayExpr"> = {
  node: "A_ArrayExpr",
  children: (node) => [...(node.elements ?? [])],
};

const RES_TARGET_VALIDATOR: ValidatorNode<"ResTarget"> = {
  node: "ResTarget",
  children: (node) => [
    ...(node.indirection ?? []),
    ...(node.val ? [node.val] : []),
  ],
};

const MULTI_ASSIGN_REF_VALIDATOR: ValidatorNode<"MultiAssignRef"> = {
  node: "MultiAssignRef",
  children: (node) => [...(node.source ? [node.source] : [])],
};

const SORT_BY_VALIDATOR: ValidatorNode<"SortBy"> = {
  node: "SortBy",
  children: (node) => [
    ...(node.node ? [node.node] : []),
    ...(node.useOp ?? []),
  ],
};

const WINDOW_DEF_VALIDATOR: ValidatorNode<"WindowDef"> = {
  node: "WindowDef",
  children: (node) => [
    ...(node.partitionClause ?? []),
    ...(node.orderClause ?? []),
    ...(node.startOffset ? [node.startOffset] : []),
    ...(node.endOffset ? [node.endOffset] : []),
  ],
};

const RANGE_SUBSELECT_VALIDATOR: ValidatorNode<"RangeSubselect"> = {
  node: "RangeSubselect",
  children: (node) => [
    ...(node.subquery ? [node.subquery] : []),
    ...(node.alias ? [{ Alias: node.alias }] : []),
  ],
};

const SORT_GROUP_CLAUSE_VALIDATOR: ValidatorNode<"SortGroupClause"> = {
  node: "SortGroupClause",
  children: () => [],
};

const GROUPING_SET_VALIDATOR: ValidatorNode<"GroupingSet"> = {
  node: "GroupingSet",
  children: (node) => [...(node.content ?? [])],
};

const WITH_CLAUSE_VALIDATOR: ValidatorNode<"WithClause"> = {
  node: "WithClause",
  children: (node) => [...(node.ctes ?? [])],
  validate: (node) => {
    if (node.recursive) {
      throw new Error("Recursive CTEs not supported");
    }
  },
};

const COMMON_TABLE_EXPR_VALIDATOR: ValidatorNode<"CommonTableExpr"> = {
  node: "CommonTableExpr",
  children: (node) => [
    ...(node.aliascolnames ?? []),
    ...(node.ctequery ? [node.ctequery] : []),
    ...(node.search_clause ? [{ CTESearchClause: node.search_clause }] : []),
    ...(node.cycle_clause ? [{ CTECycleClause: node.cycle_clause }] : []),
    ...(node.ctecolnames ?? []),
    ...(node.ctecoltypes ?? []),
    ...(node.ctecoltypmods ?? []),
    ...(node.ctecolcollations ?? []),
  ],
  validate: (node) => {
    if (node.ctematerialized === "CTEMaterializeAlways" || node.cterecursive) {
      throw new Error("Invalid CTE");
    }
  },
};

const JSON_OUTPUT_VALIDATOR: ValidatorNode<"JsonOutput"> = {
  node: "JsonOutput",
  children: (node) => [
    ...(node.returning ? [{ JsonReturning: node.returning }] : []),
  ],
};

const JSON_KEY_VALUE_VALIDATOR: ValidatorNode<"JsonKeyValue"> = {
  node: "JsonKeyValue",
  children: (node) => [
    ...(node.key ? [node.key] : []),
    ...(node.value ? [{ JsonValueExpr: node.value }] : []),
  ],
};

const JSON_OBJECT_CONSTRUCTOR_VALIDATOR: ValidatorNode<"JsonObjectConstructor"> =
  {
    node: "JsonObjectConstructor",
    children: (node) => [
      ...(node.exprs ?? []),
      ...(node.output ? [{ JsonOutput: node.output }] : []),
    ],
  };

const JSON_ARRAY_CONSTRUCTOR_VALIDATOR: ValidatorNode<"JsonArrayConstructor"> =
  {
    node: "JsonArrayConstructor",
    children: (node) => [
      ...(node.exprs ?? []),
      ...(node.output ? [{ JsonOutput: node.output }] : []),
    ],
  };

const JSON_ARRAY_QUERY_CONSTRUCTOR_VALIDATOR: ValidatorNode<"JsonArrayQueryConstructor"> =
  {
    node: "JsonArrayQueryConstructor",
    children: (node) => [
      ...(node.query ? [node.query] : []),
      ...(node.output ? [{ JsonOutput: node.output }] : []),
      ...(node.format ? [{ JsonFormat: node.format }] : []),
    ],
  };

const JSON_AGG_CONSTRUCTOR_VALIDATOR: ValidatorNode<"JsonAggConstructor"> = {
  node: "JsonAggConstructor",
  children: (node) => [
    ...(node.output ? [{ JsonOutput: node.output }] : []),
    ...(node.agg_filter ? [node.agg_filter] : []),
    ...(node.agg_order ?? []),
    ...(node.over ? [{ WindowDef: node.over }] : []),
  ],
};

const JSON_OBJECT_AGG_VALIDATOR: ValidatorNode<"JsonObjectAgg"> = {
  node: "JsonObjectAgg",
  children: (node) => [
    ...(node.constructor ? [{ JsonAggConstructor: node.constructor }] : []),
    ...(node.arg ? [{ JsonKeyValue: node.arg }] : []),
  ],
};

const JSON_ARRAY_AGG_VALIDATOR: ValidatorNode<"JsonArrayAgg"> = {
  node: "JsonArrayAgg",
  children: (node) => [
    ...(node.constructor ? [{ JsonAggConstructor: node.constructor }] : []),
    ...(node.arg ? [{ JsonValueExpr: node.arg }] : []),
  ],
};

const SELECT_STMT_VALIDATOR: ValidatorNode<"SelectStmt"> = {
  node: "SelectStmt",
  children: (node) => [
    ...(node.distinctClause ?? []),
    ...(node.intoClause ? [{ IntoClause: node.intoClause }] : []),
    ...(node.targetList ?? []),
    ...(node.fromClause ?? []),
    ...(node.whereClause ? [node.whereClause] : []),
    ...(node.groupClause ?? []),
    ...(node.havingClause ? [node.havingClause] : []),
    ...(node.windowClause ?? []),
    ...(node.valuesLists ?? []),
    ...(node.sortClause ?? []),
    ...(node.limitOffset ? [node.limitOffset] : []),
    ...(node.limitCount ? [node.limitCount] : []),
    ...(node.lockingClause ?? []),
    ...(node.withClause ? [{ WithClause: node.withClause }] : []),
    ...(node.larg ? [{ SelectStmt: node.larg }] : []),
    ...(node.rarg ? [{ SelectStmt: node.rarg }] : []),
  ],
  validate: (node) => {
    if (node.lockingClause) {
      throw new Error("Invalid query");
    }
  },
};

const COMMENT_STMT_VALIDATOR: ValidatorNode<"CommentStmt"> = {
  node: "CommentStmt",
  children: (node) => [...(node.object ? [node.object] : [])],
};

/** Validation rules for allowed Postgres SQL AST nodes. */
const ALLOW_LIST = new Map(
  [
    INTEGER_VALIDATOR,
    FLOAT_VALIDATOR,
    BOOLEAN_VALIDATOR,
    STRING_VALIDATOR,
    BIT_STRING_VALIDATOR,
    LIST_VALIDATOR,
    OID_LIST_VALIDATOR,
    INT_LIST_VALIDATOR,
    A_CONST_VALIDATOR,
    ALIAS_VALIDATOR,
    RANGE_VAR_VALIDATOR,
    VAR_VALIDATOR,
    PARAM_VALIDATOR,
    AGGREF_VALIDATOR,
    GROUPING_FUNC_VALIDATOR,
    WINDOW_FUNC_VALIDATOR,
    NAMED_ARG_EXPR_VALIDATOR,
    OP_EXPR_VALIDATOR,
    DISTINCT_EXPR_VALIDATOR,
    NULL_IF_EXPR_VALIDATOR,
    SCALAR_ARRAY_OP_EXPR_VALIDATOR,
    BOOL_EXPR_VALIDATOR,
    FIELD_SELECT_VALIDATOR,
    RELABEL_TYPE_VALIDATOR,
    ARRAY_COERCE_EXPR_VALIDATOR,
    CONVERT_ROWTYPE_EXPR_VALIDATOR,
    COLLATE_EXPR_VALIDATOR,
    CASE_EXPR_VALIDATOR,
    CASE_WHEN_VALIDATOR,
    CASE_TEST_EXPR_VALIDATOR,
    ARRAY_EXPR_VALIDATOR,
    ROW_EXPR_VALIDATOR,
    ROW_COMPARE_EXPR_VALIDATOR,
    COALESC_EXPR_VALIDATOR,
    MIN_MAX_EXPR_VALIDATOR,
    SQL_VALUE_FUNCTION_VALIDATOR,
    JSON_FORMAT_VALIDATOR,
    JSON_RETURNING_VALIDATOR,
    JSON_VALUE_EXPR_VALIDATOR,
    JSON_CONSTRUCTOR_EXPR_VALIDATOR,
    JSON_IS_PREDICATE_VALIDATOR,
    NULL_TEST_VALIDATOR,
    BOOLEAN_TEST_VALIDATOR,
    COERCE_TO_DOMAIN_VALIDATOR,
    COERCE_TO_DOMAIN_VALUE_VALIDATOR,
    CURRENT_OF_EXPR_VALIDATOR,
    NEXT_VALUE_EXPR_VALIDATOR,
    INFERENCE_ELEM_VALIDATOR,
    TARGET_ENTRY_VALIDATOR,
    RANGE_TBL_REF_VALIDATOR,
    JOIN_EXPR_VALIDATOR,
    FROM_EXPR_VALIDATOR,
    ON_CONFLICT_EXPR_VALIDATOR,
    TYPE_NAME_VALIDATOR,
    COLUMN_REF_VALIDATOR,
    PARAM_REF_VALIDATOR,
    A_EXPR_VALIDATOR,
    TYPE_CAST_VALIDATOR,
    COLLATE_CLAUSE_VALIDATOR,
    FUNC_CALL_VALIDATOR,
    A_STAR_VALIDATOR,
    A_INDICES_VALIDATOR,
    A_INDIRECTION_VALIDATOR,
    A_ARRAY_EXPR_VALIDATOR,
    RES_TARGET_VALIDATOR,
    MULTI_ASSIGN_REF_VALIDATOR,
    SORT_BY_VALIDATOR,
    WINDOW_DEF_VALIDATOR,
    RANGE_SUBSELECT_VALIDATOR,
    SORT_GROUP_CLAUSE_VALIDATOR,
    GROUPING_SET_VALIDATOR,
    WITH_CLAUSE_VALIDATOR,
    COMMON_TABLE_EXPR_VALIDATOR,
    JSON_OUTPUT_VALIDATOR,
    JSON_KEY_VALUE_VALIDATOR,
    JSON_OBJECT_CONSTRUCTOR_VALIDATOR,
    JSON_ARRAY_CONSTRUCTOR_VALIDATOR,
    JSON_ARRAY_QUERY_CONSTRUCTOR_VALIDATOR,
    JSON_AGG_CONSTRUCTOR_VALIDATOR,
    JSON_OBJECT_AGG_VALIDATOR,
    JSON_ARRAY_AGG_VALIDATOR,
    SELECT_STMT_VALIDATOR,
    COMMENT_STMT_VALIDATOR,
  ].map((node) => [node.node, node]),
);

const UPDATE_STMT_VALIDATOR: ValidatorNode<"UpdateStmt"> = {
  node: "UpdateStmt",
  children: (node) => [
    ...(node.relation ? [{ RangeVar: node.relation }] : []),
    ...(node.targetList ?? []),
    ...(node.whereClause ? [node.whereClause] : []),
    ...(node.fromClause ?? []),
    ...(node.returningList ?? []),
    ...(node.withClause ? [{ WithClause: node.withClause }] : []),
  ],
};

const DELETE_STMT_VALIDATOR: ValidatorNode<"DeleteStmt"> = {
  node: "DeleteStmt",
  children: (node) => [
    ...(node.relation ? [{ RangeVar: node.relation }] : []),
    ...(node.usingClause ?? []),
    ...(node.whereClause ? [node.whereClause] : []),
    ...(node.returningList ?? []),
    ...(node.withClause ? [{ WithClause: node.withClause }] : []),
  ],
};

const FIND_LIST = new Map(
  [
    ...Array.from(ALLOW_LIST.values()),
    UPDATE_STMT_VALIDATOR,
    DELETE_STMT_VALIDATOR,
  ].map((node) => [node.node, node]),
);

// NOT_ALLOW_LIST
// ParseResult
// ScanResult
// TableFunc
// IntoClause
// SubscriptingRef
// FuncExpr
// SubLink
// SubPlan
// AlternativeSubPlan
// FieldStore
// CoerceViaIO
// XmlExpr
// SetToDefault
// Query
// RoleSpec
// RangeFunction
// RangeTableFunc
// RangeTableFuncCol
// RangeTableSample
// ColumnDef
// TableLikeClause
// IndexElem
// DefElem
// LockingClause
// XmlSerialize
// PartitionElem
// PartitionSpec
// PartitionBounSpec
// PartitionRangeDatum
// PartitionCmd
// RangeTableEntry
// RTEPermissionInfo
// RangeTblFunction
// TableSampleClause
// WithCheckOption
// WindowClause
// RowMarkClause
// InferClausej
// OnConflictClause
// CTESearchClause
// CTECycleClause
// MergeWhenClause
// MergeAction
// TriggerTransition
// RawStmt
// InsertStmt
// DeleteStmt
// UpdateStmt
// MergeStmt
// SetOperationStmt
// ReturnStmt
// PLAssignStmt
// CreateSchemaStmt
// AlterTableStmt
// ReplicaIdentityStmt
// AlterTableCmd
// AlterCollationStmt
// AlterDomainStmt
// GrantStmt
// ObjectWithArgs
// AccessPriv
// GrantRoleStmt
// AlterDefaultPrivilegesStmt
// CopyStmt
// VariableSetStmt
// VariableShowStmt
// CreateStmt
// Constraint
// CreateTableSpaceStmt
// DropTableSpaceStmt
// AlterTableSpaceOptionsStmt
// AlterTableMoveAllStmt
// CreateExtensionStmt
// AlterExtensionStmt
// AlterExtensionContentsStmt
// CreateFdwStmt
// AlterFdwStmt
// CreateForeignServerStmt
// AlterForeignServerStmt
// CreateForeignTableStmt
// CreateUserMappingStmt
// AlterUserMappingStmt
// DropUserMappingStmt
// ImportForeignSchemaStmt
// CreatePolicyStmt
// AlterPolicyStmt
// CreateAmStmt
// CreateTrigStmt
// CreateEventTrigStmt
// AlterEventTrigStmt
// CreatePLangStmt
// CreateRoleStmt
// AlterRoleStmt
// AlterRoleSetStmt
// DropRoleStmt
// CreateSeqStmt
// AlterSeqStmt
// DefineStmt
// CreateDomainStmt
// CreateOpClassStmt
// CreateOpClassItem
// CreateOpFamilyStmt
// AlterOpFamilyStmt
// DropStmt
// TruncateStmt
// SecLabelStmt
// DeclareCursorStmt
// ClosePortalStmt
// FetchStmt
// IndexStmt
// CreateStatsStmt
// StatsElem
// AlterStatsStmt
// CreateFunctionStmt
// FunctionParameter
// AlterFunctionStmt
// DoStmt
// InlineCodeBlock
// CallStmt
// CallContext
// RenameStmt
// AlterObjectDependsStmt
// AlterObjectSchemaStmt
// AlterOwnerStmt
// AlterOperatorStmt
// AlterTypeStmt
// RuleStmt
// NotifyStmt
// ListenStmt
// UnlistenStmt
// TransactionStmt
// CompositeTypeStmt
// CreateEnumStmt
// CreateRangeStmt
// AlterEnumStmt
// ViewStmt
// LoadStmt
// CreatedbStmt
// AlterDatabaseStmt
// AlterDatabaseRefreshCollStmt
// AlterDatabaseSetStmt
// DropdbStmt
// AlterSystemStmt
// ClusterStmt
// VacuumStmt
// VacuumRelation
// ExplainStmt
// CreateTableAsStmt
// RefreshMatViewStmt
// CheckPointStmt
// DiscardStmt
// LockStmt
// ConstraintsSetStmt
// ReindexStmt
// CreateConversionStmt
// CreateCastStmt
// CreateTransformStmt
// PrepareStmt
// ExecuteStmt
// DeallocateStmt
// DropOwnedStmt
// ReassignOwnedStmt
// AlterTSDictionaryStmt
// AlterTSConfigurationStmt
// PublicationTable
// PublicationObjSpec
// CreatePublicationStmt
// AlterPublicationStmt
// CreateSubscriptionStmt
// AlterSubscriptionStmt
// DropSubscriptionStmt
// ScanToken

const SYSTEM_TABLES = new Set([
  "pg_statistic",
  "pg_type",
  "pg_foreign_table",
  "pg_proc_oid_index",
  "pg_proc_proname_args_nsp_index",
  "pg_type_oid_index",
  "pg_type_typname_nsp_index",
  "pg_attribute_relid_attnam_index",
  "pg_attribute_relid_attnum_index",
  "pg_class_oid_index",
  "pg_class_relname_nsp_index",
  "pg_class_tblspc_relfilenode_index",
  "pg_attrdef_adrelid_adnum_index",
  "pg_attrdef_oid_index",
  "pg_constraint_conname_nsp_index",
  "pg_constraint_conrelid_contypid_conname_index",
  "pg_constraint_contypid_index",
  "pg_constraint_oid_index",
  "pg_constraint_conparentid_index",
  "pg_inherits_relid_seqno_index",
  "pg_inherits_parent_index",
  "pg_index_indrelid_index",
  "pg_index_indexrelid_index",
  "pg_operator_oid_index",
  "pg_operator_oprname_l_r_n_index",
  "pg_opfamily_am_name_nsp_index",
  "pg_opfamily_oid_index",
  "pg_opclass_am_name_nsp_index",
  "pg_opclass_oid_index",
  "pg_am_name_index",
  "pg_am_oid_index",
  "pg_amop_fam_strat_index",
  "pg_amop_opr_fam_index",
  "pg_amop_oid_index",
  "pg_amproc_fam_proc_index",
  "pg_amproc_oid_index",
  "pg_language_name_index",
  "pg_language_oid_index",
  "pg_largeobject_metadata_oid_index",
  "pg_largeobject_loid_pn_index",
  "pg_aggregate_fnoid_index",
  "pg_statistic_relid_att_inh_index",
  "pg_statistic_ext_oid_index",
  "pg_statistic_ext_name_index",
  "pg_statistic_ext_relid_index",
  "pg_statistic_ext_data_stxoid_inh_index",
  "pg_rewrite_oid_index",
  "pg_rewrite_rel_rulename_index",
  "pg_trigger_tgconstraint_index",
  "pg_trigger_tgrelid_tgname_index",
  "pg_trigger_oid_index",
  "pg_event_trigger_evtname_index",
  "pg_event_trigger_oid_index",
  "pg_description_o_c_o_index",
  "pg_cast_oid_index",
  "pg_cast_source_target_index",
  "pg_enum_oid_index",
  "pg_enum_typid_label_index",
  "pg_enum_typid_sortorder_index",
  "pg_namespace_nspname_index",
  "pg_namespace_oid_index",
  "pg_conversion_default_index",
  "pg_conversion_name_nsp_index",
  "pg_conversion_oid_index",
  "pg_depend_depender_index",
  "pg_depend_reference_index",
  "pg_database_datname_index",
  "pg_database_oid_index",
  "pg_db_role_setting_databaseid_rol_index",
  "pg_tablespace_oid_index",
  "pg_tablespace_spcname_index",
  "pg_authid_rolname_index",
  "pg_authid_oid_index",
  "pg_auth_members_oid_index",
  "pg_auth_members_role_member_index",
  "pg_auth_members_member_role_index",
  "pg_auth_members_grantor_index",
  "pg_shdepend_depender_index",
  "pg_shdepend_reference_index",
  "pg_shdescription_o_c_index",
  "pg_ts_config_cfgname_index",
  "pg_ts_config_oid_index",
  "pg_ts_config_map_index",
  "pg_ts_dict_dictname_index",
  "pg_ts_dict_oid_index",
  "pg_ts_parser_prsname_index",
  "pg_ts_parser_oid_index",
  "pg_ts_template_tmplname_index",
  "pg_ts_template_oid_index",
  "pg_extension_oid_index",
  "pg_extension_name_index",
  "pg_foreign_data_wrapper_oid_index",
  "pg_foreign_data_wrapper_name_index",
  "pg_foreign_server_oid_index",
  "pg_foreign_server_name_index",
  "pg_user_mapping_oid_index",
  "pg_user_mapping_user_server_index",
  "pg_foreign_table_relid_index",
  "pg_policy_oid_index",
  "pg_policy_polrelid_polname_index",
  "pg_replication_origin_roiident_index",
  "pg_replication_origin_roname_index",
  "pg_default_acl_role_nsp_obj_index",
  "pg_default_acl_oid_index",
  "pg_init_privs_o_c_o_index",
  "pg_seclabel_object_index",
  "pg_shseclabel_object_index",
  "pg_collation_name_enc_nsp_index",
  "pg_collation_oid_index",
  "pg_parameter_acl_parname_index",
  "pg_parameter_acl_oid_index",
  "pg_partitioned_table_partrelid_index",
  "pg_range_rngtypid_index",
  "pg_range_rngmultitypid_index",
  "pg_transform_oid_index",
  "pg_transform_type_lang_index",
  "pg_sequence_seqrelid_index",
  "pg_publication_oid_index",
  "pg_publication_pubname_index",
  "pg_publication_namespace_oid_index",
  "pg_publication_namespace_pnnspid_pnpubid_index",
  "pg_publication_rel_oid_index",
  "pg_publication_rel_prrelid_prpubid_index",
  "pg_publication_rel_prpubid_index",
  "pg_subscription_oid_index",
  "pg_subscription_subname_index",
  "pg_subscription_rel_srrelid_srsubid_index",
  "pg_authid",
  "pg_shadow",
  "pg_roles",
  "pg_statistic_ext_data",
  "pg_hba_file_rules",
  "pg_settings",
  "pg_file_settings",
  "pg_backend_memory_contexts",
  "pg_ident_file_mappings",
  "pg_config",
  "pg_shmem_allocations",
  "pg_tables",
  "pg_user_mapping",
  "pg_replication_origin_status",
  "pg_subscription",
  "pg_attribute",
  "pg_proc",
  "pg_class",
  "pg_attrdef",
  "pg_constraint",
  "pg_inherits",
  "pg_index",
  "pg_operator",
  "pg_statio_all_sequences",
  "pg_opfamily",
  "pg_opclass",
  "pg_am",
  "pg_amop",
  "pg_amproc",
  "pg_language",
  "pg_largeobject_metadata",
  "pg_aggregate",
  "pg_statistic_ext",
  "pg_rewrite",
  "pg_trigger",
  "pg_event_trigger",
  "pg_description",
  "pg_cast",
  "pg_enum",
  "pg_namespace",
  "pg_conversion",
  "pg_depend",
  "pg_database",
  "pg_db_role_setting",
  "pg_tablespace",
  "pg_auth_members",
  "pg_shdepend",
  "pg_shdescription",
  "pg_ts_config",
  "pg_ts_config_map",
  "pg_ts_dict",
  "pg_ts_parser",
  "pg_ts_template",
  "pg_extension",
  "pg_foreign_data_wrapper",
  "pg_foreign_server",
  "pg_policy",
  "pg_replication_origin",
  "pg_default_acl",
  "pg_init_privs",
  "pg_seclabel",
  "pg_shseclabel",
  "pg_collation",
  "pg_parameter_acl",
  "pg_partitioned_table",
  "pg_range",
  "pg_transform",
  "pg_sequence",
  "pg_publication",
  "pg_publication_namespace",
  "pg_publication_rel",
  "pg_subscription_rel",
  "pg_group",
  "pg_user",
  "pg_policies",
  "pg_rules",
  "pg_views",
  "pg_matviews",
  "pg_indexes",
  "pg_sequences",
  "pg_stats",
  "pg_stats_ext",
  "pg_stats_ext_exprs",
  "pg_publication_tables",
  "pg_locks",
  "pg_cursors",
  "pg_available_extensions",
  "pg_available_extension_versions",
  "pg_prepared_xacts",
  "pg_prepared_statements",
  "pg_seclabels",
  "pg_timezone_abbrevs",
  "pg_timezone_names",
  "pg_stat_all_tables",
  "pg_stat_xact_all_tables",
  "pg_stat_xact_user_tables",
  "pg_stat_sys_tables",
  "pg_stat_xact_sys_tables",
  "pg_stat_user_tables",
  "pg_statio_all_tables",
  "pg_statio_sys_tables",
  "pg_statio_user_tables",
  "pg_stat_all_indexes",
  "pg_stat_sys_indexes",
  "pg_stat_user_indexes",
  "pg_statio_all_indexes",
  "pg_statio_sys_indexes",
  "pg_statio_user_indexes",
  "pg_statio_sys_sequences",
  "pg_statio_user_sequences",
  "pg_stat_activity",
  "pg_stat_replication",
  "pg_stat_slru",
  "pg_stat_wal_receiver",
  "pg_stat_recovery_prefetch",
  "pg_stat_subscription",
  "pg_stat_ssl",
  "pg_stat_gssapi",
  "pg_replication_slots",
  "pg_stat_replication_slots",
  "pg_stat_database",
  "pg_stat_database_conflicts",
  "pg_stat_user_functions",
  "pg_stat_xact_user_functions",
  "pg_stat_archiver",
  "pg_stat_bgwriter",
  "pg_stat_io",
  "pg_stat_wal",
  "pg_stat_progress_analyze",
  "pg_stat_progress_vacuum",
  "pg_stat_progress_cluster",
  "pg_stat_progress_create_index",
  "pg_stat_progress_basebackup",
  "pg_stat_progress_copy",
  "pg_user_mappings",
  "pg_stat_subscription_stats",
  "pg_largeobject",
]);<|MERGE_RESOLUTION|>--- conflicted
+++ resolved
@@ -86,10 +86,6 @@
     if (shouldValidateInnerNode) {
       try {
         // @ts-ignore
-<<<<<<< HEAD
-
-=======
->>>>>>> 362f5874
         ALLOW_LIST.get(getNodeType(node))!.validate?.(node[getNodeType(node)]);
       } catch (error) {
         ALLOW_CACHE.set(hash, false);
@@ -114,8 +110,6 @@
       if (firstKey) ALLOW_CACHE.delete(firstKey);
     }
   }
-
-  ALLOW_CACHE.set(hash, true);
 };
 
 /**
