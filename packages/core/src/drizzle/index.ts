--- conflicted
+++ resolved
@@ -1,86 +1,7 @@
-<<<<<<< HEAD
-import {
-  type BuildColumns,
-  type ColumnBuilderBase,
-  Table,
-  type Writable,
-  getTableColumns,
-  getTableName,
-  is,
-} from "drizzle-orm";
-import type { NodePgDatabase } from "drizzle-orm/node-postgres";
-import {
-  type AnyPgColumn,
-  type PrimaryKeyBuilder as DrizzlePrimaryKeyBuilder,
-  type ExtraConfigColumn,
-  type PgColumn,
-  type PgColumnBuilder,
-  type PgColumnBuilderBase,
-  PgEnumColumnBuilder,
-  type PgEnumColumnBuilderInitial,
-  PgTable,
-  type PgTableExtraConfig,
-  type PgTableWithColumns,
-  type TableConfig,
-  primaryKey as drizzlePrimaryKey,
-  getTableConfig,
-} from "drizzle-orm/pg-core";
-import {
-  type PgColumnsBuilders as _PgColumnsBuilders,
-  getPgColumnBuilders,
-} from "drizzle-orm/pg-core/columns/all";
-import type { PgliteDatabase } from "drizzle-orm/pglite";
-import { PgBigintBuilder, type PgBigintBuilderInitial } from "./bigint.js";
-import {
-  PgBytesBuilder,
-  type PgBytesBuilderInitial,
-  PgHexBuilder,
-  type PgHexBuilderInitial,
-} from "./hex.js";
-import { getColumnCasing } from "./kit/index.js";
-
-export type HexColumnMode = "hex" | "bytes";
-export type HexColumnConfig = {
-  mode?: HexColumnMode | undefined;
-};
-
-export function hex<config extends HexColumnConfig>(
-  ...args: [config?: config] | [name: string, config?: config]
-): config["mode"] extends "bytes"
-  ? PgBytesBuilderInitial<string>
-  : PgHexBuilderInitial<string> {
-  const name = typeof args[0] === "string" ? (args.shift() as string) : "";
-  const config = args.shift() as config | undefined;
-  return (
-    config?.mode === "bytes" ? new PgBytesBuilder(name) : new PgHexBuilder(name)
-  ) as never;
-}
-
-// @ts-ignore
-export function bigint(): PgBigintBuilderInitial<"">;
-export function bigint<name extends string>(
-  columnName: name,
-): PgBigintBuilderInitial<name>;
-export function bigint(columnName?: string) {
-  return new PgBigintBuilder(columnName ?? "");
-}
-
-export const onchain = Symbol.for("ponder:onchain");
-
-export type Drizzle<TSchema extends Schema = { [name: string]: never }> =
-  | NodePgDatabase<TSchema>
-  | PgliteDatabase<TSchema>;
-
-export type Schema = { [name: string]: unknown };
-
-export const sqlToReorgTableName = (tableName: string) =>
-  `_reorg__${tableName}`;
-=======
 import type { Schema } from "@/internal/types.js";
 import { getTableColumns, getTableName, is } from "drizzle-orm";
 import { type PgColumn, PgTable, getTableConfig } from "drizzle-orm/pg-core";
 import { getColumnCasing, sqlToReorgTableName } from "./kit/index.js";
->>>>>>> df3026b5
 
 export const getTableNames = (schema: Schema) => {
   const tableNames = Object.entries(schema)
@@ -131,265 +52,4 @@
       js: findJsName(pkColumn),
     },
   ];
-<<<<<<< HEAD
-};
-
-export type PrimaryKeyBuilder<columnNames extends string = string> =
-  DrizzlePrimaryKeyBuilder & { columnNames: columnNames };
-
-export const primaryKey = <
-  tableName extends string,
-  column extends AnyPgColumn<{ tableName: tableName }> & { " name": string },
-  columns extends (AnyPgColumn<{ tableName: tableName }> & {
-    " name": string;
-  })[],
->({
-  name,
-  columns,
-}: {
-  name?: string;
-  columns: [column, ...columns];
-}) =>
-  drizzlePrimaryKey({ name, columns }) as PrimaryKeyBuilder<
-    column[" name"] | columns[number][" name"]
-  >;
-
-export type OnchainTable<
-  T extends TableConfig & {
-    extra: PgTableExtraConfig | undefined;
-  } = TableConfig & { extra: PgTableExtraConfig | undefined },
-> = PgTable<T> & {
-  [Key in keyof T["columns"]]: T["columns"][Key];
-} & { [onchain]: true } & {
-  enableRLS: () => Omit<OnchainTable<T>, "enableRLS">;
-};
-
-type BuildExtraConfigColumns<
-  columns extends Record<string, ColumnBuilderBase>,
-> = {
-  [key in keyof columns]: ExtraConfigColumn & {
-    " name": key;
-  };
-};
-
-type PgColumnsBuilders = Omit<
-  _PgColumnsBuilders,
-  "bigint" | "serial" | "smallserial" | "bigserial"
-> & {
-  /**
-   * Create an 8 byte number column.
-   */
-  int8: _PgColumnsBuilders["bigint"];
-  /**
-   * Create a column for hex strings.
-   *
-   * - Docs: https://ponder.sh/docs/api-reference/schema#onchaintable
-   *
-   * @example
-   * import { hex, onchainTable } from "ponder";
-   *
-   * export const account = onchainTable("account", (p) => ({
-   *   address: p.hex(),
-   * }));
-   */
-  hex: typeof hex;
-  /**
-   * Create a column for hex strings
-   *
-   * - Docs: https://ponder.sh/docs/api-reference/schema#onchaintable
-   *
-   * @example
-   * import { hex, onchainTable } from "ponder";
-   *
-   * export const account = onchainTable("account", (p) => ({
-   *   balance: p.bigint(),
-   * }));
-   */
-  bigint: typeof bigint;
-};
-/**
- * Create an onchain table.
- *
- * - Docs: https://ponder.sh/docs/api-reference/schema#onchaintable
- *
- * @example
- * import { onchainTable } from "ponder";
- *
- * export const account = onchainTable("account", (p) => ({
- *   address: p.hex().primaryKey(),
- *   balance: p.bigint().notNull(),
- * }));
- *
- * @param name - The table name in the database.
- * @param columns - The table columns.
- * @param extra - Config such as indexes or composite primary keys.
- * @returns The onchain table.
- */
-export const onchainTable = <
-  name extends string,
-  columns extends Record<string, PgColumnBuilderBase>,
-  extra extends PgTableExtraConfig | undefined = undefined,
->(
-  name: name,
-  columns: columns | ((columnTypes: PgColumnsBuilders) => columns),
-  extraConfig?: (self: BuildExtraConfigColumns<columns>) => extra,
-): OnchainTable<{
-  name: name;
-  schema: undefined;
-  columns: BuildColumns<name, columns, "pg">;
-  extra: extra;
-  dialect: "pg";
-}> => {
-  const schema = process.env.PONDER_DATABASE_SCHEMA;
-  const table = pgTableWithSchema(name, columns, extraConfig as any, schema);
-
-  // @ts-ignore
-  table[onchain] = true;
-
-  // @ts-ignore
-  return table;
-};
-
-export const isPgEnumSym = Symbol.for("drizzle:isPgEnum");
-
-export interface OnchainEnum<TValues extends [string, ...string[]]> {
-  (): PgEnumColumnBuilderInitial<"", TValues>;
-  <TName extends string>(
-    name: TName,
-  ): PgEnumColumnBuilderInitial<TName, TValues>;
-  <TName extends string>(
-    name?: TName,
-  ): PgEnumColumnBuilderInitial<TName, TValues>;
-
-  readonly enumName: string;
-  readonly enumValues: TValues;
-  readonly schema: string | undefined;
-  /** @internal */
-  [isPgEnumSym]: true;
-}
-
-export const onchainEnum = <U extends string, T extends Readonly<[U, ...U[]]>>(
-  enumName: string,
-  values: T | Writable<T>,
-): OnchainEnum<Writable<T>> & { [onchain]: true } => {
-  const schema = process.env.PONDER_DATABASE_SCHEMA;
-  const e = pgEnumWithSchema(enumName, values, schema);
-
-  // @ts-ignore
-  e[onchain] = true;
-
-  // @ts-ignore
-  return e;
-};
-
-const InlineForeignKeys = Symbol.for("drizzle:PgInlineForeignKeys");
-
-/** @see https://github.com/drizzle-team/drizzle-orm/blob/main/drizzle-orm/src/pg-core/table.ts#L51 */
-function pgTableWithSchema<
-  name extends string,
-  schema extends string | undefined,
-  columns extends Record<string, PgColumnBuilderBase>,
->(
-  name: name,
-  columns: columns | ((columnTypes: PgColumnsBuilders) => columns),
-  extraConfig:
-    | ((self: BuildExtraConfigColumns<columns>) => PgTableExtraConfig)
-    | undefined,
-  schema: schema,
-  baseName = name,
-): PgTableWithColumns<{
-  name: name;
-  schema: schema;
-  columns: BuildColumns<name, columns, "pg">;
-  dialect: "pg";
-}> {
-  const rawTable = new PgTable<{
-    name: name;
-    schema: schema;
-    columns: BuildColumns<name, columns, "pg">;
-    dialect: "pg";
-  }>(name, schema, baseName);
-
-  const { bigint: int8, ...restColumns } = getPgColumnBuilders();
-
-  const parsedColumns: columns =
-    typeof columns === "function"
-      ? columns({ ...restColumns, int8, hex, bigint })
-      : columns;
-
-  const builtColumns = Object.fromEntries(
-    Object.entries(parsedColumns).map(([name, colBuilderBase]) => {
-      const colBuilder = colBuilderBase;
-      //@ts-ignore
-      colBuilder.setName(name);
-      //@ts-ignore
-      const column = colBuilder.build(rawTable);
-      // @ts-ignore
-      rawTable[InlineForeignKeys].push(
-        //@ts-ignore
-        ...colBuilder.buildForeignKeys(column, rawTable),
-      );
-      return [name, column];
-    }),
-  ) as unknown as BuildColumns<name, columns, "pg">;
-
-  const builtColumnsForExtraConfig = Object.fromEntries(
-    Object.entries(parsedColumns).map(([name, colBuilderBase]) => {
-      const colBuilder = colBuilderBase as PgColumnBuilder;
-      //@ts-ignore
-      colBuilder.setName(name);
-      //@ts-ignore
-      const column = colBuilder.buildExtraConfigColumn(rawTable);
-      return [name, column];
-    }),
-  ) as unknown as BuildExtraConfigColumns<columns>;
-
-  const table = Object.assign(rawTable, builtColumns);
-
-  //@ts-ignore
-  table[Table.Symbol.Columns] = builtColumns;
-  //@ts-ignore
-  table[Table.Symbol.ExtraConfigColumns] = builtColumnsForExtraConfig;
-
-  if (extraConfig) {
-    //@ts-ignore
-    table[PgTable.Symbol.ExtraConfigBuilder] = extraConfig as any;
-  }
-
-  return Object.assign(table, {
-    enableRLS: () => {
-      // @ts-ignore
-      table[PgTable.Symbol.EnableRLS] = true;
-      return table as PgTableWithColumns<{
-        name: name;
-        schema: schema;
-        columns: BuildColumns<name, columns, "pg">;
-        dialect: "pg";
-      }>;
-    },
-  });
-}
-
-function pgEnumWithSchema<U extends string, T extends Readonly<[U, ...U[]]>>(
-  enumName: string,
-  values: T | Writable<T>,
-  schema?: string,
-): OnchainEnum<Writable<T>> {
-  const enumInstance: OnchainEnum<Writable<T>> = Object.assign(
-    <TName extends string>(
-      name?: TName,
-    ): PgEnumColumnBuilderInitial<TName, Writable<T>> =>
-      new PgEnumColumnBuilder(name ?? ("" as TName), enumInstance),
-    {
-      enumName,
-      enumValues: values,
-      schema,
-      [isPgEnumSym]: true,
-    } as const,
-  );
-
-  return enumInstance;
-}
-=======
-};
->>>>>>> df3026b5
+};