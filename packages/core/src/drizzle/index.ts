import {
  type BuildColumns,
  type ColumnBuilderBase,
  Table,
  type Writable,
  getTableColumns,
  getTableName,
  is,
} from "drizzle-orm";
import type { NodePgDatabase } from "drizzle-orm/node-postgres";
import {
  type AnyPgColumn,
  type PrimaryKeyBuilder as DrizzlePrimaryKeyBuilder,
  type ExtraConfigColumn,
  type PgColumn,
  type PgColumnBuilder,
  type PgColumnBuilderBase,
  PgEnumColumnBuilder,
  type PgEnumColumnBuilderInitial,
  PgSchema,
  PgTable,
  type PgTableExtraConfig,
  type PgTableWithColumns,
  type TableConfig,
  primaryKey as drizzlePrimaryKey,
  getTableConfig,
} from "drizzle-orm/pg-core";
import {
  type PgColumnsBuilders as _PgColumnsBuilders,
  getPgColumnBuilders,
} from "drizzle-orm/pg-core/columns/all";
import type { PgliteDatabase } from "drizzle-orm/pglite";
import { PgBigintBuilder, type PgBigintBuilderInitial } from "./bigint.js";
import { PgHexBuilder, type PgHexBuilderInitial } from "./hex.js";
import { getColumnCasing } from "./kit/index.js";

// @ts-ignore
<<<<<<< HEAD
=======
const instanceId: string =
  process.env.PONDER_EXPERIMENTAL_INSTANCE_ID ??
  (await import("@/generated")
    // @ts-ignore
    .then((exports) => exports.instanceId)
    .catch(() => undefined));

// @ts-ignore
>>>>>>> 0591df8f
export function hex(): PgHexBuilderInitial<"">;
export function hex<name extends string>(
  columnName: name,
): PgHexBuilderInitial<name>;
export function hex(columnName?: string) {
  return new PgHexBuilder(columnName ?? "");
}

// @ts-ignore
export function bigint(): PgBigintBuilderInitial<"">;
export function bigint<name extends string>(
  columnName: name,
): PgBigintBuilderInitial<name>;
export function bigint(columnName?: string) {
  return new PgBigintBuilder(columnName ?? "");
}

export const onchain = Symbol.for("ponder:onchain");

export type Drizzle<TSchema extends Schema = { [name: string]: never }> =
  | NodePgDatabase<TSchema>
  | PgliteDatabase<TSchema>;

export type Schema = { [name: string]: unknown };

export const userToSqlTableName = (tableName: string, instanceId: string) =>
  `${instanceId}__${tableName}`;

export const sqlToUserTableName = (tableName: string) => tableName.slice(6);

export const userToReorgTableName = (tableName: string, instanceId: string) =>
  `${instanceId}_reorg__${tableName}`;

export const getTableNames = (schema: Schema, instanceId: string) => {
  const tableNames = Object.entries(schema)
    .filter(([, table]) => is(table, PgTable))
    .map(([js, table]) => {
      const tableName = getTableName(table as PgTable);
      const user = sqlToUserTableName(tableName);

      return {
        user,
        sql: userToSqlTableName(user, instanceId),
        reorg: userToReorgTableName(user, instanceId),
        trigger: userToReorgTableName(user, instanceId),
        triggerFn: `operation_${instanceId}_reorg__${user}()`,
        js,
      } as const;
    });

  return tableNames;
};

export const getPrimaryKeyColumns = (
  table: PgTable,
): { sql: string; js: string }[] => {
  const primaryKeys = getTableConfig(table).primaryKeys;

  const findJsName = (column: PgColumn): string => {
    const name = column.name;
    for (const [js, column] of Object.entries(getTableColumns(table))) {
      if (column.name === name) return js;
    }

    throw "unreachable";
  };

  if (primaryKeys.length > 0) {
    return primaryKeys[0]!.columns.map((column) => ({
      sql: getColumnCasing(column, "snake_case"),
      js: findJsName(column),
    }));
  }

  const pkColumn = Object.values(getTableColumns(table)).find(
    (c) => c.primary,
  )!;

  return [
    {
      sql: getColumnCasing(pkColumn, "snake_case"),
      js: findJsName(pkColumn),
    },
  ];
};

export type PrimaryKeyBuilder<columnNames extends string = string> =
  DrizzlePrimaryKeyBuilder & { columnNames: columnNames };

export const primaryKey = <
  tableName extends string,
  column extends AnyPgColumn<{ tableName: tableName }> & { " name": string },
  columns extends (AnyPgColumn<{ tableName: tableName }> & {
    " name": string;
  })[],
>({
  name,
  columns,
}: { name?: string; columns: [column, ...columns] }) =>
  drizzlePrimaryKey({ name, columns }) as PrimaryKeyBuilder<
    column[" name"] | columns[number][" name"]
  >;

export type OnchainTable<
  T extends TableConfig & {
    extra: PgTableExtraConfig | undefined;
  } = TableConfig & { extra: PgTableExtraConfig | undefined },
> = PgTable<T> & {
  [Key in keyof T["columns"]]: T["columns"][Key];
} & { [onchain]: true };

type BuildExtraConfigColumns<
  columns extends Record<string, ColumnBuilderBase>,
> = {
  [key in keyof columns]: ExtraConfigColumn & {
    " name": key;
  };
};

type PgColumnsBuilders = Omit<
  _PgColumnsBuilders,
  "bigint" | "serial" | "smallserial" | "bigserial"
> & {
  /**
   * Create an 8 byte number column.
   */
  int8: _PgColumnsBuilders["bigint"];
  /**
   * Create a column for hex strings.
   *
   * - Docs: ...
   *
   * @example
   * import { hex, onchainTable } from "@ponder/core";
   *
   * export const account = onchainTable("account", (p) => ({
   *   address: p.hex(),
   * }));
   */
  hex: typeof hex;
  /**
   * Create a column for hex strings
   *
   * - Docs: ...
   *
   * @example
   * import { hex, onchainTable } from "@ponder/core";
   *
   * export const account = onchainTable("account", (p) => ({
   *   balance: p.bigint(),
   * }));
   */
  bigint: typeof bigint;
};
/**
 * Create an onchain table.
 *
 * - Docs: ...
 *
 * @example
 * import { onchainTable } from "@ponder/core";
 *
 * export const account = onchainTable("account", (p) => ({
 *   address: p.hex().primaryKey(),
 *   balance: p.bigint().notNull(),
 * }));
 *
 * @param name - The table name in the database.
 * @param columns - The table columns.
 * @param extra - Config such as indexes or composite primary keys.
 * @returns The onchain table.
 */
export const onchainTable = <
  name extends string,
  columns extends Record<string, PgColumnBuilderBase>,
  extra extends PgTableExtraConfig | undefined = undefined,
>(
  name: name,
  columns: columns | ((columnTypes: PgColumnsBuilders) => columns),
  extraConfig?: (self: BuildExtraConfigColumns<columns>) => extra,
): OnchainTable<{
  name: name;
  schema: undefined;
  columns: BuildColumns<name, columns, "pg">;
  extra: extra;
  dialect: "pg";
}> => {
  // @ts-ignore
  const instanceId: string | undefined = globalThis.__PONDER_INSTANCE_ID;
  if (instanceId === undefined) {
    const table = pgTableWithSchema(
      name,
      columns,
      extraConfig as any,
      undefined,
    );

    // @ts-ignore
    table[onchain] = true;

    // @ts-ignore
    return table;
  }

  const table = pgTableWithSchema(
    userToSqlTableName(name, instanceId),
    columns,
    extraConfig as any,
    undefined,
  );

  // @ts-ignore
  table[onchain] = true;

  // @ts-ignore
  return table;
};

class OnchainSchema<schema extends string> extends PgSchema<schema> {
  override table = <
    name extends string,
    columns extends Record<string, PgColumnBuilderBase>,
    extra extends PgTableExtraConfig | undefined = undefined,
  >(
    name: name,
    columns: columns | ((columnTypes: PgColumnsBuilders) => columns),
    extraConfig?: (self: BuildExtraConfigColumns<columns>) => extra,
  ): OnchainTable<{
    name: name;
    schema: schema;
    columns: BuildColumns<name, columns, "pg">;
    extra: extra;
    dialect: "pg";
  }> => {
    // @ts-ignore
    const instanceId: string | undefined = globalThis.__PONDER_INSTANCE_ID;
    if (instanceId === undefined) {
      const table = pgTableWithSchema(
        name,
        columns,
        extraConfig as any,
        this.schemaName,
      );

      // @ts-ignore
      table[onchain] = true;

      // @ts-ignore
      return table;
    }

    const table = pgTableWithSchema(
      // @ts-ignore
      userToSqlTableName(name, instanceId),
      columns,
      extraConfig as any,
      this.schemaName,
    );

    // @ts-ignore
    table[onchain] = true;

    // @ts-ignore
    return table;
  };

  override enum = <U extends string, T extends Readonly<[U, ...U[]]>>(
    enumName: string,
    values: T | Writable<T>,
  ): OnchainEnum<Writable<T>> & { [onchain]: true } => {
    // @ts-ignore
    const instanceId: string | undefined = globalThis.__PONDER_INSTANCE_ID;
    if (instanceId === undefined) {
      const e = pgEnumWithSchema(enumName, values, this.schemaName);

      // @ts-ignore
      e[onchain] = true;

      // @ts-ignore
      return e;
    }

    const e = pgEnumWithSchema(
      userToSqlTableName(enumName, instanceId),
      values,
      this.schemaName,
    );

    // @ts-ignore
    e[onchain] = true;

    // @ts-ignore
    return e;
  };
}

/**
 * Define the database schema for onchain tables.
 *
 * - Docs: ...
 *
 * @example
 * import { onchainSchema } from "@ponder/core";
 *
 * export const schema = onchainSchema("ponder");
 *
 * export const account = schema.table("account", (p) => ({
 *   address: p.hex().primaryKey(),
 *   balance: p.bigint().notNull(),
 * }));
 *
 * @param name - The schema for onchain tables.
 * @returns The onchain schema.
 */
export const onchainSchema = <T extends string>(name: T) =>
  new OnchainSchema(name);

export const isPgEnumSym = Symbol.for("drizzle:isPgEnum");

export interface OnchainEnum<TValues extends [string, ...string[]]> {
  (): PgEnumColumnBuilderInitial<"", TValues>;
  <TName extends string>(
    name: TName,
  ): PgEnumColumnBuilderInitial<TName, TValues>;
  <TName extends string>(
    name?: TName,
  ): PgEnumColumnBuilderInitial<TName, TValues>;

  readonly enumName: string;
  readonly enumValues: TValues;
  readonly schema: string | undefined;
  /** @internal */
  [isPgEnumSym]: true;
}

export const onchainEnum = <U extends string, T extends Readonly<[U, ...U[]]>>(
  enumName: string,
  values: T | Writable<T>,
): OnchainEnum<Writable<T>> & { [onchain]: true } => {
  // @ts-ignore
  const instanceId: string | undefined = globalThis.__PONDER_INSTANCE_ID;
  if (instanceId === undefined) {
    const e = pgEnumWithSchema(enumName, values, undefined);

    // @ts-ignore
    e[onchain] = true;

    // @ts-ignore
    return e;
  }

  const e = pgEnumWithSchema(
    // @ts-ignore
    userToSqlTableName(enumName, instanceId),
    values,
    undefined,
  );

  // @ts-ignore
  e[onchain] = true;

  // @ts-ignore
  return e;
};

const InlineForeignKeys = Symbol.for("drizzle:PgInlineForeignKeys");

/** @see https://github.com/drizzle-team/drizzle-orm/blob/main/drizzle-orm/src/pg-core/table.ts#L51 */
function pgTableWithSchema<
  name extends string,
  schema extends string | undefined,
  columns extends Record<string, PgColumnBuilderBase>,
>(
  name: name,
  columns: columns | ((columnTypes: PgColumnsBuilders) => columns),
  extraConfig:
    | ((self: BuildExtraConfigColumns<columns>) => PgTableExtraConfig)
    | undefined,
  schema: schema,
  baseName = name,
): PgTableWithColumns<{
  name: name;
  schema: schema;
  columns: BuildColumns<name, columns, "pg">;
  dialect: "pg";
}> {
  const rawTable = new PgTable<{
    name: name;
    schema: schema;
    columns: BuildColumns<name, columns, "pg">;
    dialect: "pg";
  }>(name, schema, baseName);

  const { bigint: int8, ...restColumns } = getPgColumnBuilders();

  const parsedColumns: columns =
    typeof columns === "function"
      ? columns({ ...restColumns, int8, hex, bigint })
      : columns;

  const builtColumns = Object.fromEntries(
    Object.entries(parsedColumns).map(([name, colBuilderBase]) => {
      const colBuilder = colBuilderBase;
      //@ts-ignore
      colBuilder.setName(name);
      //@ts-ignore
      const column = colBuilder.build(rawTable);
      // @ts-ignore
      rawTable[InlineForeignKeys].push(
        //@ts-ignore
        ...colBuilder.buildForeignKeys(column, rawTable),
      );
      return [name, column];
    }),
  ) as unknown as BuildColumns<name, columns, "pg">;

  const builtColumnsForExtraConfig = Object.fromEntries(
    Object.entries(parsedColumns).map(([name, colBuilderBase]) => {
      const colBuilder = colBuilderBase as PgColumnBuilder;
      //@ts-ignore
      colBuilder.setName(name);
      //@ts-ignore
      const column = colBuilder.buildExtraConfigColumn(rawTable);
      return [name, column];
    }),
  ) as unknown as BuildExtraConfigColumns<columns>;

  const table = Object.assign(rawTable, builtColumns);

  //@ts-ignore
  table[Table.Symbol.Columns] = builtColumns;
  //@ts-ignore
  table[Table.Symbol.ExtraConfigColumns] = builtColumnsForExtraConfig;

  if (extraConfig) {
    //@ts-ignore
    table[PgTable.Symbol.ExtraConfigBuilder] = extraConfig as any;
  }

  return table;
}

function pgEnumWithSchema<U extends string, T extends Readonly<[U, ...U[]]>>(
  enumName: string,
  values: T | Writable<T>,
  schema?: string,
): OnchainEnum<Writable<T>> {
  const enumInstance: OnchainEnum<Writable<T>> = Object.assign(
    <TName extends string>(
      name?: TName,
    ): PgEnumColumnBuilderInitial<TName, Writable<T>> =>
      new PgEnumColumnBuilder(name ?? ("" as TName), enumInstance),
    {
      enumName,
      enumValues: values,
      schema,
      [isPgEnumSym]: true,
    } as const,
  );

  return enumInstance;
}<|MERGE_RESOLUTION|>--- conflicted
+++ resolved
@@ -35,17 +35,6 @@
 import { getColumnCasing } from "./kit/index.js";
 
 // @ts-ignore
-<<<<<<< HEAD
-=======
-const instanceId: string =
-  process.env.PONDER_EXPERIMENTAL_INSTANCE_ID ??
-  (await import("@/generated")
-    // @ts-ignore
-    .then((exports) => exports.instanceId)
-    .catch(() => undefined));
-
-// @ts-ignore
->>>>>>> 0591df8f
 export function hex(): PgHexBuilderInitial<"">;
 export function hex<name extends string>(
   columnName: name,
@@ -233,8 +222,10 @@
   extra: extra;
   dialect: "pg";
 }> => {
-  // @ts-ignore
-  const instanceId: string | undefined = globalThis.__PONDER_INSTANCE_ID;
+  const instanceId: string | undefined =
+    process.env.PONDER_EXPERIMENTAL_INSTANCE_ID ??
+    // @ts-ignore
+    globalThis.__PONDER_INSTANCE_ID;
   if (instanceId === undefined) {
     const table = pgTableWithSchema(
       name,
@@ -280,8 +271,10 @@
     extra: extra;
     dialect: "pg";
   }> => {
-    // @ts-ignore
-    const instanceId: string | undefined = globalThis.__PONDER_INSTANCE_ID;
+    const instanceId: string | undefined =
+      process.env.PONDER_EXPERIMENTAL_INSTANCE_ID ??
+      // @ts-ignore
+      globalThis.__PONDER_INSTANCE_ID;
     if (instanceId === undefined) {
       const table = pgTableWithSchema(
         name,
@@ -316,8 +309,10 @@
     enumName: string,
     values: T | Writable<T>,
   ): OnchainEnum<Writable<T>> & { [onchain]: true } => {
-    // @ts-ignore
-    const instanceId: string | undefined = globalThis.__PONDER_INSTANCE_ID;
+    const instanceId: string | undefined =
+      process.env.PONDER_EXPERIMENTAL_INSTANCE_ID ??
+      // @ts-ignore
+      globalThis.__PONDER_INSTANCE_ID;
     if (instanceId === undefined) {
       const e = pgEnumWithSchema(enumName, values, this.schemaName);
 
