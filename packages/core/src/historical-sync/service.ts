import Emittery from "emittery";
import {
  type Hash,
  type RpcTransaction,
  hexToBigInt,
  hexToNumber,
  HttpRequestError,
  InvalidParamsRpcError,
<<<<<<< HEAD
  RpcBlock,
  RpcLog,
=======
  LimitExceededRpcError,
>>>>>>> 1654494a
  toHex,
} from "viem";

import { Factory, getAddressFromFactoryEventLog } from "@/config/factories";
import type { LogFilter } from "@/config/logFilters";
import type { Network } from "@/config/networks";
import type { EventStore } from "@/event-store/store";
import type { Common } from "@/Ponder";
import { formatEta, formatPercentage } from "@/utils/format";
import {
  BlockProgressTracker,
  getChunks,
  intervalDifference,
  intervalSum,
  ProgressTracker,
} from "@/utils/interval";
import { type Queue, type Worker, createQueue } from "@/utils/queue";
import { hrTimeToMs, startClock } from "@/utils/timer";

import { validateHistoricalBlockRange } from "./utils";

type HistoricalSyncEvents = {
  /**
   * Emitted when the service has finished processing all historical sync tasks.
   */
  syncComplete: undefined;
  /**
   * Emitted when the minimum cached timestamp among all registered log filters moves forward.
   * This indicates to consumers that the connected event store now contains a complete history
   * of events for all registered log filters between their start block and this timestamp (inclusive).
   */
  historicalCheckpoint: { blockNumber: number; blockTimestamp: number };
};

type LogFilterTask = {
  kind: "LOG_FILTER";
  logFilter: LogFilter;
  fromBlock: number;
  toBlock: number;
};

type FactoryTask = {
  kind: "FACTORY_CONTRACT";
  factory: Factory;
  fromBlock: number;
  toBlock: number;
};

type ChildContractTask = {
  kind: "CHILD_CONTRACT";
  factory: Factory;
  fromBlock: number;
  toBlock: number;
};

type BlockTask = {
  kind: "BLOCK";
  blockNumber: number;
  callbacks: ((block: RpcBlock) => Promise<void>)[];
};

type HistoricalSyncTask =
  | LogFilterTask
  | FactoryTask
  | ChildContractTask
  | BlockTask;

export class HistoricalSyncService extends Emittery<HistoricalSyncEvents> {
  private common: Common;
  private eventStore: EventStore;
  private network: Network;

  /**
   * Service configuration. Will eventually be reloadable.
   */
  private finalizedBlockNumber: number = null!;
  private logFilters: LogFilter[];
  private factories: Factory[];

  /**
   * Block progress trackers for each task type.
   */
  private logFilterProgressTrackers: Record<string, ProgressTracker> = {};
  private factoryProgressTrackers: Record<string, ProgressTracker> = {};
  private childContractProgressTrackers: Record<string, ProgressTracker> = {};
  private blockProgressTracker: BlockProgressTracker =
    new BlockProgressTracker();

  /**
   * Functions registered by log filter + child contract tasks. These functions accept
   * a raw block object, get required data from it, then insert data and cache metadata
   * into the event store. The keys of this object are used to keep track of which blocks
   * must be fetched.
   */
  private blockCallbacks: Record<
    number,
    ((block: RpcBlock) => Promise<void>)[]
  > = {};

  /**
   * Block tasks have been added to the queue up to and including this block number.
   * Used alongside blockCallbacks to keep track of which block tasks to add to the queue.
   */
  private blockTasksEnqueuedCheckpoint = 0;

  private queue: Queue<HistoricalSyncTask>;
  private startTimestamp?: [number, number];
  private killFunctions: (() => void | Promise<void>)[] = [];

  constructor({
    common,
    eventStore,
    network,
    logFilters = [],
    factories = [],
  }: {
    common: Common;
    eventStore: EventStore;
    network: Network;
    logFilters?: LogFilter[];
    factories?: Factory[];
  }) {
    super();

    this.common = common;
    this.eventStore = eventStore;
    this.network = network;
    this.logFilters = logFilters;
    this.factories = factories;

    this.queue = this.buildQueue();

    this.registerMetricCollectMethods();
  }

  async setup({
    latestBlockNumber,
    finalizedBlockNumber,
  }: {
    latestBlockNumber: number;
    finalizedBlockNumber: number;
  }) {
    this.finalizedBlockNumber = finalizedBlockNumber;

    await Promise.all([
      ...this.logFilters.map(async (logFilter) => {
        const { isHistoricalSyncRequired, startBlock, endBlock } =
          validateHistoricalBlockRange({
            startBlock: logFilter.startBlock,
            endBlock: logFilter.endBlock,
            finalizedBlockNumber,
            latestBlockNumber,
          });

        if (!isHistoricalSyncRequired) {
          this.logFilterProgressTrackers[logFilter.name] = new ProgressTracker({
            target: [startBlock, finalizedBlockNumber],
            completed: [[startBlock, finalizedBlockNumber]],
          });
          this.common.metrics.ponder_historical_total_blocks.set(
            { network: this.network.name, eventSource: logFilter.name },
            0
          );
          this.common.logger.warn({
            service: "historical",
            msg: `Start block is in unfinalized range, skipping historical sync (eventSource=${logFilter.name})`,
          });
          return;
        }

        const completedLogFilterIntervals =
          await this.eventStore.getLogFilterIntervals({
            chainId: logFilter.chainId,
            logFilter: {
              address: logFilter.criteria.address,
              topics: logFilter.criteria.topics,
            },
          });
        const logFilterProgressTracker = new ProgressTracker({
          target: [startBlock, endBlock],
          completed: completedLogFilterIntervals,
        });
        this.logFilterProgressTrackers[logFilter.name] =
          logFilterProgressTracker;

        const requiredLogFilterIntervals =
          logFilterProgressTracker.getRequired();

        const logFilterTaskChunks = getChunks({
          intervals: requiredLogFilterIntervals,
          maxChunkSize:
            logFilter.maxBlockRange ?? this.network.defaultMaxBlockRange,
        });

        for (const [fromBlock, toBlock] of logFilterTaskChunks) {
          this.queue.addTask(
            { kind: "LOG_FILTER", logFilter, fromBlock, toBlock },
            { priority: Number.MAX_SAFE_INTEGER - fromBlock }
          );
        }

        const targetBlockCount = endBlock - startBlock + 1;
        const cachedBlockCount = intervalSum(completedLogFilterIntervals);

        this.common.metrics.ponder_historical_total_blocks.set(
          { network: this.network.name, eventSource: logFilter.name },
          targetBlockCount
        );
        this.common.metrics.ponder_historical_cached_blocks.set(
          { network: this.network.name, eventSource: logFilter.name },
          cachedBlockCount
        );

        this.common.logger.info({
          service: "historical",
          msg: `Started sync with ${formatPercentage(
            Math.min(1, cachedBlockCount / (targetBlockCount || 1))
          )} cached (eventSource=${logFilter.name} network=${
            this.network.name
          })`,
        });
      }),
      ...this.factories.map(async (factory) => {
        const { isHistoricalSyncRequired, startBlock, endBlock } =
          validateHistoricalBlockRange({
            startBlock: factory.startBlock,
            endBlock: factory.endBlock,
            finalizedBlockNumber,
            latestBlockNumber,
          });

        if (!isHistoricalSyncRequired) {
          this.factoryProgressTrackers[factory.name] = new ProgressTracker({
            target: [startBlock, finalizedBlockNumber],
            completed: [[startBlock, finalizedBlockNumber]],
          });
          this.childContractProgressTrackers[factory.name] =
            new ProgressTracker({
              target: [startBlock, finalizedBlockNumber],
              completed: [[startBlock, finalizedBlockNumber]],
            });
          this.common.metrics.ponder_historical_total_blocks.set(
            { network: this.network.name, eventSource: factory.name },
            0
          );
          this.common.logger.warn({
            service: "historical",
            msg: `Start block is in unfinalized range, skipping historical sync (eventSource=${factory.name})`,
          });
          return;
        }

        const completedFactoryIntervals =
          await this.eventStore.getFactoryIntervals({
            chainId: factory.chainId,
            factory: factory.criteria,
          });
        const factoryProgressTracker = new ProgressTracker({
          target: [startBlock, endBlock],
          completed: completedFactoryIntervals,
        });
        this.factoryProgressTrackers[factory.name] = factoryProgressTracker;

        const completedChildContractIntervals =
          await this.eventStore.getChildContractIntervals({
            chainId: factory.chainId,
            factory: factory.criteria,
          });
        const childProgressTracker = new ProgressTracker({
          target: [startBlock, endBlock],
          completed: completedChildContractIntervals,
        });
        this.childContractProgressTrackers[factory.name] = childProgressTracker;

        const requiredFactoryIntervals = factoryProgressTracker.getRequired();
        const factoryTaskChunks = getChunks({
          intervals: requiredFactoryIntervals,
          maxChunkSize:
            factory.maxBlockRange ?? this.network.defaultMaxBlockRange,
        });

        for (const [fromBlock, toBlock] of factoryTaskChunks) {
          this.queue.addTask(
            { kind: "FACTORY_CONTRACT", factory, fromBlock, toBlock },
            { priority: Number.MAX_SAFE_INTEGER - fromBlock }
          );
        }

        const targetFactoryBlockCount = endBlock - startBlock + 1;
        const cachedFactoryBlockCount = intervalSum(completedFactoryIntervals);

        this.common.metrics.ponder_historical_total_blocks.set(
          {
            network: this.network.name,
            // This name is used for the FACTORY_CONTRACT task progress for this factory in metrics.
            eventSource: `${factory.name}_factory`,
          },
          targetFactoryBlockCount
        );
        this.common.metrics.ponder_historical_cached_blocks.set(
          {
            network: this.network.name,
            eventSource: `${factory.name}_factory`,
          },
          cachedFactoryBlockCount
        );

        // Manually add child log tasks for any intervals where the factory
        // logs are cached, but the child logs are not. These won't be added
        // automatically by the factory log tasks.
        const requiredChildContractIntervals =
          childProgressTracker.getRequired();
        const missingChildContractIntervals = intervalDifference(
          requiredChildContractIntervals,
          requiredFactoryIntervals
        );

        const missingChildTaskChunks = getChunks({
          intervals: missingChildContractIntervals,
          maxChunkSize:
            factory.maxBlockRange ?? this.network.defaultMaxBlockRange,
        });

        for (const [fromBlock, toBlock] of missingChildTaskChunks) {
          this.queue.addTask(
            { kind: "CHILD_CONTRACT", factory, fromBlock, toBlock },
            { priority: Number.MAX_SAFE_INTEGER - fromBlock }
          );
        }

        const targetChildContractBlockCount = endBlock - startBlock + 1;
        const cachedChildContractBlockCount = intervalSum(
          completedChildContractIntervals
        );

        this.common.metrics.ponder_historical_total_blocks.set(
          { network: this.network.name, eventSource: factory.name },
          targetChildContractBlockCount
        );
        this.common.metrics.ponder_historical_cached_blocks.set(
          { network: this.network.name, eventSource: factory.name },
          cachedChildContractBlockCount
        );

        // Use child contract progress for the log because it better represents
        // user-facing progress.
        const cacheRate = Math.min(
          1,
          cachedChildContractBlockCount / (targetChildContractBlockCount || 1)
        );
        this.common.logger.info({
          service: "historical",
          msg: `Started sync with ${formatPercentage(
            cacheRate
          )} cached (eventSource=${factory.name} network=${this.network.name})`,
        });
      }),
    ]);
  }

  start() {
    this.startTimestamp = process.hrtime();

    // Emit status update logs on an interval for each active log filter.
    const updateLogInterval = setInterval(async () => {
      const completionStats = await this.getCompletionStats();

      completionStats.forEach(({ eventSource, rate, eta }) => {
        if (rate === 1) return;
        this.common.logger.info({
          service: "historical",
          msg: `Sync is ${formatPercentage(rate)} complete${
            eta !== undefined ? ` with ~${formatEta(eta)} remaining` : ""
          } (eventSource=${eventSource})`,
          network: this.network.name,
        });
      });
    }, 10_000);

    this.killFunctions.push(() => {
      clearInterval(updateLogInterval);
    });

    // Edge case: If there are no tasks in the queue, this means the entire
    // requested range was cached, so the sync is complete. However, we still
    // need to emit the historicalCheckpoint event with some timestamp. It should
    // be safe to use the current timestamp.
    if (this.queue.size === 0) {
      this.emit("historicalCheckpoint", {
        blockNumber: this.finalizedBlockNumber,
        blockTimestamp: Math.round(Date.now() / 1000),
      });
      this.emit("syncComplete");
      this.common.logger.info({
        service: "historical",
        msg: `Completed sync (network=${this.network.name})`,
        network: this.network.name,
      });
    }

    this.queue.start();
  }

  kill = async () => {
    for (const fn of this.killFunctions) {
      await fn();
    }

    this.queue.pause();
    this.queue.clear();
    // TODO: Figure out if it's necessary to wait for the queue to be idle before killing it.
    // await this.onIdle();
    this.common.logger.debug({
      service: "historical",
      msg: `Killed historical sync service (network=${this.network.name})`,
    });
  };

  onIdle = async () => {
    await this.queue.onIdle();
  };

  private buildQueue = () => {
    const worker: Worker<HistoricalSyncTask> = async ({ task, queue }) => {
      switch (task.kind) {
        case "LOG_FILTER": {
          await this.logFilterTaskWorker({ task });
          break;
        }
        case "FACTORY_CONTRACT": {
          await this.factoryTaskWorker({ task });
          break;
        }
        case "CHILD_CONTRACT": {
          await this.childContractTaskWorker({ task });
          break;
        }
        case "BLOCK": {
          await this.blockTaskWorker({ task });
          break;
        }
      }

      // If this is not the final task, return.
      if (queue.size > 0 || queue.pending > 1) return;

      // If this is the final task, run the cleanup/completion logic.
      this.emit("syncComplete");
      const duration = hrTimeToMs(process.hrtime(this.startTimestamp));
      this.common.logger.info({
        service: "historical",
        msg: `Completed sync in ${formatEta(duration)} (network=${
          this.network.name
        })`,
      });
    };

    const queue = createQueue<HistoricalSyncTask>({
      worker,
      options: {
        concurrency: this.network.maxRpcRequestConcurrency,
        autoStart: false,
      },
      onError: ({ error, task, queue }) => {
        switch (task.kind) {
          case "LOG_FILTER": {
            // Handle Alchemy response size error.
            if (
              error instanceof InvalidParamsRpcError &&
              error.details.startsWith("Log response size exceeded.")
            ) {
              const safe = error.details.split(
                "this block range should work: "
              )[1];
              const safeStart = Number(safe.split(", ")[0].slice(1));
              const safeEnd = Number(safe.split(", ")[1].slice(0, -1));

              queue.addTask(
                { ...task, fromBlock: safeStart, toBlock: safeEnd },
                { priority: Number.MAX_SAFE_INTEGER - safeStart }
              );
              queue.addTask(
                { ...task, fromBlock: safeEnd + 1 },
                { priority: Number.MAX_SAFE_INTEGER - safeEnd + 1 }
              );
              return;
            }

            // Handle thirdweb block range limit error.
            if (
              error instanceof InvalidParamsRpcError &&
              error.details.includes("block range less than 20000")
            ) {
              const midpoint = Math.floor(
                (task.toBlock - task.fromBlock) / 2 + task.fromBlock
              );
              queue.addTask(
                { ...task, toBlock: midpoint },
                { priority: Number.MAX_SAFE_INTEGER - task.fromBlock }
              );
              queue.addTask(
                { ...task, fromBlock: midpoint + 1 },
                { priority: Number.MAX_SAFE_INTEGER - midpoint + 1 }
              );
              return;
            }

            // Handle Quicknode block range limit error (should never happen).
            if (
              error instanceof HttpRequestError &&
              error.details.includes(
                "eth_getLogs and eth_newFilter are limited to a 10,000 blocks range"
              )
            ) {
              const midpoint = Math.floor(
                (task.toBlock - task.fromBlock) / 2 + task.fromBlock
              );
              queue.addTask(
                { ...task, toBlock: midpoint },
                { priority: Number.MAX_SAFE_INTEGER - task.fromBlock }
              );
              queue.addTask(
                { ...task, fromBlock: midpoint + 1 },
                { priority: Number.MAX_SAFE_INTEGER - midpoint + 1 }
              );
              return;
            }

            this.common.logger.error({
              service: "historical",
              msg: `Log sync task failed (network=${this.network.name}, logFilter=${task.logFilter.name})`,
              error,
            });

            // Default to a retry (uses the retry options passed to the queue).
            const priority = Number.MAX_SAFE_INTEGER - task.fromBlock;
            queue.addTask(task, { priority, retry: true });

<<<<<<< HEAD
            break;
          }
          case "BLOCK": {
            this.common.logger.warn({
              service: "historical",
              msg: `Block sync task failed (network=${this.network.name}, blockNumber=${task.blockNumber})`,
              error,
            });
=======
        // Handle Infura block range limit error.
        if (
          task.kind === "LOG_SYNC" &&
          error instanceof LimitExceededRpcError &&
          error.details.includes("query returned more than 10000 results")
        ) {
          const safe = error.details.split("Try with this block range ")[1];
          const safeStart = Number(safe.split(", ")[0].slice(1));
          const safeEnd = Number(safe.split(", ")[1].slice(0, -2));

          queue.addTask(
            { ...task, fromBlock: safeStart, toBlock: safeEnd },
            {
              priority: Number.MAX_SAFE_INTEGER - safeStart,
            }
          );
          queue.addTask(
            { ...task, fromBlock: safeEnd + 1 },
            { priority: Number.MAX_SAFE_INTEGER - safeEnd + 1 }
          );
          // Splitting the task into two parts increases the total count by 1.
          this.common.metrics.ponder_historical_scheduled_tasks.inc({
            network: this.network.name,
            kind: "log",
          });
          return;
        }

        const queueError = new QueueError({
          queueName: "Historical sync queue",
          task: {
            logFilterName: task.logFilter.name,
            ...task,
            logFilter: undefined,
          },
          cause: error,
        });
        this.emit("error", { error: queueError });
>>>>>>> 1654494a

            // Default to a retry (uses the retry options passed to the queue).
            const priority = Number.MAX_SAFE_INTEGER - task.blockNumber;
            queue.addTask(task, { priority, retry: true });

            break;
          }
        }
      },
    });

    return queue;
  };

  private logFilterTaskWorker = async ({ task }: { task: LogFilterTask }) => {
    const { logFilter, fromBlock, toBlock } = task;

    const stopClock = startClock();
    const logs = await this.network.client.request({
      method: "eth_getLogs",
      params: [
        {
          address: logFilter.criteria.address,
          topics: logFilter.criteria.topics,
          fromBlock: toHex(fromBlock),
          toBlock: toHex(toBlock),
        },
      ],
    });
    this.common.metrics.ponder_historical_rpc_request_duration.observe(
      { method: "eth_getLogs", network: this.network.name },
      stopClock()
    );

    const logsByBlockNumber: Record<number, RpcLog[] | undefined> = {};
    const txHashesByBlockNumber: Record<number, Set<Hash> | undefined> = {};

    logs.forEach((log) => {
      const blockNumber = hexToNumber(log.blockNumber!);
      (txHashesByBlockNumber[blockNumber] ||= new Set<Hash>()).add(
        log.transactionHash!
      );
      (logsByBlockNumber[blockNumber] ||= []).push(log);
    });

    const requiredBlocks = Object.keys(txHashesByBlockNumber)
      .map(Number)
      .sort((a, b) => a - b);

    // If toBlock is not already required, add it. This is necessary
    // to mark the full block range of the eth_getLogs request as cached.
    if (!requiredBlocks.includes(task.toBlock)) {
      requiredBlocks.push(task.toBlock);
    }

    const requiredIntervals: [number, number][] = [];
    let prev = task.fromBlock;
    for (const blockNumber of requiredBlocks) {
      requiredIntervals.push([prev, blockNumber]);
      prev = blockNumber + 1;
    }

    for (const [startBlock, endBlock] of requiredIntervals) {
      (this.blockCallbacks[endBlock] ||= []).push(async (block) => {
        // Filter down to only required transactions (transactions that emitted events we care about).
        const requiredTxHashes = txHashesByBlockNumber[endBlock] ?? new Set();
        const transactions = (block.transactions as RpcTransaction[]).filter(
          (tx) => requiredTxHashes.has(tx.hash)
        );

        const logs = logsByBlockNumber[endBlock] ?? [];

        await this.eventStore.insertHistoricalLogFilterInterval({
          chainId: logFilter.chainId,
          block,
          transactions,
          logs,
          logFilter: {
            address: logFilter.criteria.address,
            topics: logFilter.criteria.topics,
          },
          interval: {
            startBlock: BigInt(startBlock),
            endBlock: BigInt(endBlock),
          },
        });

        this.common.metrics.ponder_historical_completed_blocks.inc(
          { network: this.network.name, eventSource: logFilter.name },
          endBlock - startBlock + 1
        );
      });
    }

    this.logFilterProgressTrackers[task.logFilter.name].addCompletedInterval([
      task.fromBlock,
      task.toBlock,
    ]);

    this.enqueueBlockTasks();

    this.common.logger.trace({
      service: "historical",
      msg: `Completed log sync task [${task.fromBlock}, ${task.toBlock}] (logFilter=${task.logFilter.name}, network=${this.network.name})`,
    });
  };

  private factoryTaskWorker = async ({ task }: { task: FactoryTask }) => {
    const { factory, fromBlock, toBlock } = task;

    const stopClock = startClock();
    const logs = await this.network.client.request({
      method: "eth_getLogs",
      params: [
        {
          address: factory.criteria.address,
          // TODO: Consider batching requests across many factories if possible.
          topics: [factory.criteria.eventSelector],
          fromBlock: toHex(fromBlock),
          toBlock: toHex(toBlock),
        },
      ],
    });
    this.common.metrics.ponder_historical_rpc_request_duration.observe(
      { method: "eth_getLogs", network: this.network.name },
      stopClock()
    );

    const newChildContracts = logs.map((log) => ({
      address: getAddressFromFactoryEventLog({
        criteria: factory.criteria,
        log,
      }),
      creationBlock: hexToBigInt(log.blockNumber!),
    }));

    await this.eventStore.insertHistoricalFactoryInterval({
      chainId: factory.chainId,
      factory: factory.criteria,
      newChildContracts,
      interval: {
        startBlock: BigInt(fromBlock),
        endBlock: BigInt(toBlock),
      },
    });

    const { isUpdated, prevCheckpoint, newCheckpoint } =
      this.factoryProgressTrackers[factory.name].addCompletedInterval([
        fromBlock,
        toBlock,
      ]);

    if (isUpdated) {
      const childContractTaskChunks = getChunks({
        intervals: [[prevCheckpoint + 1, newCheckpoint]],
        maxChunkSize:
          factory.maxBlockRange ?? this.network.defaultMaxBlockRange,
      });

      for (const [fromBlock, toBlock] of childContractTaskChunks) {
        this.queue.addTask(
          { kind: "CHILD_CONTRACT", factory, fromBlock, toBlock },
          { priority: Number.MAX_SAFE_INTEGER - fromBlock }
        );
      }
    }

    this.common.metrics.ponder_historical_completed_blocks.inc(
      { network: this.network.name, eventSource: `${factory.name}_factory` },
      toBlock - fromBlock + 1
    );

    this.common.logger.trace({
      service: "historical",
      msg: `Completed factory contract task [${task.fromBlock}, ${task.toBlock}] (factory=${task.factory.name}, network=${this.network.name})`,
    });
  };

  private childContractTaskWorker = async ({
    task,
  }: {
    task: ChildContractTask;
  }) => {
    const iterator = this.eventStore.getChildContractAddresses({
      chainId: task.factory.chainId,
      upToBlockNumber: BigInt(task.toBlock),
      factory: task.factory.criteria,
    });

    for await (const childContractAddressBatch of iterator) {
      const stopClock = startClock();
      const logs = await this.network.client.request({
        method: "eth_getLogs",
        params: [
          {
            address: childContractAddressBatch,
            fromBlock: toHex(task.fromBlock),
            toBlock: toHex(task.toBlock),
          },
        ],
      });
      this.common.metrics.ponder_historical_rpc_request_duration.observe(
        { method: "eth_getLogs", network: this.network.name },
        stopClock()
      );

      /** START: Same logic as log worker. */

      const logsByBlockNumber: Record<number, RpcLog[] | undefined> = {};
      const txHashesByBlockNumber: Record<number, Set<Hash> | undefined> = {};

      logs.forEach((log) => {
        const blockNumber = hexToNumber(log.blockNumber!);
        (txHashesByBlockNumber[blockNumber] ||= new Set<Hash>()).add(
          log.transactionHash!
        );
        (logsByBlockNumber[blockNumber] ||= []).push(log);
      });

      const requiredBlocks = Object.keys(txHashesByBlockNumber)
        .map(Number)
        .sort((a, b) => a - b);

      // If toBlock is not already required, add it. This is necessary
      // to reflect the availability of logs for the full range of the
      // eth_getLogs request.
      if (!requiredBlocks.includes(task.toBlock)) {
        requiredBlocks.push(task.toBlock);
      }

      const requiredIntervals: [number, number][] = [];
      let prev = task.fromBlock;
      for (const blockNumber of requiredBlocks) {
        requiredIntervals.push([prev, blockNumber]);
        prev = blockNumber + 1;
      }

      for (const [startBlock, endBlock] of requiredIntervals) {
        (this.blockCallbacks[endBlock] ||= []).push(async (block) => {
          // Filter down to only required transactions (transactions that emitted events we care about).
          const requiredTxHashes = txHashesByBlockNumber[endBlock] ?? new Set();
          const transactions = (block.transactions as RpcTransaction[]).filter(
            (tx) => requiredTxHashes.has(tx.hash)
          );

          const logs = logsByBlockNumber[endBlock] ?? [];

          await this.eventStore.insertHistoricalChildContractInterval({
            chainId: task.factory.chainId,
            factory: task.factory.criteria,
            block,
            transactions,
            logs,
            interval: {
              startBlock: BigInt(startBlock),
              endBlock: BigInt(endBlock),
            },
          });

          this.common.metrics.ponder_historical_completed_blocks.inc(
            { network: this.network.name, eventSource: task.factory.name },
            endBlock - startBlock + 1
          );
        });
      }

      /** END: Same logic as log worker. */
    }

    this.childContractProgressTrackers[task.factory.name].addCompletedInterval([
      task.fromBlock,
      task.toBlock,
    ]);

    this.enqueueBlockTasks();

    this.common.logger.trace({
      service: "historical",
      msg: `Completed child contract task [${task.fromBlock}, ${task.toBlock}] (childContract=${task.factory.name}, network=${this.network.name})`,
    });
  };

  private blockTaskWorker = async ({ task }: { task: BlockTask }) => {
    const { blockNumber, callbacks } = task;

    const stopClock = startClock();
    const block = await this.network.client.request({
      method: "eth_getBlockByNumber",
      params: [toHex(blockNumber), true],
    });

    this.common.metrics.ponder_historical_rpc_request_duration.observe(
      { method: "eth_getBlockByNumber", network: this.network.name },
      stopClock()
    );

    if (!block) throw new Error(`Block not found: ${blockNumber}`);

    await Promise.all(callbacks.map((cb) => cb(block)));

    const newBlockCheckpoint = this.blockProgressTracker.addCompletedBlock({
      blockNumber,
      blockTimestamp: hexToNumber(block.timestamp),
    });

    if (newBlockCheckpoint) {
      this.emit("historicalCheckpoint", newBlockCheckpoint);
    }

    this.common.logger.trace({
      service: "historical",
      msg: `Completed block task ${hexToNumber(block.number!)} containing ${
        callbacks.length
      } callbacks (network=${this.network.name})`,
    });
  };

  private enqueueBlockTasks = () => {
    const blockTasksCanBeEnqueuedTo = Math.min(
      ...Object.values(this.logFilterProgressTrackers).map((i) =>
        i.getCheckpoint()
      ),
      ...Object.values(this.childContractProgressTrackers).map((i) =>
        i.getCheckpoint()
      )
    );

    if (blockTasksCanBeEnqueuedTo > this.blockTasksEnqueuedCheckpoint) {
      const newBlocks = Object.keys(this.blockCallbacks)
        .map(Number)
        .filter((blockNumber) => blockNumber <= blockTasksCanBeEnqueuedTo);

      this.blockProgressTracker.addPendingBlocks({ blockNumbers: newBlocks });

      for (const blockNumber of newBlocks) {
        this.queue.addTask(
          {
            kind: "BLOCK",
            blockNumber,
            callbacks: this.blockCallbacks[blockNumber],
          },
          { priority: Number.MAX_SAFE_INTEGER - blockNumber }
        );
        delete this.blockCallbacks[blockNumber];
      }

      this.blockTasksEnqueuedCheckpoint = blockTasksCanBeEnqueuedTo;
    }
  };

  private getCompletionStats = async () => {
    const cachedBlocksMetric = (
      await this.common.metrics.ponder_historical_cached_blocks.get()
    ).values;
    const totalBlocksMetric = (
      await this.common.metrics.ponder_historical_total_blocks.get()
    ).values;
    const completedBlocksMetric = (
      await this.common.metrics.ponder_historical_completed_blocks.get()
    ).values;

    const eventSourceNames = [
      ...this.logFilters.map((l) => l.name),
      ...this.factories.map((f) => f.name),
    ];

    return eventSourceNames.map((name) => {
      const totalBlocks = totalBlocksMetric.find(
        (m) => m.labels.eventSource === name
      )?.value;
      const cachedBlocks = cachedBlocksMetric.find(
        (m) => m.labels.eventSource === name
      )?.value;
      const completedBlocks =
        completedBlocksMetric.find((m) => m.labels.eventSource === name)
          ?.value ?? 0;

      // If the total_blocks metric is set and equals zero, the sync was skipped and
      // should be considered complete.
      if (totalBlocks === 0) {
        return { eventSource: name, rate: 1, eta: 0 };
      }

      // Any of these mean setup is not complete.
      if (
        totalBlocks === undefined ||
        cachedBlocks === undefined ||
        !this.startTimestamp
      ) {
        return { eventSource: name, rate: 0 };
      }

      const rate = (cachedBlocks + completedBlocks) / totalBlocks;

      // If fewer than 3 blocks have been processsed, the ETA will be low quality.
      if (completedBlocks < 3) return { eventSource: name, rate };

      // If rate is 1, sync is complete, so set the ETA to zero.
      if (rate === 1) return { eventSource: name, rate, eta: 0 };

      // (time elapsed) / (% completion of remaining block range)
      const elapsed = hrTimeToMs(process.hrtime(this.startTimestamp));
      const estimatedTotalDuration =
        elapsed / (completedBlocks / (totalBlocks - cachedBlocks));
      const estimatedTimeRemaining = estimatedTotalDuration - elapsed;

      return { eventSource: name, rate, eta: estimatedTimeRemaining };
    });
  };

  private registerMetricCollectMethods = async () => {
    // The `prom-client` base Metric class does allow dynamic assignment
    // of the `collect()` method, but it's not typed as such.

    // eslint-disable-next-line @typescript-eslint/ban-ts-comment
    // @ts-ignore
    this.common.metrics.ponder_historical_completion_rate.collect =
      async () => {
        const completionStats = await this.getCompletionStats();
        completionStats.forEach(({ eventSource, rate }) => {
          this.common.metrics.ponder_historical_completion_rate.set(
            { eventSource, network: this.network.name },
            rate
          );
        });
      };

    // eslint-disable-next-line @typescript-eslint/ban-ts-comment
    // @ts-ignore
    this.common.metrics.ponder_historical_completion_eta.collect = async () => {
      const completionStats = await this.getCompletionStats();
      completionStats.forEach(({ eventSource, eta }) => {
        // If no progress has been made, can't calculate an accurate ETA.
        if (eta) {
          this.common.metrics.ponder_historical_completion_eta.set(
            { eventSource, network: this.network.name },
            eta
          );
        }
      });
    };
  };
}<|MERGE_RESOLUTION|>--- conflicted
+++ resolved
@@ -6,12 +6,9 @@
   hexToNumber,
   HttpRequestError,
   InvalidParamsRpcError,
-<<<<<<< HEAD
+  LimitExceededRpcError,
   RpcBlock,
   RpcLog,
-=======
-  LimitExceededRpcError,
->>>>>>> 1654494a
   toHex,
 } from "viem";
 
@@ -540,17 +537,38 @@
               return;
             }
 
-            this.common.logger.error({
-              service: "historical",
-              msg: `Log sync task failed (network=${this.network.name}, logFilter=${task.logFilter.name})`,
-              error,
-            });
+            // Handle Infura block range limit error.
+            if (
+              task.kind === "LOG_SYNC" &&
+              error instanceof LimitExceededRpcError &&
+              error.details.includes("query returned more than 10000 results")
+            ) {
+              const safe = error.details.split("Try with this block range ")[1];
+              const safeStart = Number(safe.split(", ")[0].slice(1));
+              const safeEnd = Number(safe.split(", ")[1].slice(0, -2));
+
+              queue.addTask(
+                { ...task, fromBlock: safeStart, toBlock: safeEnd },
+                {
+                  priority: Number.MAX_SAFE_INTEGER - safeStart,
+                }
+              );
+              queue.addTask(
+                { ...task, fromBlock: safeEnd + 1 },
+                { priority: Number.MAX_SAFE_INTEGER - safeEnd + 1 }
+              );
+              // Splitting the task into two parts increases the total count by 1.
+              this.common.metrics.ponder_historical_scheduled_tasks.inc({
+                network: this.network.name,
+                kind: "log",
+              });
+              return;
+            }
 
             // Default to a retry (uses the retry options passed to the queue).
             const priority = Number.MAX_SAFE_INTEGER - task.fromBlock;
             queue.addTask(task, { priority, retry: true });
 
-<<<<<<< HEAD
             break;
           }
           case "BLOCK": {
@@ -559,46 +577,6 @@
               msg: `Block sync task failed (network=${this.network.name}, blockNumber=${task.blockNumber})`,
               error,
             });
-=======
-        // Handle Infura block range limit error.
-        if (
-          task.kind === "LOG_SYNC" &&
-          error instanceof LimitExceededRpcError &&
-          error.details.includes("query returned more than 10000 results")
-        ) {
-          const safe = error.details.split("Try with this block range ")[1];
-          const safeStart = Number(safe.split(", ")[0].slice(1));
-          const safeEnd = Number(safe.split(", ")[1].slice(0, -2));
-
-          queue.addTask(
-            { ...task, fromBlock: safeStart, toBlock: safeEnd },
-            {
-              priority: Number.MAX_SAFE_INTEGER - safeStart,
-            }
-          );
-          queue.addTask(
-            { ...task, fromBlock: safeEnd + 1 },
-            { priority: Number.MAX_SAFE_INTEGER - safeEnd + 1 }
-          );
-          // Splitting the task into two parts increases the total count by 1.
-          this.common.metrics.ponder_historical_scheduled_tasks.inc({
-            network: this.network.name,
-            kind: "log",
-          });
-          return;
-        }
-
-        const queueError = new QueueError({
-          queueName: "Historical sync queue",
-          task: {
-            logFilterName: task.logFilter.name,
-            ...task,
-            logFilter: undefined,
-          },
-          cause: error,
-        });
-        this.emit("error", { error: queueError });
->>>>>>> 1654494a
 
             // Default to a retry (uses the retry options passed to the queue).
             const priority = Number.MAX_SAFE_INTEGER - task.blockNumber;
