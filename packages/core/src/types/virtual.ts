import type { Config } from "@/config/config.js";
import type {
  FormatEventArgs,
  FormatFunctionArgs,
  FormatFunctionResult,
  SafeEventNames,
  SafeFunctionNames,
} from "@/config/utilityTypes.js";
import type { Drizzle, Schema } from "@/drizzle/index.js";
import type { ReadOnlyClient } from "@/indexing/ponderActions.js";
import type {
  Block,
  CallTrace,
  Log,
  Transaction,
  TransactionReceipt,
} from "@/types/eth.js";
import type { ApiRegistry } from "./api.js";
import type { Db } from "./db.js";
import type { Prettify } from "./utils.js";

export namespace Virtual {
  type Setup = "setup";

  type _FormatEventNames<
    contract extends Config["contracts"][string],
    ///
    safeEventNames = SafeEventNames<contract["abi"]>,
  > = string extends safeEventNames
    ? never
    : contract extends {
          filter: { event: infer event extends string | readonly string[] };
        }
      ? event extends safeEventNames
        ? event
        : event[number] extends safeEventNames
          ? event[number]
          : safeEventNames
      : safeEventNames;

  type _FormatFunctionNames<
    contract extends Config["contracts"][string],
    ///
    safeFunctionNames = SafeFunctionNames<contract["abi"]>,
  > = string extends safeFunctionNames ? never : safeFunctionNames;

  /** "{ContractName}:{EventName}" | "{ContractName}.{FunctionName}()" | "{SourceName}:block" . */
  export type FormatEventNames<
    contracts extends Config["contracts"],
    blocks extends Config["blocks"],
  > =
    | {
        [name in keyof contracts]: `${name & string}:${_FormatEventNames<contracts[name]> | Setup}`;
      }[keyof contracts]
    | {
        [name in keyof blocks]: `${name & string}:block`;
      }[keyof blocks]
    | {
        [name in keyof contracts]: true extends ExtractOverridenProperty<
          contracts[name],
          "includeCallTraces"
        >
          ? `${name & string}.${_FormatFunctionNames<contracts[name]>}`
          : never;
      }[keyof contracts];

  type FormatTransactionReceipts<
    contract extends Config["contracts"][string],
    ///
    includeTxr = ExtractOverridenProperty<
      contract,
      "includeTransactionReceipts"
    >,
  > = includeTxr extends includeTxr
    ? includeTxr extends true
      ? {
          transactionReceipt: Prettify<TransactionReceipt>;
        }
      : {
          transactionReceipt?: never;
        }
    : never;

  export type ExtractEventName<name extends string> =
    name extends `${string}:${infer EventName extends string}`
      ? EventName
      : name extends `${string}.${infer EventName extends string}`
        ? EventName
        : never;

  export type ExtractSourceName<name extends string> =
    name extends `${infer SourceName extends string}:${string}`
      ? SourceName
      : name extends `${infer SourceName extends string}.${string}`
        ? SourceName
        : never;

  export type EventNames<config extends Config> = FormatEventNames<
    config["contracts"],
    config["blocks"]
  >;

  export type Event<
    config extends Config,
    name extends EventNames<config>,
    ///
    contractName extends ExtractSourceName<name> = ExtractSourceName<name>,
    eventName extends ExtractEventName<name> = ExtractEventName<name>,
  > = name extends `${string}:block`
    ? { block: Prettify<Block> }
    : name extends `${string}.${string}`
      ? Prettify<
          {
            args: FormatFunctionArgs<
              config["contracts"][contractName]["abi"],
              eventName
            >;
            result: FormatFunctionResult<
              config["contracts"][contractName]["abi"],
              eventName
            >;
            trace: Prettify<CallTrace>;
            block: Prettify<Block>;
            transaction: Prettify<Transaction>;
          } & FormatTransactionReceipts<config["contracts"][contractName]>
        >
      : eventName extends Setup
        ? never
        : Prettify<
            {
              name: eventName;
              args: FormatEventArgs<
                config["contracts"][contractName]["abi"],
                eventName
              >;
              log: Prettify<Log>;
              block: Prettify<Block>;
              transaction: Prettify<Transaction>;
            } & FormatTransactionReceipts<config["contracts"][contractName]>
          >;

  type ContextContractProperty = Exclude<
    keyof Config["contracts"][string],
    "abi" | "network" | "filter" | "factory"
  >;

  type ExtractOverridenProperty<
    contract extends Config["contracts"][string],
    property extends ContextContractProperty,
    ///
    base = Extract<contract, { [p in property]: unknown }>[property],
    override = Extract<
      contract["network"][keyof contract["network"]],
      { [p in property]: unknown }
    >[property],
  > = ([base] extends [never] ? undefined : base) | override;

  export type Context<
    config extends Config,
    schema extends Schema,
    name extends EventNames<config>,
    ///
    sourceName extends ExtractSourceName<name> = ExtractSourceName<name>,
    sourceNetwork = sourceName extends sourceName
      ?
          | (unknown extends config["contracts"][sourceName]["network"]
              ? never
              : config["contracts"][sourceName]["network"])
          | (unknown extends config["blocks"][sourceName]["network"]
              ? never
              : config["blocks"][sourceName]["network"])
      : never,
  > = {
    contracts: {
      [_contractName in keyof config["contracts"]]: {
        abi: config["contracts"][_contractName]["abi"];
        address: ExtractOverridenProperty<
          config["contracts"][_contractName],
          "address"
        >;
        startBlock: ExtractOverridenProperty<
          config["contracts"][_contractName],
          "startBlock"
        >;
        endBlock: ExtractOverridenProperty<
          config["contracts"][_contractName],
          "endBlock"
        >;
      };
    };
    network: sourceNetwork extends string
      ? // 1. No network overriding
        {
          name: sourceNetwork;
          chainId: config["networks"][sourceNetwork]["chainId"];
        }
      : // 2. Network overrides
        {
          [key in keyof sourceNetwork]: {
            name: key;
            chainId: config["networks"][key &
              keyof config["networks"]]["chainId"];
          };
        }[keyof sourceNetwork];
<<<<<<< HEAD
    client: Prettify<ReadOnlyClient>;
    db: {
      [key in keyof InferSchemaType<schema>]: DatabaseModel<
        // @ts-ignore
        InferSchemaType<schema>[key]
      >;
    };
=======
    client: Prettify<
      Omit<
        ReadOnlyClient,
        | "extend"
        | "key"
        | "batch"
        | "cacheTime"
        | "account"
        | "type"
        | "uid"
        | "chain"
        | "name"
        | "pollingInterval"
        | "transport"
        | "ccipRead"
      >
    >;
    db: Db<schema>;
>>>>>>> 62902e3d
  };

  export type IndexingFunctionArgs<
    config extends Config,
    schema extends Schema,
    name extends EventNames<config>,
  > = {
    event: Event<config, name>;
    context: Context<config, schema, name>;
  };

  export type Registry<config extends Config, schema extends Schema> = {
    on: <name extends EventNames<config>>(
      _name: name,
      indexingFunction: (
        args: { event: Event<config, name> } & {
          context: Prettify<Context<config, schema, name>>;
        },
      ) => Promise<void> | void,
    ) => void;
  } & ApiRegistry<schema>;

  export type ApiContext<schema extends Schema> = {
    db: Drizzle<schema>;
  };
}<|MERGE_RESOLUTION|>--- conflicted
+++ resolved
@@ -202,34 +202,8 @@
               keyof config["networks"]]["chainId"];
           };
         }[keyof sourceNetwork];
-<<<<<<< HEAD
     client: Prettify<ReadOnlyClient>;
-    db: {
-      [key in keyof InferSchemaType<schema>]: DatabaseModel<
-        // @ts-ignore
-        InferSchemaType<schema>[key]
-      >;
-    };
-=======
-    client: Prettify<
-      Omit<
-        ReadOnlyClient,
-        | "extend"
-        | "key"
-        | "batch"
-        | "cacheTime"
-        | "account"
-        | "type"
-        | "uid"
-        | "chain"
-        | "name"
-        | "pollingInterval"
-        | "transport"
-        | "ccipRead"
-      >
-    >;
     db: Db<schema>;
->>>>>>> 62902e3d
   };
 
   export type IndexingFunctionArgs<
