import {
  type Address,
  type Hex,
  type LogTopic,
  RpcError,
  hexToBigInt,
  numberToHex,
} from "viem";

export type GetLogsRetryHelperParameters = {
  error: RpcError;
  params: [
    {
      address?: Address | Address[];
      topics?: LogTopic[];
      fromBlock: Hex;
      toBlock: Hex;
    },
  ];
};

export type GetLogsRetryHelperReturnType =
  | {
      shouldRetry: true;
      /** Suggested values to use for (fromBlock, toBlock) in follow-up eth_getLogs requests. */
      ranges: { fromBlock: Hex; toBlock: Hex }[];
    }
  | {
      shouldRetry: false;
      /** Suggested values to use for (fromBlock, toBlock) in follow-up eth_getLogs requests. */
      ranges?: never;
    };

export const getLogsRetryHelper = ({
  params,
  error,
}: GetLogsRetryHelperParameters): GetLogsRetryHelperReturnType => {
  const sError = JSON.stringify(error);
  let match: RegExpMatchArray | null;

  // Cloudflare
  match = sError.match(/Max range: (\d+)/);
  if (match !== null) {
    const ranges = chunk({ params, range: BigInt(match[1]!) - 1n });

    if (isRangeUnchanged(params, ranges)) {
      return { shouldRetry: false } as const;
    }

    return {
      shouldRetry: true,
      ranges,
    } as const;
  }

  // Infura, Thirdweb, zkSync
  match = sError.match(
    /Try with this block range \[0x([0-9a-fA-F]+),\s*0x([0-9a-fA-F]+)\]/,
  )!;
  if (match !== null) {
    const start = hexToBigInt(`0x${match[1]}`);
    const end = hexToBigInt(`0x${match[2]}`);
    const range = end - start;

    const ranges = chunk({ params, range });

    if (isRangeUnchanged(params, ranges)) {
      return { shouldRetry: false } as const;
    }

    return {
      shouldRetry: true,
      ranges,
    } as const;
  }

  // Thirdweb
  match = sError.match(/bigger than range limit (\d+)/);
  if (match !== null) {
    const ranges = chunk({ params, range: BigInt(match[1]!) });

    if (isRangeUnchanged(params, ranges)) {
      return { shouldRetry: false } as const;
    }

    return {
      shouldRetry: true,
      ranges,
    } as const;
  }

  // Ankr
  match = sError.match("block range is too wide");
  if (match !== null && error.code === -32600) {
    const ranges = chunk({ params, range: 3000n });

    if (isRangeUnchanged(params, ranges)) {
      return { shouldRetry: false } as const;
    }

    return {
      shouldRetry: true,
      ranges,
    } as const;
  }

  // Alchemy
  match = sError.match(
    /this block range should work: \[0x([0-9a-fA-F]+),\s*0x([0-9a-fA-F]+)\]/,
  );
  if (match !== null) {
    const start = hexToBigInt(`0x${match[1]}`);
    const end = hexToBigInt(`0x${match[2]}`);
    const range = end - start;
<<<<<<< HEAD

    const ranges = chunk({ params, range });
=======

    const ranges = chunk({ params, range });

    if (isRangeUnchanged(params, ranges)) {
      return { shouldRetry: false } as const;
    }

    return {
      shouldRetry: true,
      ranges,
    } as const;
  }

  // Quicknode, 1rpc, zkevm
  match = sError.match(/limited to a ([\d,.]+)/);
  if (match !== null) {
    const ranges = chunk({
      params,
      range: BigInt(match[1]!.replace(/[,.]/g, "")),
    });
>>>>>>> f48e955f

    if (isRangeUnchanged(params, ranges)) {
      return { shouldRetry: false } as const;
    }

    return {
      shouldRetry: true,
      ranges,
    } as const;
  }

<<<<<<< HEAD
  // Quicknode
  match = sError.match(/eth_getLogs is limited to a ([\d,.]+) range/);
  if (match !== null) {
    const ranges = chunk({
      params,
      range: BigInt(match[1]!.replace(/[,.]/g, "")),
=======
  // 1rpc
  match = sError.match(/response size should not greater than \d+ bytes/);
  if (match !== null) {
    const ranges = chunk({
      params,
      range:
        (hexToBigInt(params[0].toBlock) - hexToBigInt(params[0].fromBlock)) /
        2n,
>>>>>>> f48e955f
    });

    if (isRangeUnchanged(params, ranges)) {
      return { shouldRetry: false } as const;
    }

    return {
      shouldRetry: true,
      ranges,
    } as const;
  }

  // No match found
  return {
    shouldRetry: false,
  } as const;
};

const isRangeUnchanged = (
  params: GetLogsRetryHelperParameters["params"],
  ranges: Extract<
    GetLogsRetryHelperReturnType,
    { shouldRetry: true }
  >["ranges"],
) => {
  return (
    ranges.length === 0 ||
    (ranges.length === 1 &&
      ranges[0]!.fromBlock === params[0].fromBlock &&
      ranges[0]!.toBlock === params[0].toBlock)
  );
};

const chunk = ({
  params,
  range,
}: { params: GetLogsRetryHelperParameters["params"]; range: bigint }) => {
  const ranges: { fromBlock: Hex; toBlock: Hex }[] = [];

  const fromBlock = hexToBigInt(params[0].fromBlock);
  const toBlock = hexToBigInt(params[0].toBlock);

  for (let start = fromBlock; start <= toBlock; start += range + 1n) {
    const end = start + range > toBlock ? toBlock : start + range;

    ranges.push({
      fromBlock: numberToHex(start),
      toBlock: numberToHex(end),
    });
  }

  return ranges;
};<|MERGE_RESOLUTION|>--- conflicted
+++ resolved
@@ -112,50 +112,55 @@
     const start = hexToBigInt(`0x${match[1]}`);
     const end = hexToBigInt(`0x${match[2]}`);
     const range = end - start;
-<<<<<<< HEAD
 
     const ranges = chunk({ params, range });
-=======
-
-    const ranges = chunk({ params, range });
-
-    if (isRangeUnchanged(params, ranges)) {
-      return { shouldRetry: false } as const;
-    }
-
-    return {
-      shouldRetry: true,
-      ranges,
-    } as const;
-  }
-
-  // Quicknode, 1rpc, zkevm
-  match = sError.match(/limited to a ([\d,.]+)/);
+
+    if (isRangeUnchanged(params, ranges)) {
+      return { shouldRetry: false } as const;
+    }
+
+    return {
+      shouldRetry: true,
+      ranges,
+    } as const;
+  }
+
+  // Quicknode
+  match = sError.match(/eth_getLogs is limited to a ([\d,.]+) range/);
   if (match !== null) {
     const ranges = chunk({
       params,
       range: BigInt(match[1]!.replace(/[,.]/g, "")),
     });
->>>>>>> f48e955f
-
-    if (isRangeUnchanged(params, ranges)) {
-      return { shouldRetry: false } as const;
-    }
-
-    return {
-      shouldRetry: true,
-      ranges,
-    } as const;
-  }
-
-<<<<<<< HEAD
-  // Quicknode
-  match = sError.match(/eth_getLogs is limited to a ([\d,.]+) range/);
+
+    if (isRangeUnchanged(params, ranges)) {
+      return { shouldRetry: false } as const;
+    }
+
+    return {
+      shouldRetry: true,
+      ranges,
+    } as const;
+  }
+
+  // Quicknode, 1rpc, zkevm
+  match = sError.match(/limited to a ([\d,.]+)/);
   if (match !== null) {
     const ranges = chunk({
       params,
       range: BigInt(match[1]!.replace(/[,.]/g, "")),
-=======
+    });
+
+    if (isRangeUnchanged(params, ranges)) {
+      return { shouldRetry: false } as const;
+    }
+
+    return {
+      shouldRetry: true,
+      ranges,
+    } as const;
+  }
+
   // 1rpc
   match = sError.match(/response size should not greater than \d+ bytes/);
   if (match !== null) {
@@ -164,7 +169,6 @@
       range:
         (hexToBigInt(params[0].toBlock) - hexToBigInt(params[0].fromBlock)) /
         2n,
->>>>>>> f48e955f
     });
 
     if (isRangeUnchanged(params, ranges)) {
